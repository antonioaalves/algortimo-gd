[Config]
<<<<<<< HEAD
user = MIGUEL_TEIXEIRA
pwd = 9=^5mW7MDVJn
url = 10.175.28.20
port = 1525
service_name = WFM_ALCAMPO_TST01.private.database.oraclevcn.com
=======
user = ANTONIO_ALVES
pwd = TL]nt}c.1265
url = 10.175.23.29
port = 1526
service_name = stardard_pdb1.database.backbone.oraclevcn.com
>>>>>>> 89ecebcc
<|MERGE_RESOLUTION|>--- conflicted
+++ resolved
@@ -1,14 +1,6 @@
 [Config]
-<<<<<<< HEAD
-user = MIGUEL_TEIXEIRA
-pwd = 9=^5mW7MDVJn
-url = 10.175.28.20
-port = 1525
-service_name = WFM_ALCAMPO_TST01.private.database.oraclevcn.com
-=======
 user = ANTONIO_ALVES
 pwd = TL]nt}c.1265
 url = 10.175.23.29
 port = 1526
-service_name = stardard_pdb1.database.backbone.oraclevcn.com
->>>>>>> 89ecebcc
+service_name = stardard_pdb1.database.backbone.oraclevcn.com