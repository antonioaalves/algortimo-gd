--- conflicted
+++ resolved
@@ -46,15 +46,9 @@
     
     # File paths for CSV data sources
     'external_call_data': {
-<<<<<<< HEAD
-        'current_process_id': 4503,#253762,# 249468,
+        'current_process_id': 4322,#253762,# 249468,
         'api_proc_id': 999,
-        'wfm_proc_id': 4503,
-=======
-        'current_process_id': 4437,#253762,# 249468,
-        'api_proc_id': 999,
-        'wfm_proc_id': 4437,
->>>>>>> c44a18f0
+        'wfm_proc_id': 4322,
         'wfm_user': 'WFM',
         'start_date': '2025-01-01',
         'end_date': '2025-12-31',
