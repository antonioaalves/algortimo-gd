"""Configuration for the my_new_project project."""

# Dependencies
import os
from pathlib import Path
import subprocess

# Project name - used for logging and process tracking
# It is here to not create a circular import
PROJECT_NAME = "algoritmo_GD"

# Local stuff
from src.helpers import get_oracle_url_cx

# Get application root directory
ROOT_DIR = Path(__file__).resolve().parents[1]

# Add R configuration to CONFIG dictionary

CONFIG = {
    # Database configuration
    'use_db': True,
    'db_url': get_oracle_url_cx(),
    #'db_url': f"sqlite:///{os.path.join(ROOT_DIR, 'data', 'production.db')}",
    
    # Base directories
    'data_dir': os.path.join(ROOT_DIR, 'data'),
    'output_dir': os.path.join(ROOT_DIR, 'data', 'output'),
    'log_dir': os.path.join(ROOT_DIR, 'logs'),

    'storage_strategy': {
        'mode': 'memory',  # Options: 'memory', 'persist', 'hybrid'
        'persist_intermediate_results': False,
        'stages_to_persist': [],  # Empty list means all stages
        'cleanup_policy': 'keep_latest',  # Options: 'keep_all', 'keep_latest', 'keep_none'
        'persist_format': '',  # Options: 'csv', 'db'
        'storage_dir': 'data/intermediate'  # For CSV storage 
    }, # TODO: ensure data/intermediate is created if it doesnt exist

    'logging': {
        'environment': 'server',  # or 'local' for development
        'db_logging_enabled': True,
        'df_messages_path': 'data/csvs/messages.csv',
        'log_errors_db': True,  # Enable/disable database error logging with set_process_errors
    },
    
    # File paths for CSV data sources
    'external_call_data': {
<<<<<<< HEAD
        'current_process_id': 4640,#253762,# 249468,
        'api_proc_id': 999,
        'wfm_proc_id': 4640,
=======
        'current_process_id': 5530,#253762,# 249468,
        'api_proc_id': 999,
        'wfm_proc_id': 5530,
>>>>>>> e874e0f5
        'wfm_user': 'WFM',
        'start_date': '2025-01-01',
        'end_date': '2025-12-31',
        'wfm_proc_colab': '1178', 
    }, # TODO: create the default values to run locally

    # Params names and defaults - understand why they are here
    'parameters_names': [
        'algorithm_name', # TODO: Define the real params names
        'GD_gloablMaxThreads',
        'GD_maxThreads',
        'gloablMaxThreads',
        'maxThreads',
        'maxRetries',
        'sleepTime',
        'test_param_scheduling_threshold',
        'GD_algorithmName',
        'GD_consideraFestivos',
        'GD_convenioBD',
        'NUM_DIAS_CONS'
    ],

    'parameters_defaults': {
        #'algorithm_name': 'salsa_algorithm',
        'GD_gloablMaxThreads': 4,
        'GD_maxThreads': 2,
        'gloablMaxThreads': 4,
        'maxThreads': 2,
        'maxRetries': 3,
        'sleepTime': 1000,
        'test_param_scheduling_threshold': 0.75,
        #'GD_algorithmName': '',
        'GD_consideraFestivos': 1,
        'GD_convenioBD': 'ALCAMPO',
    },

    'dummy_data_filepaths': {
        # Example data files mapping - replace with your actual data files
        'valid_emp': os.path.join(ROOT_DIR, 'data', 'csvs', 'valid_emp.csv'),
        'df_ausencias_ferias': os.path.join(ROOT_DIR, 'data', 'csvs', 'df_ausencias_ferias.csv'),
        'df_ciclos_90': os.path.join(ROOT_DIR, 'data', 'csvs', 'df_ciclos_90.csv'),
        'df_colaborador': os.path.join(ROOT_DIR, 'data', 'csvs', 'df_colaborador.csv'),
        'df_estrutura_wfm': os.path.join(ROOT_DIR, 'data', 'csvs', 'df_estrutura_wfm.csv'),
        'df_faixa_horario': os.path.join(ROOT_DIR, 'data', 'csvs', 'df_faixa_horario.csv'),
        'df_feriados': os.path.join(ROOT_DIR, 'data', 'csvs', 'df_feriados.csv'),
        'df_festivos':  os.path.join(ROOT_DIR, 'data', 'csvs', 'df_festivos.csv'),
        'df_messages': os.path.join(ROOT_DIR, 'data', 'csvs', 'messages_df.csv'),
        'df_orcamento': os.path.join(ROOT_DIR, 'data', 'csvs', 'df_orcamento.csv'),
        'df_pre_gerados': os.path.join(ROOT_DIR, 'data', 'csvs', 'df_pre_gerados.csv'),
        'params_algo': os.path.join(ROOT_DIR, 'data', 'csvs', 'params_algo.csv'),
        'params_lq': os.path.join(ROOT_DIR, 'data', 'csvs', 'params_lq.csv'),
        'df_calendario_passado': os.path.join(ROOT_DIR, 'data', 'csvs', 'df_calendario_passado.csv'),
        'df_granularidade': os.path.join(ROOT_DIR, 'data', 'csvs', 'df_granularidade.csv'),
    },
    
    'available_entities_processing': {
        'valid_emp': os.path.join(ROOT_DIR, 'src', 'sql_querys', 'queryGetValidEmployees_v2.sql'),
        'df_messages': os.path.join(ROOT_DIR, 'src', 'sql_querys', ''),
        'params_algo': os.path.join(ROOT_DIR, 'src', 'sql_querys', ''),
        'params_lq': os.path.join(ROOT_DIR, 'src', 'sql_querys', 'qry_params_LQ.sql'),
        'df_festivos':  os.path.join(ROOT_DIR, 'src', 'sql_querys', 'qry_festivos.sql'),
        'df_closed_days': os.path.join(ROOT_DIR, 'src', 'sql_querys', 'qry_closed_days.sql'),
        'params_df': os.path.join(ROOT_DIR, 'src', 'sql_querys', 'queryGetAlgoParameters.sql'),
        'parameters_cfg': os.path.join(ROOT_DIR, 'src', 'sql_querys', 'queryGetParametersCFG.sql'),
        'df_mpd_valid_employees': os.path.join(ROOT_DIR, 'src', 'sql_querys', 'getProcessMpdEmployees.sql'),
    },

    'available_entities_aux': {
        #'df_pre_gerados': os.path.join(ROOT_DIR, 'src', 'sql_queries', 'queryGetPregerados.sql'), # TODO: was taken out, remove
        'df_ausencias_ferias': os.path.join(ROOT_DIR, 'src', 'sql_querys', 'queryGetAusencias.sql'),
        'df_ciclos_90': os.path.join(ROOT_DIR, 'src', 'sql_querys', 'queryGet90CyclesInfo.sql'),
        'df_estrutura_wfm': os.path.join(ROOT_DIR, 'src', 'sql_querys', 'queryGetEstruturaWFM.sql'),
        'df_feriados': os.path.join(ROOT_DIR, 'src', 'sql_querys', 'queryGetFeriadosAbertos.sql'),
        'df_faixa_horario': os.path.join(ROOT_DIR, 'src', 'sql_querys', 'queryGetEscFaixaHorario.sql'),
        'df_orcamento': os.path.join(ROOT_DIR, 'src', 'sql_querys', 'queryGetEscOrcamento.sql'),
        'df_calendario_passado': os.path.join(ROOT_DIR, 'src', 'sql_querys', 'queryGetCoreSchedule.sql'),
        'df_granularidade': os.path.join(ROOT_DIR, 'src', 'sql_querys', 'queryGetEscEstimado.sql'),
        'df_days_off': os.path.join(ROOT_DIR, 'src', 'sql_querys', 'queryGetDaysOff.sql'),
        'df_core_pro_emp_horario_det': os.path.join(ROOT_DIR, 'src', 'sql_querys', 'queryGetCoreProEmpHorarioDet.sql'),
        'df_contratos': os.path.join(ROOT_DIR, 'src', 'sql_querys', 'queryGetCoreProEmpContract.sql')
    },

    'available_entities_raw': {
        'df_calendario': os.path.join(ROOT_DIR, 'src', 'sql_querys', ''),
        'df_colaborador': os.path.join(ROOT_DIR, 'src', 'sql_querys', 'qry_ma.sql'),
        'df_estimativas': os.path.join(ROOT_DIR, 'src', 'sql_querys', ''),
    },

    # Available algorithms for the project
    'available_algorithms': [
        'alcampo_algorithm',
        'example_algorithm',
        'salsa_algorithm',
        #'salsa_esp_algorithm',
        # Add your custom algorithms here
    ],
     
    # Process configuration - stages and decision points
    'stages': {
        # Stage 1: Data Loading
        'data_loading': {
            'sequence': 1,               # Stage order
            'requires_previous': False,  # First stage doesn't require previous stages
            'validation_required': True, # Validate data after loading (normally performed by a method associated with the data container in src/models.py)
            'decisions': {
                'selections': {          # Decision point for data selection
                    'selected_entities': ['valid_employees'],  # Default entities to load
                    'load_all': False,   # Whether to load all available entities
                },
                'params_algo': {
                    'param_pessoas_objetivo': 0.5,
                    'param_NLDF': 2,
                    'param_NL10': 0,
                    'param_relax_colabs': 2
                }, 
            }
        },
        
        # Stage 2: Data Transformation
        'processing': {
            'sequence': 2,
            'requires_previous': True,   # Requires previous stage completion
            'validation_required': True,
            ### NOT NEEDED SINCE NO DECISIONS FOR THIS PROJECT
            'decisions': {
                'transformations': {     # Decision point for transformation options
                    'apply_filtering': False,
                    'filter_column': '',
                    'filter_value': '',
                    'normalize_numeric': True,  # Whether to normalize numerical data
                    'fill_missing': True,       # Whether to fill missing values
                    'fill_method': 'mean'       # Method for filling missing values
                },
                #'algorithm': {
                #    'name': 'salsa_algorithm',  # Default algorithm to use - should come from the parameters_defaults in the future
                #    'parameters': {}
                #},
                'insertions': {
                    'insert_results': True
                }
            },
            'substages': {
                'treat_params': {
                    'sequence': 1,
                    'description': 'Establishing connection to data source',
                    'required': True,
                    'decisions': {}
                },
                'load_matrices': {
                    'sequence': 2,
                    'description': 'Load dataframes containing all the data',
                    'required': True,
                    'decisions': {}                  
                },
                'func_inicializa': {
                    'sequence': 3,
                    'description': 'Function that initializes data transformation for each matrix',
                    'required': True,
                    'decisions': {}                     
                },
                'allocation_cycle': {
                    'sequence': 4,
                    'description': 'Allocation cycle for all the required days.',
                    'required': True,
                    'decisions': {
                        # Very important define the algorithms here
                        #'algorithms': ['salsa_algorithm']
                    }                     
                },
                'format_results': {
                    'sequence': 5,
                    'description': 'Format results to be inserted',
                    'required': True,
                    'decisions': {}
                },
                'insert_results': {
                    'sequence': 6,
                    'description': 'Insert results to the database',
                    'required': False,
                    'decisions': {}
                }
            },
            'auto_complete_on_substages': False, # Auto-complete stage when all substages are done
        },
        

    },
    
    # Algorithm parameters (defaults for each algorithm)
    'algorithm_defaults': {
        'example_algorithm': {
            'threshold': 50.0,
            'include_outliers': False,
            'outlier_threshold': 2.0
        },
        # Add defaults for your custom algorithms here
    },
    
    # Output configuration
    'output': {
        'base_dir': 'data/output',
        'visualizations_dir': 'data/output/visualizations',
        'diagnostics_dir': 'data/diagnostics'
    },
    
    # Logging configuration
    'log_level': 'INFO',
    'log_format': '%(asctime)s | %(levelname)8s | %(filename)s:%(lineno)d | %(message)s',
    'log_dir': 'logs'
}

# For algorithm_GD development
ALGORITHM_GD_DEV_CONFIG = {
    'logging': {
        'environment': 'local',
        'db_logging_enabled': False,
        'df_messages_path': 'data/csvs/messages.csv',
        'server_file_logging': True,
        'log_level': 'DEBUG',
        'log_dir': 'logs'
    },
    'external_call_data': {
        'current_process_id': 1961,
        'api_proc_id': 999,
        'wfm_proc_id': 1961,
        'wfm_user': 'WFM_DEV',
        'start_date': '2025-01-01',
        'end_date': '2025-12-31',
        'wfm_proc_colab': None,
    }
}

# For algorithm_GD production
ALGORITHM_GD_PROD_CONFIG = {
    'logging': {
        'environment': 'server',
        'db_logging_enabled': True,
        'df_messages_path': 'data/csvs/messages.csv',
        'db_logging_query': 'queries/log_process_errors.sql',
        'server_file_logging': True,
        'retention_days_server': 60,
        'log_level': 'INFO',
        'log_dir': 'logs'
    },
    'external_call_data': {
        'current_process_id': None,  # Set at runtime
        'api_proc_id': 999,
        'wfm_proc_id': None,  # Set at runtime
        'wfm_user': 'WFM',
        'start_date': None,  # Set at runtime
        'end_date': None,    # Set at runtime
        'wfm_proc_colab': None,
    }
}

# Helper function to merge environment-specific config
def get_environment_config(base_config: dict, env_config: dict) -> dict:
    """
    Merge environment-specific configuration with base configuration.
    
    Args:
        base_config: Base configuration dictionary
        env_config: Environment-specific overrides
        
    Returns:
        Merged configuration dictionary
    """
    from base_data_project.utils import merge_configs
    return merge_configs(base_config, env_config)<|MERGE_RESOLUTION|>--- conflicted
+++ resolved
@@ -46,15 +46,9 @@
     
     # File paths for CSV data sources
     'external_call_data': {
-<<<<<<< HEAD
         'current_process_id': 4640,#253762,# 249468,
         'api_proc_id': 999,
         'wfm_proc_id': 4640,
-=======
-        'current_process_id': 5530,#253762,# 249468,
-        'api_proc_id': 999,
-        'wfm_proc_id': 5530,
->>>>>>> e874e0f5
         'wfm_user': 'WFM',
         'start_date': '2025-01-01',
         'end_date': '2025-12-31',
