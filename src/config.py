--- conflicted
+++ resolved
@@ -48,15 +48,9 @@
     
     # File paths for CSV data sources
     'external_call_data': {
-<<<<<<< HEAD
         'current_process_id': 5536,#253762,# 249468,
         'api_proc_id': 999,
         'wfm_proc_id': 5536,
-=======
-        'current_process_id': 5530,#253762,# 249468,
-        'api_proc_id': 999,
-        'wfm_proc_id': 5530,
->>>>>>> 49582757
         'wfm_user': 'WFM',
         'start_date': '2025-01-01',
         'end_date': '2025-12-31',
