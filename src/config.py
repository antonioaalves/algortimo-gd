"""Configuration for the my_new_project project."""

# Dependencies
import os
from pathlib import Path
import subprocess

# Project name - used for logging and process tracking
# It is here to not create a circular import
PROJECT_NAME = "algoritmo_GD"

# Local stuff
from src.helpers import get_oracle_url_cx

# Get application root directory
ROOT_DIR = Path(__file__).resolve().parents[1]

# Add R configuration to CONFIG dictionary

CONFIG = {
    # Database configuration
    'use_db': True,
    'db_url': get_oracle_url_cx(),
    #'db_url': f"sqlite:///{os.path.join(ROOT_DIR, 'data', 'production.db')}",
    
    # Base directories
    'data_dir': os.path.join(ROOT_DIR, 'data'),
    'output_dir': os.path.join(ROOT_DIR, 'data', 'output'),
    'log_dir': os.path.join(ROOT_DIR, 'logs'),

    'storage_strategy': {
        'mode': 'memory',  # Options: 'memory', 'persist', 'hybrid'
        'persist_intermediate_results': False,
        'stages_to_persist': [],  # Empty list means all stages
        'cleanup_policy': 'keep_latest',  # Options: 'keep_all', 'keep_latest', 'keep_none'
        'persist_format': '',  # Options: 'csv', 'db'
        'storage_dir': 'data/intermediate'  # For CSV storage 
    }, # TODO: ensure data/intermediate is created if it doesnt exist

    'logging': {
        'environment': 'server',  # or 'local' for development
        'db_logging_enabled': True,
        'df_messages_path': 'data/csvs/messages.csv',
        'log_errors_db': True,  # Enable/disable database error logging with set_process_errors
    },
    
    # File paths for CSV data sources
    'external_call_data': {
        'current_process_id': 4984,#253762,# 249468,
        'api_proc_id': 999,
        'wfm_proc_id': 4984,
        'wfm_user': 'WFM',
        'start_date': '2025-01-01',
        'end_date': '2025-12-31',
<<<<<<< HEAD
        'wfm_proc_colab': '2412', 
=======
        'wfm_proc_colab': '2412',
        #'wfm_proc_colab': None,
>>>>>>> 6a0ba86f
    }, # TODO: create the default values to run locally

    # Params names and defaults - understand why they are here
    'parameters_names': [
        'algorithm_name', # TODO: Define the real params names
        'GD_gloablMaxThreads',
        'GD_maxThreads',
        'gloablMaxThreads',
        'maxThreads',
        'maxRetries',
        'sleepTime',
        'test_param_scheduling_threshold',
        'GD_algorithmName',
        'GD_consideraFestivos',
        'GD_convenioBD',
        'NUM_DIAS_CONS'
    ],

    'parameters_defaults': {
        #'algorithm_name': 'salsa_algorithm',
        'GD_gloablMaxThreads': 4,
        'GD_maxThreads': 2,
        'gloablMaxThreads': 4,
        'maxThreads': 2,
        'maxRetries': 3,
        'sleepTime': 1000,
        'test_param_scheduling_threshold': 0.75,
        #'GD_algorithmName': '',
        'GD_consideraFestivos': 1,
        'GD_convenioBD': 'ALCAMPO',
    },

    'dummy_data_filepaths': {
        # Example data files mapping - replace with your actual data files
        'valid_emp': os.path.join(ROOT_DIR, 'data', 'csvs', 'valid_emp.csv'),
        'df_ausencias_ferias': os.path.join(ROOT_DIR, 'data', 'csvs', 'df_ausencias_ferias.csv'),
        'df_ciclos_90': os.path.join(ROOT_DIR, 'data', 'csvs', 'df_ciclos_90.csv'),
        'df_colaborador': os.path.join(ROOT_DIR, 'data', 'csvs', 'df_colaborador.csv'),
        'df_estrutura_wfm': os.path.join(ROOT_DIR, 'data', 'csvs', 'df_estrutura_wfm.csv'),
        'df_faixa_horario': os.path.join(ROOT_DIR, 'data', 'csvs', 'df_faixa_horario.csv'),
        'df_feriados': os.path.join(ROOT_DIR, 'data', 'csvs', 'df_feriados.csv'),
        'df_festivos':  os.path.join(ROOT_DIR, 'data', 'csvs', 'df_festivos.csv'),
        'df_messages': os.path.join(ROOT_DIR, 'data', 'csvs', 'messages_df.csv'),
        'df_orcamento': os.path.join(ROOT_DIR, 'data', 'csvs', 'df_orcamento.csv'),
        'df_pre_gerados': os.path.join(ROOT_DIR, 'data', 'csvs', 'df_pre_gerados.csv'),
        'params_algo': os.path.join(ROOT_DIR, 'data', 'csvs', 'params_algo.csv'),
        'params_lq': os.path.join(ROOT_DIR, 'data', 'csvs', 'params_lq.csv'),
        'df_calendario_passado': os.path.join(ROOT_DIR, 'data', 'csvs', 'df_calendario_passado.csv'),
        'df_granularidade': os.path.join(ROOT_DIR, 'data', 'csvs', 'df_granularidade.csv'),
    },
    
    'available_entities_processing': {
        'valid_emp': os.path.join(ROOT_DIR, 'src', 'sql_querys', 'queryGetValidEmployees_v2.sql'),
        'df_messages': os.path.join(ROOT_DIR, 'src', 'sql_querys', ''),
        'params_algo': os.path.join(ROOT_DIR, 'src', 'sql_querys', ''),
        'params_lq': os.path.join(ROOT_DIR, 'src', 'sql_querys', 'qry_params_LQ.sql'),
        'df_festivos':  os.path.join(ROOT_DIR, 'src', 'sql_querys', 'qry_festivos.sql'),
        'df_closed_days': os.path.join(ROOT_DIR, 'src', 'sql_querys', 'qry_closed_days.sql'),
        'params_df': os.path.join(ROOT_DIR, 'src', 'sql_querys', 'queryGetAlgoParameters.sql'),
        'parameters_cfg': os.path.join(ROOT_DIR, 'src', 'sql_querys', 'queryGetParametersCFG.sql'),
        'df_mpd_valid_employees': os.path.join(ROOT_DIR, 'src', 'sql_querys', 'getProcessMpdEmployees.sql'),
    },

    'available_entities_aux': {
        #'df_pre_gerados': os.path.join(ROOT_DIR, 'src', 'sql_queries', 'queryGetPregerados.sql'), # TODO: was taken out, remove
        'df_ausencias_ferias': os.path.join(ROOT_DIR, 'src', 'sql_querys', 'queryGetAusencias.sql'),
        'df_ciclos_90': os.path.join(ROOT_DIR, 'src', 'sql_querys', 'queryGet90CyclesInfo.sql'),
        'df_estrutura_wfm': os.path.join(ROOT_DIR, 'src', 'sql_querys', 'queryGetEstruturaWFM.sql'),
        'df_feriados': os.path.join(ROOT_DIR, 'src', 'sql_querys', 'queryGetFeriadosAbertos.sql'),
        'df_faixa_horario': os.path.join(ROOT_DIR, 'src', 'sql_querys', 'queryGetEscFaixaHorario.sql'),
        'df_orcamento': os.path.join(ROOT_DIR, 'src', 'sql_querys', 'queryGetEscOrcamento.sql'),
        'df_calendario_passado': os.path.join(ROOT_DIR, 'src', 'sql_querys', 'queryGetCoreSchedule.sql'),
        'df_granularidade': os.path.join(ROOT_DIR, 'src', 'sql_querys', 'queryGetEscEstimado.sql'),
        'df_days_off': os.path.join(ROOT_DIR, 'src', 'sql_querys', 'queryGetDaysOff.sql'),
        'df_core_pro_emp_horario_det': os.path.join(ROOT_DIR, 'src', 'sql_querys', 'queryGetCoreProEmpHorarioDet.sql'),
        'df_contratos': os.path.join(ROOT_DIR, 'src', 'sql_querys', 'queryGetCoreProEmpContract.sql')
    },

    'available_entities_raw': {
        'df_calendario': os.path.join(ROOT_DIR, 'src', 'sql_querys', ''),
        'df_colaborador': os.path.join(ROOT_DIR, 'src', 'sql_querys', 'qry_ma.sql'),
        'df_estimativas': os.path.join(ROOT_DIR, 'src', 'sql_querys', ''),
    },

    # Available algorithms for the project
    'available_algorithms': [
        'alcampo_algorithm',
        'example_algorithm',
        'salsa_algorithm',
        #'salsa_esp_algorithm',
        # Add your custom algorithms here
    ],
     
    # Process configuration - stages and decision points
    'stages': {
        # Stage 1: Data Loading
        'data_loading': {
            'sequence': 1,               # Stage order
            'requires_previous': False,  # First stage doesn't require previous stages
            'validation_required': True, # Validate data after loading (normally performed by a method associated with the data container in src/models.py)
            'decisions': {
                'selections': {          # Decision point for data selection
                    'selected_entities': ['valid_employees'],  # Default entities to load
                    'load_all': False,   # Whether to load all available entities
                },
                'params_algo': {
                    'param_pessoas_objetivo': 0.5,
                    'param_NLDF': 2,
                    'param_NL10': 0,
                    'param_relax_colabs': 2
                }, 
            }
        },
        
        # Stage 2: Data Transformation
        'processing': {
            'sequence': 2,
            'requires_previous': True,   # Requires previous stage completion
            'validation_required': True,
            ### NOT NEEDED SINCE NO DECISIONS FOR THIS PROJECT
            'decisions': {
                'transformations': {     # Decision point for transformation options
                    'apply_filtering': False,
                    'filter_column': '',
                    'filter_value': '',
                    'normalize_numeric': True,  # Whether to normalize numerical data
                    'fill_missing': True,       # Whether to fill missing values
                    'fill_method': 'mean'       # Method for filling missing values
                },
                #'algorithm': {
                #    'name': 'salsa_algorithm',  # Default algorithm to use - should come from the parameters_defaults in the future
                #    'parameters': {}
                #},
                'insertions': {
                    'insert_results': True
                }
            },
            'substages': {
                'treat_params': {
                    'sequence': 1,
                    'description': 'Establishing connection to data source',
                    'required': True,
                    'decisions': {}
                },
                'load_matrices': {
                    'sequence': 2,
                    'description': 'Load dataframes containing all the data',
                    'required': True,
                    'decisions': {}                  
                },
                'func_inicializa': {
                    'sequence': 3,
                    'description': 'Function that initializes data transformation for each matrix',
                    'required': True,
                    'decisions': {}                     
                },
                'allocation_cycle': {
                    'sequence': 4,
                    'description': 'Allocation cycle for all the required days.',
                    'required': True,
                    'decisions': {
                        # Very important define the algorithms here
                        #'algorithms': ['salsa_algorithm']
                    }                     
                },
                'format_results': {
                    'sequence': 5,
                    'description': 'Format results to be inserted',
                    'required': True,
                    'decisions': {}
                },
                'insert_results': {
                    'sequence': 6,
                    'description': 'Insert results to the database',
                    'required': False,
                    'decisions': {}
                }
            },
            'auto_complete_on_substages': False, # Auto-complete stage when all substages are done
        },
        

    },
    
    # Algorithm parameters (defaults for each algorithm)
    'algorithm_defaults': {
        'example_algorithm': {
            'threshold': 50.0,
            'include_outliers': False,
            'outlier_threshold': 2.0
        },
        # Add defaults for your custom algorithms here
    },
    
    # Output configuration
    'output': {
        'base_dir': 'data/output',
        'visualizations_dir': 'data/output/visualizations',
        'diagnostics_dir': 'data/diagnostics'
    },
    
    # Logging configuration
    'log_level': 'INFO',
    'log_format': '%(asctime)s | %(levelname)8s | %(filename)s:%(lineno)d | %(message)s',
    'log_dir': 'logs'
}

# For algorithm_GD development
ALGORITHM_GD_DEV_CONFIG = {
    'logging': {
        'environment': 'local',
        'db_logging_enabled': False,
        'df_messages_path': 'data/csvs/messages.csv',
        'server_file_logging': True,
        'log_level': 'DEBUG',
        'log_dir': 'logs'
    },
    'external_call_data': {
        'current_process_id': 1961,
        'api_proc_id': 999,
        'wfm_proc_id': 1961,
        'wfm_user': 'WFM_DEV',
        'start_date': '2025-01-01',
        'end_date': '2025-12-31',
        'wfm_proc_colab': None,
    }
}

# For algorithm_GD production
ALGORITHM_GD_PROD_CONFIG = {
    'logging': {
        'environment': 'server',
        'db_logging_enabled': True,
        'df_messages_path': 'data/csvs/messages.csv',
        'db_logging_query': 'queries/log_process_errors.sql',
        'server_file_logging': True,
        'retention_days_server': 60,
        'log_level': 'INFO',
        'log_dir': 'logs'
    },
    'external_call_data': {
        'current_process_id': None,  # Set at runtime
        'api_proc_id': 999,
        'wfm_proc_id': None,  # Set at runtime
        'wfm_user': 'WFM',
        'start_date': None,  # Set at runtime
        'end_date': None,    # Set at runtime
        'wfm_proc_colab': None,
    }
}

# Helper function to merge environment-specific config
def get_environment_config(base_config: dict, env_config: dict) -> dict:
    """
    Merge environment-specific configuration with base configuration.
    
    Args:
        base_config: Base configuration dictionary
        env_config: Environment-specific overrides
        
    Returns:
        Merged configuration dictionary
    """
    from base_data_project.utils import merge_configs
    return merge_configs(base_config, env_config)<|MERGE_RESOLUTION|>--- conflicted
+++ resolved
@@ -52,12 +52,8 @@
         'wfm_user': 'WFM',
         'start_date': '2025-01-01',
         'end_date': '2025-12-31',
-<<<<<<< HEAD
-        'wfm_proc_colab': '2412', 
-=======
         'wfm_proc_colab': '2412',
         #'wfm_proc_colab': None,
->>>>>>> 6a0ba86f
     }, # TODO: create the default values to run locally
 
     # Params names and defaults - understand why they are here
