--- conflicted
+++ resolved
@@ -183,11 +183,7 @@
                 #    'parameters': {}
                 #},
                 'insertions': {
-<<<<<<< HEAD
-                    'insert_results': True #True
-=======
                     'insert_results': False
->>>>>>> 8bbc44e9
                 }
             },
             'substages': {
