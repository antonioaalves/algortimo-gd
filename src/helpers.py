--- conflicted
+++ resolved
@@ -291,11 +291,7 @@
                     current_afternoon = reshaped_final_3.iloc[row_index, col_indices[1]]
                     
                     # TODO: check for codigo_motivo_ausencia in config.py
-<<<<<<< HEAD
-                    if fk_motivo_ausencia in codigos_motivo_ausencia:
-=======
                     if fk_motivo_ausencia in []:
->>>>>>> 7c099c3c
                         # Vacation - check if current value is "-"
                         if current_morning == "-":
                             reshaped_final_3.iloc[row_index, col_indices[0]] = "V-"
