--- conflicted
+++ resolved
@@ -287,18 +287,12 @@
                 #logger.info(f"DEBUG: col_indices: {col_indices}")
                 if len(col_indices) >= 2:
                     #logger.info(f"DEBUG: fk_motivo_ausencia: {fk_motivo_ausencia}, type: {type(fk_motivo_ausencia)}")
-<<<<<<< HEAD
-                    # TODO: check for codigo_motivo_ausencia in config.py
-                    if fk_motivo_ausencia in codigos_motivo_ausencia:
-                        # Vacation
-                        reshaped_final_3.iloc[row_index, col_indices[0]] = "V"
-                        reshaped_final_3.iloc[row_index, col_indices[1]] = "V"
-=======
                     # Get current values
                     current_morning = reshaped_final_3.iloc[row_index, col_indices[0]]
                     current_afternoon = reshaped_final_3.iloc[row_index, col_indices[1]]
                     
-                    if fk_motivo_ausencia == 1:
+                    # TODO: check for codigo_motivo_ausencia in config.py
+                    if fk_motivo_ausencia in codigos_motivo_ausencia:
                         # Vacation - check if current value is "-"
                         if current_morning == "-":
                             reshaped_final_3.iloc[row_index, col_indices[0]] = "V-"
@@ -309,7 +303,6 @@
                             reshaped_final_3.iloc[row_index, col_indices[1]] = "V-"
                         else:
                             reshaped_final_3.iloc[row_index, col_indices[1]] = "V"
->>>>>>> 1d8c2196
                     else:
                         # Other absence - check if current value is "-" and val is "A"
                         if current_morning == "-" and val == "A":
