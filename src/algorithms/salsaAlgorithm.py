--- conflicted
+++ resolved
@@ -211,18 +211,14 @@
                     'free_day_complete_cycle': processed_data[32],  # Adjusted for SALSA
                     'week_to_days_salsa': processed_data[33],  # Adjusted for SALSA
                     'first_registered_day': processed_data[34],
-<<<<<<< HEAD
                     'admissao_proporcional': processed_data[35],
-                    'data_admissao': processed_data[36],
-                    'data_demissao': processed_data[37]
-                    'last_registered_day': processed_data[38],
-                    'fixed_days_off': processed_data[39],
-=======
-                    'proportion': processed_data[35],
                     'role_by_worker': processed_data[36],  # New role mapping
                     'managers': processed_data[37],  # New managers list
                     'keyholders': processed_data[38],  # New keyholders list
->>>>>>> 98b36c6b
+                    'data_admissao': processed_data[39],
+                    'data_demissao': processed_data[40]
+                    'last_registered_day': processed_data[41],
+                    'fixed_days_off': processed_data[42],
                     # 'week_cut': processed_data[34]
                 }
 
@@ -313,20 +309,15 @@
             workers_complete_cycle = adapted_data['workers_complete_cycle']
             free_day_complete_cycle = adapted_data['free_day_complete_cycle']
             week_to_days_salsa = adapted_data['week_to_days_salsa']
-<<<<<<< HEAD
             first_day = adapted_data['first_registered_day']
             admissao_proporcional = adapted_data['admissao_proporcional']
             data_admissao = adapted_data['data_admissao']
             data_demissao = adapted_data['data_demissao']
             last_day = adapted_data['last_registered_day']
             fixed_days_off = adapted_data['fixed_days_off']
-=======
-            first_registered_day = adapted_data['first_registered_day']
-            proportion = adapted_data['proportion']
             role_by_worker = adapted_data['role_by_worker']
             managers = adapted_data['managers']
             keyholders = adapted_data['keyholders']
->>>>>>> 98b36c6b
             # week_cut = adapted_data['week_cut']
 
             # Extract algorithm parameters
