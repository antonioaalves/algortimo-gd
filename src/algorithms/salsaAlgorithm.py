"""File containing the SalsaAlgorithm class"""

import logging
from typing import Dict, Any, Optional, List, Union
import pandas as pd
from datetime import datetime, timedelta
from ortools.sat.python import cp_model
import os

# Import base algorithm class
from base_data_project.algorithms.base import BaseAlgorithm
from base_data_project.log_config import get_logger

# Import project-specific components
from src.config import PROJECT_NAME, ROOT_DIR

# Import shift scheduler components
from src.algorithms.model_salsa.variables import decision_variables
from src.algorithms.model_salsa.salsa_constraints import (
    free_days_special_days, shift_day_constraint, week_working_days_constraint, maximum_continuous_working_days,
    LQ_attribution,closed_holiday_attribution, holiday_missing_day_attribution,
    assign_week_shift, working_day_shifts,
    salsa_2_consecutive_free_days, salsa_2_day_quality_weekend, 
    salsa_saturday_L_constraint, salsa_2_free_days_week, first_day_not_free, free_days_special_days
)
from src.algorithms.model_salsa.optimization_salsa import salsa_optimization
from src.algorithms.solver.solver import solve

from src.helpers import (_create_empty_results, _calculate_comprehensive_stats, 
                        _validate_constraints, _calculate_quality_metrics, 
                        _format_schedules, _create_metadata, _validate_solution, 
                        _create_export_info)


# Set up logger
logger = get_logger(PROJECT_NAME)

class SalsaAlgorithm(BaseAlgorithm):
    """
    SALSA shift scheduling algorithm implementation.

    This algorithm implements a constraint programming approach for shift scheduling:
    1. Adapt data: Read and process input DataFrames (calendario, estimativas, colaborador)
    2. Execute algorithm: Solve scheduling problem with SALSA-specific constraints
    3. Format results: Return final schedule DataFrame

    The algorithm uses OR-Tools CP-SAT solver to optimize shift assignments while respecting
    worker contracts, labor laws, and SALSA-specific operational requirements.
    """

    def __init__(self, parameters=None, algo_name: str = 'salsa_algorithm', project_name: str = PROJECT_NAME, process_id: int = 0, start_date: str = '', end_date: str = ''):
        """
        Initialize the SALSA Algorithm.
        
        Args:
            parameters: Dictionary containing algorithm configuration
            algo_name: Name identifier for the algorithm
            project_name: Project name
            process_id: Process identifier
            start_date: Start date for scheduling
            end_date: End date for scheduling
        """
        # Default parameters for the SALSA algorithm
        default_parameters = {
            "max_continuous_working_days": 6,
            "shifts": ["M", "T", "L", "LQ", "F", "A", "V"],
            "check_shifts": ['M', 'T', 'L', 'LQ'],
            "working_shifts": ["M", "T"],
            "settings":{
                #F days affect c2d and cxx
                "F_special_day": False,
                #defines if we should sum 2 day quality weekends with the number of free sundays
                "free_sundays_plus_c2d": False,
                "missing_days_afect_free_days": False,
            }
        }
        
        # Merge with provided parameters
        if parameters:
            default_parameters.update(parameters)
        
        # Initialize the parent class with algorithm name and parameters
        super().__init__(algo_name=algo_name, parameters=default_parameters, project_name=project_name)
        
        # Initialize algorithm-specific attributes
        self.data_processed = None
        self.model = None
        self.final_schedule = None
        self.process_id = process_id
        self.start_date = start_date
        self.end_date = end_date
        
        # Add any algorithm-specific initialization
        self.logger.info(f"Initialized {self.algo_name} with parameters: {self.parameters}")

    def adapt_data(self, data: Dict[str, pd.DataFrame], algorithm_treatment_params: Optional[Dict[str, Any]] = None) -> Dict[str, Any]:
        """
        Adapt input data for the SALSA shift scheduling algorithm.
        
        Args:
            data: Dictionary containing DataFrames:
                - Should contain medium_dataframes with calendar, estimates, and collaborator data
            algorithm_treatment_params: Dictionary containing algorithm treatment parameters
                
        Returns:
            Dictionary containing processed data elements for the algorithm
        """
        try:
            self.logger.info("Starting data adaptation for SALSA algorithm")
            
            # Handle treatment parameters - use empty dict if None
            if algorithm_treatment_params is None:
                algorithm_treatment_params = {}
                self.logger.debug("No algorithm treatment parameters provided, using empty dict")
            else:
                self.logger.info(f"Using algorithm treatment parameters: {list(algorithm_treatment_params.keys())}")
            
            # =================================================================
            # 1. VALIDATE INPUT DATA STRUCTURE
            # =================================================================
            if data is None:
                raise ValueError("No data provided to adapt_data method. Expected dictionary with DataFrames.")
            
            if not isinstance(data, dict):
                raise TypeError(f"Expected dictionary, got {type(data)}")
            
            # Log the data structure for debugging
            self.logger.info(f"Input data structure: {list(data.keys()) if isinstance(data, dict) else 'Not a dict'}")
            
            # Extract medium dataframes
            if 'medium_dataframes' in data:
                medium_dataframes = data['medium_dataframes']
                self.logger.info("Found nested medium_dataframes structure")
            else:
                medium_dataframes = data
                self.logger.info("Using direct DataFrame structure")
            
            if not isinstance(medium_dataframes, dict):
                raise TypeError(f"Expected medium_dataframes to be dictionary, got {type(medium_dataframes)}")
            
            # =================================================================
            # 2. VALIDATE REQUIRED DATAFRAMES
            # =================================================================
            # required_dataframes = ['matrizA_bk', 'matrizB_bk', 'matriz2_bk']
            # missing_dataframes = [df for df in required_dataframes if df not in medium_dataframes]
            
            # if missing_dataframes:
            #     self.logger.error(f"Missing required DataFrames: {missing_dataframes}")
            #     raise ValueError(f"Missing required DataFrames: {missing_dataframes}")
            
            # # Check if DataFrames are not empty
            # for df_name in required_dataframes:
            #     df = medium_dataframes[df_name]
            #     if df.empty:
            #         self.logger.error(f"DataFrame {df_name} is empty")
            #         raise ValueError(f"DataFrame {df_name} is empty")
                
            #     self.logger.info(f"✅ {df_name}: {df.shape} - {df.memory_usage(deep=True).sum()/1024/1024:.2f} MB")
            

            # =================================================================
            # 3. PROCESS DATA USING SALSA FUNCTION
            # =================================================================
            self.logger.info("Calling SALSA data processing function")
            
            # Import the SALSA data processing function
            from src.algorithms.model_salsa.read_salsa import read_data_salsa
            
            processed_data = read_data_salsa(medium_dataframes, algorithm_treatment_params)
            
            
            # =================================================================
            # 4. UNPACK AND VALIDATE PROCESSED DATA
            # =================================================================
            self.logger.info("Unpacking processed data")
            
            try:
                data_dict = {
                    'matriz_calendario_gd': processed_data[0],
                    'days_of_year': processed_data[1],
                    'sundays': processed_data[2],
                    'holidays': processed_data[3],
                    'special_days': processed_data[4],
                    'closed_holidays': processed_data[5],
                    'empty_days': processed_data[6],
                    'worker_holiday': processed_data[7],
                    'missing_days': processed_data[8],
                    'working_days': processed_data[9],
                    'non_holidays': processed_data[10],
                    'start_weekday': processed_data[11],
                    'week_to_days': processed_data[12],
                    'worker_week_shift': processed_data[13],
                    'matriz_colaborador_gd': processed_data[14],
                    'workers': processed_data[15],
                    'contract_type': processed_data[16],
                    'total_l': processed_data[17],
                    'total_l_dom': processed_data[18],
                    'c2d': processed_data[19],
                    'c3d': processed_data[20],
                    'l_d': processed_data[21],
                    'l_q': processed_data[22],
                    'cxx': processed_data[23],
                    't_lq': processed_data[24],
                    'matriz_estimativas_gd': processed_data[25],
                    'pess_obj': processed_data[26],
                    'min_workers': processed_data[27],
                    'max_workers': processed_data[28],
                    'working_shift_2': processed_data[29],  # Adjusted for SALSA
                    'workers_complete': processed_data[30],  # Adjusted for SALSA
                    'workers_complete_cycle': processed_data[31],  # Adjusted for SALSA
                    'free_day_complete_cycle': processed_data[32],  # Adjusted for SALSA
                    'week_to_days_salsa': processed_data[33],  # Adjusted for SALSA
                    'first_registered_day': processed_data[34],
                    'admissao_proporcional': processed_data[35],
                    'role_by_worker': processed_data[36],  # New role mapping
                    #'managers': processed_data[37],  # New managers list
                    #'keyholders': processed_data[38],  # New keyholders list
                    'data_admissao': processed_data[37],
                    'data_demissao': processed_data[38],
                    'last_registered_day': processed_data[39],
                    'fixed_days_off': processed_data[40],
                    'proportion': processed_data[41],
                    'fixed_LQs' : processed_data[42],
                    # 'week_cut': processed_data[34]
                }

            except IndexError as e:
                self.logger.error(f"Error unpacking processed data: {e}")
                raise ValueError(f"Invalid data structure returned from processing function: {e}")
            
            # =================================================================
            # 5. FINAL VALIDATION AND LOGGING
            # =================================================================
            workers = data_dict['workers']
            days_of_year = data_dict['days_of_year']
            special_days = data_dict['special_days']
            working_days = data_dict['working_days']

            # Validate critical data
            if not workers:
                raise ValueError("No valid workers found after processing")
            
            if not days_of_year:
                raise ValueError("No valid days found after processing")
            
            # Log final statistics
            self.logger.info("[OK] Data adaptation completed successfully")
            self.logger.info(f"[STATS] Final statistics:")
            self.logger.info(f"   Total workers: {len(workers)}")
            self.logger.info(f"   Total days: {len(days_of_year)}")
            self.logger.info(f"   Working days: {len(working_days)}")
            self.logger.info(f"   Special days: {len(special_days)}")
            self.logger.info(f"   Week mappings: {len(data_dict['week_to_days'])}")
            
            # Store processed data in instance
            self.data_processed = data_dict
            
            return data_dict
            
        except Exception as e:
            self.logger.error(f"Error in data adaptation: {e}", exc_info=True)
            raise

    def execute_algorithm(self, adapted_data: Dict[str, Any]) -> pd.DataFrame:
        """
        Execute the SALSA shift scheduling algorithm.
        
        Args:
            adapted_data: Processed data from adapt_data method
            
        Returns:
            Final schedule DataFrame
        """
        try:
            self.logger.info("Starting SALSA algorithm execution")
            
            if adapted_data is None:
                adapted_data = self.data_processed
            
            # Extract data elements
            matriz_calendario_gd = adapted_data['matriz_calendario_gd']
            days_of_year = adapted_data['days_of_year']
            sundays = adapted_data['sundays']
            holidays = adapted_data['holidays']
            special_days = adapted_data['special_days']
            closed_holidays = adapted_data['closed_holidays']
            empty_days = adapted_data['empty_days']
            worker_holiday = adapted_data['worker_holiday']
            missing_days = adapted_data['missing_days']
            working_days = adapted_data['working_days']
            non_holidays = adapted_data['non_holidays']
            start_weekday = adapted_data['start_weekday']
            week_to_days = adapted_data['week_to_days']
            worker_week_shift = adapted_data['worker_week_shift']
            matriz_colaborador_gd = adapted_data['matriz_colaborador_gd']
            workers = adapted_data['workers']
            contract_type = adapted_data['contract_type']
            total_l = adapted_data['total_l']
            total_l_dom = adapted_data['total_l_dom']
            c2d = adapted_data['c2d']
            c3d = adapted_data['c3d']
            l_d = adapted_data['l_d']
            l_q = adapted_data['l_q']
            cxx = adapted_data['cxx']
            t_lq = adapted_data['t_lq']
            matriz_estimativas_gd = adapted_data['matriz_estimativas_gd']
            pessObj = adapted_data['pess_obj']
            min_workers = adapted_data['min_workers']
            max_workers = adapted_data['max_workers']
            workers_complete = adapted_data['workers_complete']
            workers_complete_cycle = adapted_data['workers_complete_cycle']
            free_day_complete_cycle = adapted_data['free_day_complete_cycle']
            week_to_days_salsa = adapted_data['week_to_days_salsa']
            first_day = adapted_data['first_registered_day']
            admissao_proporcional = adapted_data['admissao_proporcional']
            data_admissao = adapted_data['data_admissao']
            data_demissao = adapted_data['data_demissao']
            last_day = adapted_data['last_registered_day']
            fixed_days_off = adapted_data['fixed_days_off']
            fixed_LQs = adapted_data['fixed_LQs']
            role_by_worker = adapted_data['role_by_worker']
            #managers = adapted_data['managers']
            #keyholders = adapted_data['keyholders']
            # week_cut = adapted_data['week_cut']
            proportion = adapted_data['proportion']

            # Extract algorithm parameters
            shifts = self.parameters["shifts"]
            check_shift = self.parameters["check_shifts"]
            working_shift = self.parameters["working_shifts"]
            max_continuous_days = self.parameters["max_continuous_working_days"]
            
            # Extract settings
            settings = self.parameters["settings"]
            F_special_day = settings["F_special_day"]
            free_sundays_plus_c2d = settings["free_sundays_plus_c2d"]
            missing_days_afect_free_days = settings["missing_days_afect_free_days"]

<<<<<<< HEAD
              # === TEST: remover totalmente um worker problemático ===
=======
             # === TEST: remover totalmente um worker problemático ===
>>>>>>> 2be45966
            DROP_W = 80001744
            logger.warning(f"[TEST] Dropping worker {DROP_W} for feasibility test")

            # 1) listas de workers
            workers = [w for w in workers if w != DROP_W]
            workers_complete = [w for w in workers_complete if w != DROP_W]
            workers_complete_cycle = [w for w in workers_complete_cycle if w != DROP_W]

            # 2) dicionários por worker
            for dct in [
                working_days, worker_holiday, missing_days, empty_days, free_day_complete_cycle,
                contract_type, c2d, c3d, l_d, l_q, t_lq, data_admissao, data_demissao,
                first_day, last_day, total_l, total_l_dom, fixed_days_off, fixed_LQs, role_by_worker
            ]:
                if isinstance(dct, dict):
                    dct.pop(DROP_W, None)

            # 3) mapas (w, week, ...) → limpar chaves desse worker
            worker_week_shift = {k: v for k, v in worker_week_shift.items() if k[0] != DROP_W}
<<<<<<< HEAD
=======

            # (sem alterações a week_to_days / sundays / etc.)
            # Agora segue normalmente para criar o modelo e as variáveis.
>>>>>>> 2be45966
            
            # =================================================================
            # CREATE MODEL AND DECISION VARIABLES
            # =================================================================
            self.logger.info("Creating SALSA model and decision variables")
            
            model = cp_model.CpModel()
            self.model = model
            
            logger.info(f"workers_complete: {workers_complete}")
            # Create decision variables
            shift = decision_variables(model, days_of_year, workers_complete, shifts, first_day, last_day, worker_holiday, missing_days, empty_days, closed_holidays, fixed_days_off, fixed_LQs, start_weekday)
            
            self.logger.info("Decision variables created for SALSA")
            
            # =================================================================
            # APPLY ALL SALSA CONSTRAINTS
            # =================================================================
            self.logger.info("Applying SALSA constraints")
            
            # Basic constraint: each worker has exactly one shift per day
            shift_day_constraint(model, shift, days_of_year, workers_complete, shifts)
            
            # Week working days constraint based on contract type
            week_working_days_constraint(model, shift, week_to_days_salsa, workers, working_shift, contract_type)
            
            # Maximum continuous working days constraint
            maximum_continuous_working_days(model, shift, days_of_year, workers, working_shift, max_continuous_days)
            
            LQ_attribution(model, shift, workers, working_days, c2d)
            
            # Closed holiday attribution constraint
            #closed_holiday_attribution(model, shift, workers_complete, closed_holidays)

            #holiday_missing_day_attribution(model, shift, workers_complete, worker_holiday, missing_days, empty_days, free_day_complete_cycle)            
            
            # Worker week shift assignments
            assign_week_shift(model, shift, workers, week_to_days, working_days, worker_week_shift)
            
            # Working day shifts constraint
            working_day_shifts(model, shift, workers, working_days, check_shift, workers_complete_cycle, working_shift)
            
            # SALSA specific constraints
            salsa_2_consecutive_free_days(model, shift, workers, working_days)
            
<<<<<<< HEAD
            self.logger.info(f"Salsa 2 day quality weekend workers workers: {workers}, c2d: {c2d}")
            salsa_2_day_quality_weekend(model, shift, workers, contract_type, working_days, sundays, c2d, F_special_day, days_of_year, closed_holidays)
=======
            debug_vars = salsa_2_day_quality_weekend(model, shift, workers, contract_type, working_days, 
                                 sundays, c2d, F_special_day, days_of_year, closed_holidays)
>>>>>>> 2be45966
            
            salsa_saturday_L_constraint(model, shift, workers, working_days, start_weekday, days_of_year, worker_holiday)

            salsa_2_free_days_week(model, shift, workers, week_to_days_salsa, working_days, admissao_proporcional, data_admissao, data_demissao)

            first_day_not_free(model, shift, workers, working_days, first_day, working_shift)

            free_days_special_days(model, shift, sundays, workers, working_days, total_l_dom)

            
                        
            self.logger.info("All SALSA constraints applied")
            
            # =================================================================
            # SET UP OPTIMIZATION OBJECTIVE
            # =================================================================
            self.logger.info("Setting up SALSA optimization objective")
            
            salsa_optimization(model, days_of_year, workers_complete, working_shift, shift, pessObj, 
                             working_days, closed_holidays, min_workers, week_to_days, sundays, c2d, proportion, role_by_worker) #role_by_worker)
            
            # =================================================================
            # SOLVE THE MODEL
            # =================================================================
            self.logger.info("Solving SALSA model")
            
            schedule_df = solve(model, days_of_year, workers_complete, special_days, shift, shifts, 
                              output_filename=os.path.join(ROOT_DIR, 'data', 'output', 
                                                         f'salsa_schedule_{self.process_id}.xlsx'))
            
            self.final_schedule = pd.DataFrame(schedule_df).copy()
            
    # Capture solver statistics if available
            if hasattr(model, 'solver_stats'):
                self.solver_status = model.solver_stats.get('status', 'OPTIMAL')
                self.solving_time_seconds = model.solver_stats.get('solving_time_seconds')
                self.num_branches = model.solver_stats.get('num_branches')
                self.num_conflicts = model.solver_stats.get('num_conflicts')
            
            self.logger.info("SALSA algorithm execution completed successfully")
            return schedule_df
            
        except Exception as e:
            self.logger.error(f"Error in SALSA algorithm execution: {e}", exc_info=True)
            raise

    # def format_results(self, algorithm_results: pd.DataFrame = pd.DataFrame()) -> Dict[str, Any]:
    #     """
    #     Format the SALSA algorithm results for output.
        
    #     Args:
    #         algorithm_results: Final schedule DataFrame from execute_algorithm
            
    #     Returns:
    #         Dictionary containing formatted results and metadata
    #     """
    #     try:
    #         self.logger.info("Formatting SALSA algorithm results")

    #         if algorithm_results.empty and self.final_schedule is not None:
    #             algorithm_results = self.final_schedule
            
    #         if algorithm_results.empty:
    #             self.logger.warning("No algorithm results available to format")
    #             algorithm_results = pd.DataFrame()

    #         # Calculate basic statistics
    #         total_workers = len(algorithm_results['Worker'].unique()) if 'Worker' in algorithm_results.columns else 0
    #         total_days = len(algorithm_results['Day'].unique()) if 'Day' in algorithm_results.columns else 0
    #         total_assignments = len(algorithm_results)
            
    #         # Count shift distributions
    #         shift_distribution = {}
    #         if 'Shift' in algorithm_results.columns:
    #             shift_distribution = algorithm_results['Shift'].value_counts().to_dict()
            
    #         # Format results for SALSA
    #         if not algorithm_results.empty and self.start_date and self.end_date:
    #             # Convert to wide format similar to salsa algorithm
    #             formatted_schedule = self.final_schedule.copy()
                
    #             # Create date range for column names
    #             date_range = pd.date_range(start=self.start_date, end=self.end_date, freq='D')
    #             new_columns = ['Worker'] + [str(date) for date in date_range]
    #             formatted_schedule.columns = new_columns

    #             # Convert to long format for consistency
    #             melted_schedule = pd.melt(formatted_schedule, 
    #                                     id_vars=['Worker'], 
    #                                     var_name='Date', 
    #                                     value_name='Status')
    #         else:
    #             melted_schedule = algorithm_results

    #         formatted_results = {
    #             'schedule': algorithm_results,
    #             'metadata': {
    #                 'algorithm_name': self.algo_name,
    #                 'total_workers': total_workers,
    #                 'total_days': total_days,
    #                 'total_assignments': total_assignments,
    #                 'shift_distribution': shift_distribution,
    #                 'execution_timestamp': datetime.now().isoformat(),
    #                 'parameters_used': self.parameters
    #             },
    #             'formatted_schedule': melted_schedule if not algorithm_results.empty else pd.DataFrame(),
    #             'summary': {
    #                 'status': 'completed',
    #                 'message': f'Successfully scheduled {total_workers} workers over {total_days} days using SALSA algorithm'
    #             }
    #         }
            
    #         self.logger.info(f"SALSA results formatted successfully: {total_assignments} assignments created")
    #         return formatted_results
            
    #     except Exception as e:
    #         self.logger.error(f"Error in SALSA results formatting: {e}", exc_info=True)
    #         raise



# Update the format_results method:
    def format_results(self, algorithm_results: pd.DataFrame = pd.DataFrame()) -> Dict[str, Any]:
        """
        Format the SALSA algorithm results for output.
        
        Args:
            algorithm_results: Final schedule DataFrame from execute_algorithm
           
        Returns:
            Dictionary containing formatted results and metadata
        """
        try:
            if algorithm_results.empty and self.final_schedule is not None:
                algorithm_results = self.final_schedule
            
            if algorithm_results.empty:
                logger.warning("No algorithm results available to format")
                return _create_empty_results(self.algo_name, self.process_id, self.start_date, self.end_date, self.parameters)

            # Calculate comprehensive statistics
            stats = _calculate_comprehensive_stats(algorithm_results, self.start_date, self.end_date, self.data_processed)
            
            # Validate constraints
            constraint_validation = _validate_constraints(algorithm_results)
            
            # Calculate quality metrics
            quality_metrics = _calculate_quality_metrics(algorithm_results)
            
            # Format schedule for different outputs
            formatted_schedules = _format_schedules(algorithm_results, self.start_date, self.end_date)
            formatted_schedules['database_format'] = formatted_schedules['database_format'].rename(columns={'Worker': 'colaborador'})

            # Get solver status (if available)
            solver_status = getattr(self, 'solver_status', 'OPTIMAL')
            
            # Get solver attributes
            solver_attributes = {
                'solving_time_seconds': getattr(self, 'solving_time_seconds', None),
                'num_branches': getattr(self, 'num_branches', None),
                'num_conflicts': getattr(self, 'num_conflicts', None)
            }
            
            # Create comprehensive results structure
            formatted_results = {
                'core_results': {
                    'schedule': algorithm_results,
                    'formatted_schedule': formatted_schedules['database_format'],
                    'wide_format_schedule': formatted_schedules['wide_format'],
                    'status': solver_status
                },
                'metadata': _create_metadata(self.algo_name, self.process_id, self.start_date, self.end_date, self.parameters, stats, solver_attributes),
                'scheduling_stats': stats,
                'constraint_validation': constraint_validation,
                'quality_metrics': quality_metrics,
                'validation': _validate_solution(algorithm_results),
                'export_info': _create_export_info(self.process_id, ROOT_DIR),
                'summary': {
                    'status': 'completed',
                    'message': f'Successfully scheduled {stats["workers"]["total_workers"]} workers over {stats["time_coverage"]["total_days"]} days using SALSA algorithm',
                    'key_metrics': {
                        'total_assignments': stats['shifts']['total_assignments'],
                        'coverage_percentage': stats['time_coverage']['coverage_percentage'],
                        'constraint_satisfaction': constraint_validation.get('overall_satisfaction', 100)
                    }
                }
            }

            #logger.info(f"DEBUG: formatted schedule: {formatted_results['core_results']['formatted_schedule'].shape}")
            
            self.logger.info("Enhanced SALSA results formatted successfully")
            return formatted_results
            
        except Exception as e:
            self.logger.error(f"Error in enhanced SALSA results formatting: {e}", exc_info=True)
            raise
<|MERGE_RESOLUTION|>--- conflicted
+++ resolved
@@ -336,11 +336,7 @@
             free_sundays_plus_c2d = settings["free_sundays_plus_c2d"]
             missing_days_afect_free_days = settings["missing_days_afect_free_days"]
 
-<<<<<<< HEAD
               # === TEST: remover totalmente um worker problemático ===
-=======
-             # === TEST: remover totalmente um worker problemático ===
->>>>>>> 2be45966
             DROP_W = 80001744
             logger.warning(f"[TEST] Dropping worker {DROP_W} for feasibility test")
 
@@ -360,12 +356,6 @@
 
             # 3) mapas (w, week, ...) → limpar chaves desse worker
             worker_week_shift = {k: v for k, v in worker_week_shift.items() if k[0] != DROP_W}
-<<<<<<< HEAD
-=======
-
-            # (sem alterações a week_to_days / sundays / etc.)
-            # Agora segue normalmente para criar o modelo e as variáveis.
->>>>>>> 2be45966
             
             # =================================================================
             # CREATE MODEL AND DECISION VARIABLES
@@ -411,13 +401,8 @@
             # SALSA specific constraints
             salsa_2_consecutive_free_days(model, shift, workers, working_days)
             
-<<<<<<< HEAD
             self.logger.info(f"Salsa 2 day quality weekend workers workers: {workers}, c2d: {c2d}")
             salsa_2_day_quality_weekend(model, shift, workers, contract_type, working_days, sundays, c2d, F_special_day, days_of_year, closed_holidays)
-=======
-            debug_vars = salsa_2_day_quality_weekend(model, shift, workers, contract_type, working_days, 
-                                 sundays, c2d, F_special_day, days_of_year, closed_holidays)
->>>>>>> 2be45966
             
             salsa_saturday_L_constraint(model, shift, workers, working_days, start_weekday, days_of_year, worker_holiday)
 
