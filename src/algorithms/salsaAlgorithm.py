"""File containing the SalsaAlgorithm class"""

import logging
from typing import Dict, Any, Optional, List, Union
import pandas as pd
from datetime import datetime, timedelta
from ortools.sat.python import cp_model
import os

# Import base algorithm class
from base_data_project.algorithms.base import BaseAlgorithm
from base_data_project.log_config import get_logger

# Import project-specific components
from src.configuration_manager.instance import get_config as get_config_manager

# Import shift scheduler components
from src.algorithms.model_salsa.variables import decision_variables
from src.algorithms.model_salsa.salsa_constraints import (
    free_days_special_days, shift_day_constraint, week_working_days_constraint, maximum_continuous_working_days,
    LQ_attribution, holiday_compensation_days, working_day_shifts, salsa_2_consecutive_free_days, salsa_2_day_quality_weekend,
    salsa_saturday_L_constraint, salsa_2_free_days_week, first_day_not_free, free_days_special_days, sunday_compensation_days
)
from src.algorithms.model_salsa.optimization_salsa import salsa_optimization
from src.algorithms.solver.solver import solve

from src.algorithms.helpers_algorithm import (_convert_free_days, _create_empty_results, _calculate_comprehensive_stats, 
                        _validate_constraints, _calculate_quality_metrics, 
                        _format_schedules, _create_metadata, _validate_solution, 
                        _create_export_info)


# Set up logger
logger = get_logger(get_config_manager().system.project_name)
root_dir = get_config_manager().system.project_root_dir

class SalsaAlgorithm(BaseAlgorithm):
    """
    SALSA shift scheduling algorithm implementation.

    This algorithm implements a constraint programming approach for shift scheduling:
    1. Adapt data: Read and process input DataFrames (calendario, estimativas, colaborador)
    2. Execute algorithm: Solve scheduling problem with SALSA-specific constraints
    3. Format results: Return final schedule DataFrame

    The algorithm uses OR-Tools CP-SAT solver to optimize shift assignments while respecting
    worker contracts, labor laws, and SALSA-specific operational requirements.
    """

    def __init__(self, parameters=None, algo_name: str = 'salsa_algorithm', project_name: str = None, process_id: int = 0, start_date: str = '', end_date: str = ''):
        """
        Initialize the SALSA Algorithm.
        
        Args:
            parameters: Dictionary containing algorithm configuration
            algo_name: Name identifier for the algorithm
            project_name: Project name
            process_id: Process identifier
            start_date: Start date for scheduling
            end_date: End date for scheduling
        """
        # Default parameters for the SALSA algorithm
        default_parameters = {
            "shifts": ["M", "T", "L", "LQ", 'LD', "F", "A", "V", "-"],
            "check_shifts": ['M', 'T', 'L', 'LQ', 'LD'],
            "working_shifts": ['M', 'T', 'LD'],
            "real_working_shifts": ['M', 'T'],
            "settings":{
                #F days affect c2d and cxx
                "F_special_day": False,
                #defines if we should sum 2 day quality weekends with the number of free sundays
                "free_sundays_plus_c2d": False,
                "missing_days_afect_free_days": False,
            }
        }
        
        # Merge with provided parameters
        if parameters:
            default_parameters.update(parameters)
        
        # Set project name if not provided
        if project_name is None:
            project_name = get_config_manager().system.project_name
        
        # Initialize the parent class with algorithm name and parameters
        super().__init__(algo_name=algo_name, parameters=default_parameters, project_name=project_name)
        
        # Initialize algorithm-specific attributes
        self.data_processed = None
        self.model = None
        self.final_schedule = None
        self.process_id = process_id
        self.start_date = start_date
        self.end_date = end_date
        
        # Add any algorithm-specific initialization
        self.logger.info(f"Initialized {self.algo_name} with parameters: {self.parameters}")

    def adapt_data(self, data: Dict[str, pd.DataFrame], algorithm_treatment_params: Optional[Dict[str, Any]] = None) -> Dict[str, Any]:
        """
        Adapt input data for the SALSA shift scheduling algorithm.
        
        Args:
            data: Dictionary containing DataFrames:
                - Should contain medium_dataframes with calendar, estimates, and collaborator data
            algorithm_treatment_params: Dictionary containing algorithm treatment parameters
                
        Returns:
            Dictionary containing processed data elements for the algorithm
        """
        try:
            self.logger.info("Starting data adaptation for SALSA algorithm")
            
            # Handle treatment parameters - use empty dict if None
            if algorithm_treatment_params is None:
                algorithm_treatment_params = {}
                self.logger.debug("No algorithm treatment parameters provided, using empty dict")
            else:
                self.logger.info(f"Using algorithm treatment parameters: {list(algorithm_treatment_params.keys())}")
            
            # =================================================================
            # 1. VALIDATE INPUT DATA STRUCTURE
            # =================================================================
            if data is None:
                raise ValueError("No data provided to adapt_data method. Expected dictionary with DataFrames.")
            
            if not isinstance(data, dict):
                raise TypeError(f"Expected dictionary, got {type(data)}")
            
            # Log the data structure for debugging
            self.logger.info(f"Input data structure: {list(data.keys()) if isinstance(data, dict) else 'Not a dict'}")
            
            # Extract medium dataframes
            if 'medium_dataframes' in data:
                medium_dataframes = data['medium_dataframes']
                self.logger.info("Found nested medium_dataframes structure")
            else:
                medium_dataframes = data
                self.logger.info("Using direct DataFrame structure")
            
            if not isinstance(medium_dataframes, dict):
                raise TypeError(f"Expected medium_dataframes to be dictionary, got {type(medium_dataframes)}")
            # =================================================================
            # 2. VALIDATE REQUIRED DATAFRAMES
            # =================================================================
            # required_dataframes = ['matrizA_bk', 'matrizB_bk', 'matriz2_bk']
            # missing_dataframes = [df for df in required_dataframes if df not in medium_dataframes]
            
            # if missing_dataframes:
            #     self.logger.error(f"Missing required DataFrames: {missing_dataframes}")
            #     raise ValueError(f"Missing required DataFrames: {missing_dataframes}")
            
            # # Check if DataFrames are not empty
            # for df_name in required_dataframes:
            #     df = medium_dataframes[df_name]
            #     if df.empty:
            #         self.logger.error(f"DataFrame {df_name} is empty")
            #         raise ValueError(f"DataFrame {df_name} is empty")
                
            #     self.logger.info(f"✅ {df_name}: {df.shape} - {df.memory_usage(deep=True).sum()/1024/1024:.2f} MB")
            

            # =================================================================
            # 3. PROCESS DATA USING SALSA FUNCTION
            # =================================================================
            self.logger.info("Calling SALSA data processing function")
            
            # Import the SALSA data processing function
            from src.algorithms.model_salsa.read_salsa import read_data_salsa
            
            processed_data = read_data_salsa(medium_dataframes, algorithm_treatment_params)
            
            
            # =================================================================
            # 4. UNPACK AND VALIDATE PROCESSED DATA
            # =================================================================
            self.logger.info("Unpacking processed data")
            
            self.logger.info("Using dict returned by read_data_salsa()")
            if not isinstance(processed_data, dict):
                raise TypeError("read_data_salsa must return a dict with named keys")
            data_dict = processed_data

            """ except IndexError as e:
                self.logger.error(f"Error unpacking processed data: {e}")
                raise ValueError(f"Invalid data structure returned from processing function: {e}") """
            
            # =================================================================
            # 5. FINAL VALIDATION AND LOGGING
            # =================================================================
            workers = data_dict['workers']

            days_of_year = data_dict['days_of_year']
            special_days = data_dict['special_days']
            working_days = data_dict['working_days']

            # Validate critical data
            if not workers and not data_dict['workers_complete']:
                raise ValueError("No valid workers found after processing")
            
            if not days_of_year:
                raise ValueError("No valid days found after processing")
            
            # Log final statistics
            self.logger.info("[OK] Data adaptation completed successfully")
            self.logger.info(f"[STATS] Final statistics:")
            self.logger.info(f"   Total workers: {len(workers + data_dict['workers_complete'])}")
            self.logger.info(f"   Total days: {len(days_of_year)}")
            self.logger.info(f"   Working days: {len(working_days)}")
            self.logger.info(f"   Special days: {len(special_days)}")
            self.logger.info(f"   Week mappings: {len(data_dict['week_to_days'])}")
            
            # Store processed data in instance
            self.data_processed = data_dict
            
            return data_dict
            
        except Exception as e:
            self.logger.error(f"Error in data adaptation: {e}", exc_info=True)
            raise

    def execute_algorithm(self, adapted_data: Dict[str, Any]) -> pd.DataFrame:
        """
        Execute the SALSA shift scheduling algorithm.
        
        Args:
            adapted_data: Processed data from adapt_data method
            
        Returns:
            Final schedule DataFrame
        """
        try:
            self.logger.info("Starting SALSA algorithm execution")
            
            if adapted_data is None:
                adapted_data = self.data_processed
            
            # Extract data elements
            days_of_year = adapted_data['days_of_year']
            sundays = adapted_data['sundays']
            holidays = adapted_data['holidays']
            special_days = adapted_data['special_days']
            closed_holidays = adapted_data['closed_holidays']
            empty_days = adapted_data['empty_days']
            worker_absences = adapted_data['worker_absences']
            vacation_days = adapted_data['vacation_days']
            working_days = adapted_data['working_days']
            week_to_days = adapted_data['week_to_days']
            workers = adapted_data['workers']
            contract_type = adapted_data['contract_type']
            total_l_dom = adapted_data['total_l_dom']
            c2d = adapted_data['c2d']
            pessObj = adapted_data['pess_obj']
            min_workers = adapted_data['min_workers']
            max_workers = adapted_data['max_workers']
            workers_complete = adapted_data['workers_complete']
            workers_complete_cycle = adapted_data['workers_complete_cycle']
            week_to_days_salsa = adapted_data['week_to_days_salsa']
            first_day = adapted_data['first_registered_day']
            admissao_proporcional = adapted_data['admissao_proporcional']
            data_admissao = adapted_data['data_admissao']
            data_demissao = adapted_data['data_demissao']
            last_day = adapted_data['last_registered_day']
            fixed_days_off = adapted_data['fixed_days_off']
            fixed_LQs = adapted_data['fixed_LQs']
            shift_M = adapted_data['shift_M']
            shift_T = adapted_data['shift_T']
            role_by_worker = adapted_data['role_by_worker']
            proportion = adapted_data['proportion']
            work_day_hours = adapted_data['work_day_hours']
            work_days_per_week = adapted_data['work_days_per_week']
            week_compensation_limit = adapted_data['week_compensation_limit']
            max_continuous_days = adapted_data["num_dias_cons"]
            country = adapted_data["country"]
            partial_workers_complete = adapted_data['partial_workers_complete']
            workers_past = adapted_data['workers_past']
            fixed_compensation_days = adapted_data['fixed_compensation_days']
            year_range = adapted_data["year_range"]
            unique_dates = adapted_data["unique_dates"]
<<<<<<< HEAD
            holiday_half_day = adapted_data["holiday_half_day"]
            ld_holiday = adapted_data["ld_holiday"]
            ld_sunday = adapted_data["ld_sunday"]
            sunday_half_day = adapted_data["sunday_half_day"]
=======
            period = adapted_data["period"]
>>>>>>> 0c7c389c

            # Extract algorithm parameters
            shifts = self.parameters["shifts"]
            check_shift = self.parameters["check_shifts"]
            working_shift = self.parameters["working_shifts"]
            real_working_shift = self.parameters["real_working_shifts"]
            
            if country != "spain":
                shifts.remove("LD")
                check_shift.remove("LD")
                working_shift.remove("LD")
                if max_continuous_days == None:
                    max_continuous_days = 6

            # Extract settings
            settings = self.parameters["settings"]
            F_special_day = settings["F_special_day"]
            free_sundays_plus_c2d = settings["free_sundays_plus_c2d"]
            missing_days_afect_free_days = settings["missing_days_afect_free_days"]

            # Get constraint selections from config
            config_manager = get_config_manager()
            constraint_selections = config_manager.algorithm.get_constraint_selections()
            self.logger.info(f"Loaded constraint selections: {list(constraint_selections.keys())}")


            logger.info(f"Valid workers after processing: {workers}")
            logger.info(f"Valid past workers after processing: {workers_past}")

            # === TEST: remover totalmente um worker problemático ===
            # DROP_WORKERS = [ 80001244, 1940, 2599, 80000907, 222, 111]  # Add more worker IDs as needed
            # logger.warning(f"[TEST] Dropping workers {DROP_WORKERS} for feasibility test")

            # # 1) listas de workers
            # workers = [w for w in workers if w not in DROP_WORKERS]
            # workers_complete = [w for w in workers_complete if w not in DROP_WORKERS]
            # workers_complete_cycle = [w for w in workers_complete_cycle if w not in DROP_WORKERS]

            # # 2) dicionários por worker
            # for dct in [
            #     working_days, worker_absences, missing_days, empty_days, free_day_complete_cycle,
            #     contract_type, c2d, c3d, l_d, l_q, t_lq, data_admissao, data_demissao,
            #     first_day, last_day, total_l, total_l_dom, fixed_days_off, fixed_LQs, role_by_worker
            # ]:
            #     if isinstance(dct, dict):
            #         for worker_id in DROP_WORKERS:
            #             dct.pop(worker_id, None)

            # # 3) mapas (w, week, ...) → limpar chaves desses workers
            # worker_day_shift = {k: v for k, v in worker_day_shift.items() if k[0] not in DROP_WORKERS}

            # =================================================================
            # CREATE MODEL AND DECISION VARIABLES
            # =================================================================
            self.logger.info("Creating SALSA model and decision variables")
            
            model = cp_model.CpModel()
            self.model = model
            
            # Create decision variables
            shift = decision_variables(model, workers_complete, shifts, first_day, last_day, worker_absences,
                                       vacation_days, empty_days, closed_holidays, fixed_days_off, fixed_LQs, 
                                       shift_M, shift_T, workers_past, fixed_compensation_days)
            
            self.logger.info("Decision variables created for SALSA")
            
            # =================================================================
            # APPLY ALL SALSA CONSTRAINTS
            # =================================================================
            self.logger.info("Applying SALSA constraints")
            
            # Basic constraint: each worker has exactly one shift per day
            if constraint_selections.get("shift_day_constraint", {}).get("enabled", True):
                self.logger.info("Applying constraint: shift_day_constraint")
                shift_day_constraint(model, shift, days_of_year, workers_complete, shifts)
            else:
                self.logger.warning("Skipping constraint: shift_day_constraint (disabled in config)")
            
            # Working day shifts constraint
            if constraint_selections.get("working_day_shifts", {}).get("enabled", True):
                self.logger.info("Applying constraint: working_day_shifts")
                working_day_shifts(model, shift, workers, working_days, check_shift, workers_complete_cycle, working_shift)
            else:
                self.logger.warning("Skipping constraint: working_day_shifts (disabled in config)")
<<<<<<< HEAD
            if workers:
                # Week working days constraint based on contract type
                if constraint_selections.get("week_working_days_constraint", {}).get("enabled", True):
                    self.logger.info("Applying constraint: week_working_days_constraint")
                    week_working_days_constraint(model, shift, week_to_days_salsa, workers, working_shift, contract_type, work_days_per_week)
                else:
                    self.logger.warning("Skipping constraint: week_working_days_constraint (disabled in config)")
                
                # Maximum continuous working days constraint
                if constraint_selections.get("maximum_continuous_working_days", {}).get("enabled", True):
                    self.logger.info("Applying constraint: maximum_continuous_working_days")
                    maximum_continuous_working_days(model, shift, days_of_year, workers, working_shift, max_continuous_days)
                else:
                    self.logger.warning("Skipping constraint: maximum_continuous_working_days (disabled in config)")
                
                # LQ attribution constraint
                if constraint_selections.get("LQ_attribution", {}).get("enabled", True):
                    self.logger.info("Applying constraint: LQ_attribution")
                    LQ_attribution(model, shift, workers, working_days, c2d, year_range)
                else:
                    self.logger.warning("Skipping constraint: LQ_attribution (disabled in config)")
                            
                # SALSA specific constraints
                if constraint_selections.get("salsa_2_consecutive_free_days", {}).get("enabled", True):
                    self.logger.info("Applying constraint: salsa_2_consecutive_free_days")
                    salsa_2_consecutive_free_days(model, shift, workers, working_days, contract_type, fixed_days_off, fixed_LQs)
                else:
                    self.logger.warning("Skipping constraint: salsa_2_consecutive_free_days (disabled in config)")
                
                if constraint_selections.get("salsa_2_day_quality_weekend", {}).get("enabled", True):
                    self.logger.info(f"Applying constraint: salsa_2_day_quality_weekend (workers: {len(workers)}, c2d configured)")
                    salsa_2_day_quality_weekend(model, shift, workers, contract_type, working_days, sundays, c2d, F_special_day, days_of_year, closed_holidays, year_range)
                else:
                    self.logger.warning("Skipping constraint: salsa_2_day_quality_weekend (disabled in config)")
                
                if constraint_selections.get("salsa_saturday_L_constraint", {}).get("enabled", True):
                    self.logger.info("Applying constraint: salsa_saturday_L_constraint")
                    salsa_saturday_L_constraint(model, shift, workers, working_days)
                else:
                    self.logger.warning("Skipping constraint: salsa_saturday_L_constraint (disabled in config)")
    
                if constraint_selections.get("salsa_2_free_days_week", {}).get("enabled", True):
                    self.logger.info("Applying constraint: salsa_2_free_days_week")
                    salsa_2_free_days_week(model, shift, workers, week_to_days_salsa, working_days, admissao_proporcional, data_admissao, data_demissao, fixed_days_off, fixed_LQs, contract_type, work_days_per_week)
                else:
                    self.logger.warning("Skipping constraint: salsa_2_free_days_week (disabled in config)")
    
                if constraint_selections.get("first_day_not_free", {}).get("enabled", True):
                    self.logger.info("Applying constraint: first_day_not_free")
                    first_day_not_free(model, shift, workers, working_days, first_day, working_shift, fixed_days_off)
                else:
                    self.logger.warning("Skipping constraint: first_day_not_free (disabled in config)")
    
                if constraint_selections.get("free_days_special_days", {}).get("enabled", True):
                    self.logger.info("Applying constraint: free_days_special_days")
                    free_days_special_days(model, shift, sundays, workers, working_days, total_l_dom, year_range)
                else:
                    self.logger.warning("Skipping constraint: free_days_special_days (disabled in config)")
                # Compensation days - check both country and config flag
                contingente_f = []
                if constraint_selections.get("compensation_days", {}).get("enabled", True) and country == "spain" and ld_holiday > 0:
                    self.logger.info("Applying constraint: holiday_compensation_days (Spain-specific)")
                    contingente_f = holiday_compensation_days(model, shift, workers_complete, working_days, holidays, week_to_days, real_working_shift,
                                                              week_compensation_limit, fixed_days_off, fixed_LQs, worker_absences, vacation_days, ld_holiday)
                elif country != "spain":
                    self.logger.info("Skipping constraint: holiday_compensation_days (not applicable for non-Spain)")
                else:
                    self.logger.warning("Skipping constraint: holiday_compensation_days (disabled in config)")

                contingente_d = []
                if constraint_selections.get("compensation_days", {}).get("enabled", True) and country == "spain" and ld_sunday > 0:
                    self.logger.info("Applying constraint: sunday_compensation_days (Spain-specific)")
                    contingente_d = sunday_compensation_days(model, shift, workers_complete, working_days, sundays, week_to_days, real_working_shift,
                                                             week_compensation_limit, fixed_days_off, fixed_LQs, worker_absences, vacation_days, ld_sunday, holidays)
                elif country != "spain":
                    self.logger.info("Skipping constraint: sunday_compensation_days (not applicable for non-Spain)")
                else:
                    self.logger.warning("Skipping constraint: sunday_compensation_days (disabled in config)")
=======
            
            # SALSA specific constraints
            if constraint_selections.get("salsa_2_consecutive_free_days", {}).get("enabled", True):
                self.logger.info("Applying constraint: salsa_2_consecutive_free_days")
                salsa_2_consecutive_free_days(model, shift, workers, working_days, contract_type, fixed_days_off, fixed_LQs)
            else:
                self.logger.warning("Skipping constraint: salsa_2_consecutive_free_days (disabled in config)")
            
            if constraint_selections.get("salsa_2_day_quality_weekend", {}).get("enabled", True):
                self.logger.info(f"Applying constraint: salsa_2_day_quality_weekend (workers: {len(workers)}, c2d configured)")
                salsa_2_day_quality_weekend(model, shift, workers, contract_type, working_days, sundays, c2d, F_special_day, days_of_year, closed_holidays, year_range)
            else:
                self.logger.warning("Skipping constraint: salsa_2_day_quality_weekend (disabled in config)")
            
            if constraint_selections.get("salsa_saturday_L_constraint", {}).get("enabled", True):
                self.logger.info("Applying constraint: salsa_saturday_L_constraint")
                salsa_saturday_L_constraint(model, shift, workers, working_days)
            else:
                self.logger.warning("Skipping constraint: salsa_saturday_L_constraint (disabled in config)")

            if constraint_selections.get("salsa_2_free_days_week", {}).get("enabled", True):
                self.logger.info("Applying constraint: salsa_2_free_days_week")
                salsa_2_free_days_week(model, shift, workers, week_to_days_salsa, working_days, admissao_proporcional,
                                       data_admissao, data_demissao, fixed_days_off, fixed_LQs, contract_type, work_days_per_week)
            else:
                self.logger.warning("Skipping constraint: salsa_2_free_days_week (disabled in config)")

            if constraint_selections.get("first_day_not_free", {}).get("enabled", True):
                self.logger.info("Applying constraint: first_day_not_free")
                first_day_not_free(model, shift, workers, working_days, first_day, working_shift, fixed_days_off)
            else:
                self.logger.warning("Skipping constraint: first_day_not_free (disabled in config)")

            if constraint_selections.get("free_days_special_days", {}).get("enabled", True):
                self.logger.info("Applying constraint: free_days_special_days")
                free_days_special_days(model, shift, sundays, workers, working_days, total_l_dom, year_range)
            else:
                self.logger.warning("Skipping constraint: free_days_special_days (disabled in config)")

            # Compensation days - check both country and config flag
            if constraint_selections.get("compensation_days", {}).get("enabled", True) and country == "spain":
                self.logger.info("Applying constraint: compensation_days (Spain-specific)")
                compensation_days(model, shift, workers_complete, working_days, holidays, week_to_days, real_working_shift, week_compensation_limit, 
                                  fixed_days_off, fixed_LQs, worker_absences, vacation_days, period,shift_T, shift_M, fixed_compensation_days)
            elif country != "spain":
                self.logger.info("Skipping constraint: compensation_days (not applicable for non-Spain)")
            else:
                self.logger.warning("Skipping constraint: compensation_days (disabled in config)")
                        
>>>>>>> 0c7c389c
            self.logger.info("All enabled SALSA constraints applied")
            
            # =================================================================
            # SET UP OPTIMIZATION OBJECTIVE
            # =================================================================
            self.logger.info("Setting up SALSA optimization objective")

            debug_vars, optimization_details = salsa_optimization(model, days_of_year, workers_complete, real_working_shift, shift, pessObj,
                                             working_days, closed_holidays, min_workers, max_workers, week_to_days, sundays, c2d,
                                             first_day, last_day, role_by_worker, work_day_hours, workers_past, year_range)

            # =================================================================
            # SOLVE THE MODEL
            # =================================================================
            self.logger.info("Solving SALSA model")
            schedule_df, results = solve(model, days_of_year, workers_complete, sundays, holidays, shift, shifts, work_day_hours, pessObj, workers_past, contingente_f, contingente_d, holiday_half_day, sunday_half_day,
                              pd.Series(['Worker'] + (unique_dates)),
                              output_filename=os.path.join(root_dir, 'data', 'output', f'salsa_schedule_{self.process_id}.xlsx'), 
                              optimization_details=optimization_details )
            self.final_schedule = pd.DataFrame(schedule_df).copy()
            logger.info(f"Final schedule shape: {self.final_schedule.shape}")
            # =================================================================
            # FILTER BY PARTIAL WORKERS IF REQUESTED
            # =================================================================
            # Check if we need to filter by partial workers
            if partial_workers_complete and len(partial_workers_complete) > 0:
                logger.info(f"Filtering schedule by partial_workers_complete: {partial_workers_complete}")
                
                if isinstance(schedule_df, pd.DataFrame) and not schedule_df.empty:
                    # Filter to keep only rows for specific workers
                    # Note: DataFrame headers are column names, not data rows - no need to preserve "first row"
                    if 'Worker' in schedule_df.columns:
                        schedule_df = schedule_df[schedule_df['Worker'].isin(partial_workers_complete)]
                        logger.info(f"Filtered schedule: {len(schedule_df)} rows for workers {partial_workers_complete}")
                    
                    elif 'colaborador' in schedule_df.columns:
                        # Alternative column name
                        schedule_df = schedule_df[schedule_df['colaborador'].isin(partial_workers_complete)]
                        logger.info(f"Filtered schedule: {len(schedule_df)} rows for workers {partial_workers_complete}")
                    
                    else:
                        # If no worker column found, try to filter by index or other method
                        logger.warning("No 'Worker' or 'colaborador' column found. Cannot filter by partial workers.")
                
                else:
                    logger.warning("Schedule DataFrame is empty or not a DataFrame. Cannot filter by partial workers.")

            else:
                logger.info("No partial workers specified or partial_workers_complete is empty. Using full schedule.")

            
            # Log comprehensive optimization analysis
            logger.info("\n=== OPTIMIZATION ANALYSIS ===")
            if results is not None:
                logger.info(f"Net objective value: {results['summary']['net_objective']}")
                
                logger.info("--- Point-by-point breakdown ---")
                breakdown = results['summary']['point_breakdown']
                
                # Point 1: Pessimistic objective deviations
                if breakdown['point_1_pessobj_deviations'] > 0:
                    logger.info(f"Point 1 - PessObj deviations: {breakdown['point_1_pessobj_deviations']} penalty")
                else:
                    logger.info("Point 1 - PessObj deviations: 0 penalty (perfect worker allocation)")
                
                # Point 2: Consecutive free days bonus
                if results['point_2_consecutive_free_days']['total_bonus'] > 0:
                    logger.info(f"Point 2 - Consecutive free days: -{results['point_2_consecutive_free_days']['total_bonus']} bonus")
                else:
                    logger.info("Point 2 - Consecutive free days: 0 bonus (no consecutive free days)")
                
                # Point 3: No workers penalty
                if breakdown['point_3_no_workers'] > 0:
                    logger.info(f"Point 3 - No workers penalty: {breakdown['point_3_no_workers']} penalty")
                else:
                    logger.info("Point 3 - No workers penalty: 0 penalty (all shifts properly covered)")
                
                # Point 4: Minimum workers penalty
                if breakdown['point_4_1_min_workers'] > 0:
                    logger.info(f"Point 4.1 - Minimum workers penalty: {breakdown['point_4_1_min_workers']} penalty")
                else:
                    logger.info("Point 4.1 - Minimum workers penalty: 0 penalty (all minimum requirements met)")

                if breakdown['point_4_2_min_workers'] > 0:
                    logger.info(f"Point 4.2 - Minimum workers penalty: {breakdown['point_4_2_min_workers']} penalty")
                else:
                    logger.info("Point 4.2 - Minimum workers penalty: 0 penalty (all minimum requirements met)")
                
                # Point 5.1: Sunday balance penalty
                if breakdown['point_5_1_sunday_balance'] > 0:
                    logger.info(f"Point 5.1 - Sunday balance penalty: {breakdown['point_5_1_sunday_balance']} penalty")
                else:
                    logger.info("Point 5.1 - Sunday balance penalty: 0 penalty (even Sunday distribution per worker)")
                
                # Point 5.2: C2D balance penalty
                if breakdown['point_5_2_c2d_balance'] > 0:
                    logger.info(f"Point 5.2 - C2D balance penalty: {breakdown['point_5_2_c2d_balance']} penalty")
                else:
                    logger.info("Point 5.2 - C2D balance penalty: 0 penalty (even quality weekend distribution per worker)")
                
                # Point 6: Inconsistent shifts penalty
                if breakdown['point_6_inconsistent_shifts'] > 0:
                    logger.info(f"Point 6 - Inconsistent shifts penalty: {breakdown['point_6_inconsistent_shifts']} penalty")
                else:
                    logger.info("Point 6 - Inconsistent shifts penalty: 0 penalty (consistent shift types per worker per week)")
                
                # Point 7: Sunday balance across workers
                if breakdown['point_7_sunday_balance_across_workers'] > 0:
                    logger.info(f"Point 7.1 - Sunday balance across workers: {breakdown['point_7_sunday_balance_across_workers']} penalty")
                else:
                    logger.info("Point 7.1 - Sunday balance across workers: 0 penalty (proportional Sunday distribution)")
                
                # Point 7B: LQ balance across workers
                if breakdown['point_7b_lq_balance_across_workers'] > 0:
                    logger.info(f"Point 7.2 - LQ balance across workers: {breakdown['point_7b_lq_balance_across_workers']} penalty")
                else:
                    logger.info("Point 7.2 - LQ balance across workers: 0 penalty (proportional quality weekend distribution)")
                
                # Point 8: Manager/Keyholder conflicts
                if breakdown['point_8_manager_keyholder_conflicts'] > 0:
                    logger.info(f"Point 8 - Manager/Keyholder conflicts: {breakdown['point_8_manager_keyholder_conflicts']} penalty")
                else:
                    logger.info("Point 8 - Manager/Keyholder conflicts: 0 penalty (no scheduling conflicts)")
                
            logger.info("=== END OPTIMIZATION ANALYSIS ===\n")

            
    # Capture solver statistics if available
            if hasattr(model, 'solver_stats'):
                self.solver_status = model.solver_stats.get('status', 'OPTIMAL')
                self.solving_time_seconds = model.solver_stats.get('solving_time_seconds')
                self.num_branches = model.solver_stats.get('num_branches')
                self.num_conflicts = model.solver_stats.get('num_conflicts')
            
            self.logger.info("SALSA algorithm execution completed successfully")
            return schedule_df
            
        except Exception as e:
            self.logger.error(f"Error in SALSA algorithm execution: {e}", exc_info=True)
            raise

   
# Update the format_results method:
    def format_results(self, algorithm_results: pd.DataFrame = pd.DataFrame(), week_to_days_salsa : Dict[int, List[int]] = None) -> Dict[str, Any]:
        """
        Format the SALSA algorithm results for output.
        
        Args:
            algorithm_results: Final schedule DataFrame from execute_algorithm
           
        Returns:
            Dictionary containing formatted results and metadata
        """
        try:
            if algorithm_results.empty and self.final_schedule is not None:
                algorithm_results = self.final_schedule
            
            if algorithm_results.empty:
                logger.warning("No algorithm results available to format")
                return _create_empty_results(self.algo_name, self.process_id, self.start_date, self.end_date, self.parameters)
            

            # Calculate comprehensive statistics
            stats = _calculate_comprehensive_stats(algorithm_results, self.start_date, self.end_date, self.data_processed)
            
            # Validate constraints
            constraint_validation = _validate_constraints(algorithm_results)
            
            # Calculate quality metrics
            quality_metrics = _calculate_quality_metrics(algorithm_results)

            # Convert free days codes in wfm codes FO and FC
            # TODO: Rewrite _convert_free_days to work with date columns instead of Day_* format
            # algorithm_results = _convert_free_days(algorithm_results, self.data_processed)

            logger.info(f"DEBUG: schedule after convert: {algorithm_results.head(5)}")
            
            # Format schedule for different outputs
            formatted_schedules = _format_schedules(algorithm_results, self.start_date, self.end_date)

            # Get solver status (if available)
            solver_status = getattr(self, 'solver_status', 'OPTIMAL')
            
            # Get solver attributes
            solver_attributes = {
                'solving_time_seconds': getattr(self, 'solving_time_seconds', None),
                'num_branches': getattr(self, 'num_branches', None),
                'num_conflicts': getattr(self, 'num_conflicts', None)
            }
            
            # Create comprehensive results structure
            formatted_results = {
                'core_results': {
                    'schedule': algorithm_results,
                    'formatted_schedule': formatted_schedules['database_format'],
                    'wide_format_schedule': formatted_schedules['wide_format'],
                    'status': solver_status
                },
                'metadata': _create_metadata(self.algo_name, self.process_id, self.start_date, self.end_date, self.parameters, stats, solver_attributes),
                'scheduling_stats': stats,
                'constraint_validation': constraint_validation,
                'quality_metrics': quality_metrics,
                'validation': _validate_solution(algorithm_results),
                'export_info': _create_export_info(self.process_id, root_dir),
                'summary': {
                    'status': 'completed',
                    'message': f'Successfully scheduled {stats.get("workers", {}).get("total_workers", len(algorithm_results))} workers over {stats.get("time_coverage", {}).get("total_days", 0)} days using SALSA algorithm',
                    'key_metrics': {
                        'total_assignments': stats.get('shifts', {}).get('total_assignments', 0),
                        'coverage_percentage': stats.get('time_coverage', {}).get('coverage_percentage', 0),
                        'constraint_satisfaction': constraint_validation.get('overall_satisfaction', 100)
                    }
                }
            }

            #logger.info(f"DEBUG: formatted schedule: {formatted_results['core_results']['formatted_schedule'].shape}")
            
            self.logger.info("Enhanced SALSA results formatted successfully")
            return formatted_results
            
        except Exception as e:
            self.logger.error(f"Error in enhanced SALSA results formatting: {e}", exc_info=True)
            raise
<|MERGE_RESOLUTION|>--- conflicted
+++ resolved
@@ -277,14 +277,11 @@
             fixed_compensation_days = adapted_data['fixed_compensation_days']
             year_range = adapted_data["year_range"]
             unique_dates = adapted_data["unique_dates"]
-<<<<<<< HEAD
+            period = adapted_data["period"]
             holiday_half_day = adapted_data["holiday_half_day"]
             ld_holiday = adapted_data["ld_holiday"]
             ld_sunday = adapted_data["ld_sunday"]
             sunday_half_day = adapted_data["sunday_half_day"]
-=======
-            period = adapted_data["period"]
->>>>>>> 0c7c389c
 
             # Extract algorithm parameters
             shifts = self.parameters["shifts"]
@@ -369,7 +366,6 @@
                 working_day_shifts(model, shift, workers, working_days, check_shift, workers_complete_cycle, working_shift)
             else:
                 self.logger.warning("Skipping constraint: working_day_shifts (disabled in config)")
-<<<<<<< HEAD
             if workers:
                 # Week working days constraint based on contract type
                 if constraint_selections.get("week_working_days_constraint", {}).get("enabled", True):
@@ -433,7 +429,7 @@
                 if constraint_selections.get("compensation_days", {}).get("enabled", True) and country == "spain" and ld_holiday > 0:
                     self.logger.info("Applying constraint: holiday_compensation_days (Spain-specific)")
                     contingente_f = holiday_compensation_days(model, shift, workers_complete, working_days, holidays, week_to_days, real_working_shift,
-                                                              week_compensation_limit, fixed_days_off, fixed_LQs, worker_absences, vacation_days, ld_holiday)
+                                                              week_compensation_limit, fixed_days_off, fixed_LQs, worker_absences, vacation_days, ld_holiday, period,shift_T, shift_M, fixed_compensation_days)
                 elif country != "spain":
                     self.logger.info("Skipping constraint: holiday_compensation_days (not applicable for non-Spain)")
                 else:
@@ -443,62 +439,11 @@
                 if constraint_selections.get("compensation_days", {}).get("enabled", True) and country == "spain" and ld_sunday > 0:
                     self.logger.info("Applying constraint: sunday_compensation_days (Spain-specific)")
                     contingente_d = sunday_compensation_days(model, shift, workers_complete, working_days, sundays, week_to_days, real_working_shift,
-                                                             week_compensation_limit, fixed_days_off, fixed_LQs, worker_absences, vacation_days, ld_sunday, holidays)
+                                                             week_compensation_limit, fixed_days_off, fixed_LQs, worker_absences, vacation_days, ld_sunday, holidays, period,shift_T, shift_M, fixed_compensation_days)
                 elif country != "spain":
                     self.logger.info("Skipping constraint: sunday_compensation_days (not applicable for non-Spain)")
                 else:
                     self.logger.warning("Skipping constraint: sunday_compensation_days (disabled in config)")
-=======
-            
-            # SALSA specific constraints
-            if constraint_selections.get("salsa_2_consecutive_free_days", {}).get("enabled", True):
-                self.logger.info("Applying constraint: salsa_2_consecutive_free_days")
-                salsa_2_consecutive_free_days(model, shift, workers, working_days, contract_type, fixed_days_off, fixed_LQs)
-            else:
-                self.logger.warning("Skipping constraint: salsa_2_consecutive_free_days (disabled in config)")
-            
-            if constraint_selections.get("salsa_2_day_quality_weekend", {}).get("enabled", True):
-                self.logger.info(f"Applying constraint: salsa_2_day_quality_weekend (workers: {len(workers)}, c2d configured)")
-                salsa_2_day_quality_weekend(model, shift, workers, contract_type, working_days, sundays, c2d, F_special_day, days_of_year, closed_holidays, year_range)
-            else:
-                self.logger.warning("Skipping constraint: salsa_2_day_quality_weekend (disabled in config)")
-            
-            if constraint_selections.get("salsa_saturday_L_constraint", {}).get("enabled", True):
-                self.logger.info("Applying constraint: salsa_saturday_L_constraint")
-                salsa_saturday_L_constraint(model, shift, workers, working_days)
-            else:
-                self.logger.warning("Skipping constraint: salsa_saturday_L_constraint (disabled in config)")
-
-            if constraint_selections.get("salsa_2_free_days_week", {}).get("enabled", True):
-                self.logger.info("Applying constraint: salsa_2_free_days_week")
-                salsa_2_free_days_week(model, shift, workers, week_to_days_salsa, working_days, admissao_proporcional,
-                                       data_admissao, data_demissao, fixed_days_off, fixed_LQs, contract_type, work_days_per_week)
-            else:
-                self.logger.warning("Skipping constraint: salsa_2_free_days_week (disabled in config)")
-
-            if constraint_selections.get("first_day_not_free", {}).get("enabled", True):
-                self.logger.info("Applying constraint: first_day_not_free")
-                first_day_not_free(model, shift, workers, working_days, first_day, working_shift, fixed_days_off)
-            else:
-                self.logger.warning("Skipping constraint: first_day_not_free (disabled in config)")
-
-            if constraint_selections.get("free_days_special_days", {}).get("enabled", True):
-                self.logger.info("Applying constraint: free_days_special_days")
-                free_days_special_days(model, shift, sundays, workers, working_days, total_l_dom, year_range)
-            else:
-                self.logger.warning("Skipping constraint: free_days_special_days (disabled in config)")
-
-            # Compensation days - check both country and config flag
-            if constraint_selections.get("compensation_days", {}).get("enabled", True) and country == "spain":
-                self.logger.info("Applying constraint: compensation_days (Spain-specific)")
-                compensation_days(model, shift, workers_complete, working_days, holidays, week_to_days, real_working_shift, week_compensation_limit, 
-                                  fixed_days_off, fixed_LQs, worker_absences, vacation_days, period,shift_T, shift_M, fixed_compensation_days)
-            elif country != "spain":
-                self.logger.info("Skipping constraint: compensation_days (not applicable for non-Spain)")
-            else:
-                self.logger.warning("Skipping constraint: compensation_days (disabled in config)")
-                        
->>>>>>> 0c7c389c
             self.logger.info("All enabled SALSA constraints applied")
             
             # =================================================================
