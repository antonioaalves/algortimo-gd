"""File containing the SalsaAlgorithm class"""

import logging
from typing import Dict, Any, Optional, List, Union
import pandas as pd
from datetime import datetime, timedelta
from ortools.sat.python import cp_model
import os

# Import base algorithm class
from base_data_project.algorithms.base import BaseAlgorithm
from base_data_project.log_config import get_logger

# Import project-specific components
from src.config import PROJECT_NAME, ROOT_DIR

# Import shift scheduler components
from src.algorithms.model_salsa.variables import decision_variables
from src.algorithms.model_salsa.salsa_constraints import (
    free_days_special_days, shift_day_constraint, week_working_days_constraint, maximum_continuous_working_days,
    LQ_attribution, compensation_days, working_day_shifts, salsa_2_consecutive_free_days,
    salsa_2_day_quality_weekend, salsa_saturday_L_constraint, salsa_2_free_days_week, first_day_not_free,
    free_days_special_days, christmas_or_new_year
)
from src.algorithms.model_salsa.optimization_salsa import salsa_optimization
from src.algorithms.solver.solver import solve

from src.algorithms.helpers_algorithm import (_convert_free_days, _create_empty_results, _calculate_comprehensive_stats, 
                        _validate_constraints, _calculate_quality_metrics, 
                        _format_schedules, _create_metadata, _validate_solution, 
                        _create_export_info)


# Set up logger
logger = get_logger(PROJECT_NAME)

class SalsaAlgorithm(BaseAlgorithm):
    """
    SALSA shift scheduling algorithm implementation.

    This algorithm implements a constraint programming approach for shift scheduling:
    1. Adapt data: Read and process input DataFrames (calendario, estimativas, colaborador)
    2. Execute algorithm: Solve scheduling problem with SALSA-specific constraints
    3. Format results: Return final schedule DataFrame

    The algorithm uses OR-Tools CP-SAT solver to optimize shift assignments while respecting
    worker contracts, labor laws, and SALSA-specific operational requirements.
    """

    def __init__(self, parameters=None, algo_name: str = 'salsa_algorithm', project_name: str = PROJECT_NAME, process_id: int = 0, start_date: str = '', end_date: str = ''):
        """
        Initialize the SALSA Algorithm.
        
        Args:
            parameters: Dictionary containing algorithm configuration
            algo_name: Name identifier for the algorithm
            project_name: Project name
            process_id: Process identifier
            start_date: Start date for scheduling
            end_date: End date for scheduling
        """
        # Default parameters for the SALSA algorithm
        default_parameters = {
            "shifts": ["M", "T", "L", "LQ", 'LD', "F", "A", "V", "-"],
            "check_shifts": ['M', 'T', 'L', 'LQ', 'LD'],
            "working_shifts": ['M', 'T', 'LD'],
            "real_working_shifts": ['M', 'T'],
            "settings":{
                #F days affect c2d and cxx
                "F_special_day": False,
                #defines if we should sum 2 day quality weekends with the number of free sundays
                "free_sundays_plus_c2d": False,
                "missing_days_afect_free_days": False,
            }
        }
        
        # Merge with provided parameters
        if parameters:
            default_parameters.update(parameters)
        
        # Initialize the parent class with algorithm name and parameters
        super().__init__(algo_name=algo_name, parameters=default_parameters, project_name=project_name)
        
        # Initialize algorithm-specific attributes
        self.data_processed = None
        self.model = None
        self.final_schedule = None
        self.process_id = process_id
        self.start_date = start_date
        self.end_date = end_date
        
        # Add any algorithm-specific initialization
        self.logger.info(f"Initialized {self.algo_name} with parameters: {self.parameters}")

    def adapt_data(self, data: Dict[str, pd.DataFrame], algorithm_treatment_params: Optional[Dict[str, Any]] = None) -> Dict[str, Any]:
        """
        Adapt input data for the SALSA shift scheduling algorithm.
        
        Args:
            data: Dictionary containing DataFrames:
                - Should contain medium_dataframes with calendar, estimates, and collaborator data
            algorithm_treatment_params: Dictionary containing algorithm treatment parameters
                
        Returns:
            Dictionary containing processed data elements for the algorithm
        """
        try:
            self.logger.info("Starting data adaptation for SALSA algorithm")
            
            # Handle treatment parameters - use empty dict if None
            if algorithm_treatment_params is None:
                algorithm_treatment_params = {}
                self.logger.debug("No algorithm treatment parameters provided, using empty dict")
            else:
                self.logger.info(f"Using algorithm treatment parameters: {list(algorithm_treatment_params.keys())}")
            
            # =================================================================
            # 1. VALIDATE INPUT DATA STRUCTURE
            # =================================================================
            if data is None:
                raise ValueError("No data provided to adapt_data method. Expected dictionary with DataFrames.")
            
            if not isinstance(data, dict):
                raise TypeError(f"Expected dictionary, got {type(data)}")
            
            # Log the data structure for debugging
            self.logger.info(f"Input data structure: {list(data.keys()) if isinstance(data, dict) else 'Not a dict'}")
            
            # Extract medium dataframes
            if 'medium_dataframes' in data:
                medium_dataframes = data['medium_dataframes']
                self.logger.info("Found nested medium_dataframes structure")
            else:
                medium_dataframes = data
                self.logger.info("Using direct DataFrame structure")
            
            if not isinstance(medium_dataframes, dict):
                raise TypeError(f"Expected medium_dataframes to be dictionary, got {type(medium_dataframes)}")
            
            # =================================================================
            # 2. VALIDATE REQUIRED DATAFRAMES
            # =================================================================
            # required_dataframes = ['matrizA_bk', 'matrizB_bk', 'matriz2_bk']
            # missing_dataframes = [df for df in required_dataframes if df not in medium_dataframes]
            
            # if missing_dataframes:
            #     self.logger.error(f"Missing required DataFrames: {missing_dataframes}")
            #     raise ValueError(f"Missing required DataFrames: {missing_dataframes}")
            
            # # Check if DataFrames are not empty
            # for df_name in required_dataframes:
            #     df = medium_dataframes[df_name]
            #     if df.empty:
            #         self.logger.error(f"DataFrame {df_name} is empty")
            #         raise ValueError(f"DataFrame {df_name} is empty")
                
            #     self.logger.info(f"✅ {df_name}: {df.shape} - {df.memory_usage(deep=True).sum()/1024/1024:.2f} MB")
            

            # =================================================================
            # 3. PROCESS DATA USING SALSA FUNCTION
            # =================================================================
            self.logger.info("Calling SALSA data processing function")
            
            # Import the SALSA data processing function
            from src.algorithms.model_salsa.read_salsa import read_data_salsa
            
            processed_data = read_data_salsa(medium_dataframes, algorithm_treatment_params)
            
            
            # =================================================================
            # 4. UNPACK AND VALIDATE PROCESSED DATA
            # =================================================================
            self.logger.info("Unpacking processed data")
            
            self.logger.info("Using dict returned by read_data_salsa()")
            if not isinstance(processed_data, dict):
                raise TypeError("read_data_salsa must return a dict with named keys")
            data_dict = processed_data

            """ except IndexError as e:
                self.logger.error(f"Error unpacking processed data: {e}")
                raise ValueError(f"Invalid data structure returned from processing function: {e}") """
            
            # =================================================================
            # 5. FINAL VALIDATION AND LOGGING
            # =================================================================
            workers = data_dict['workers']
            days_of_year = data_dict['days_of_year']
            special_days = data_dict['special_days']
            working_days = data_dict['working_days']

            # Validate critical data
            if not workers:
                raise ValueError("No valid workers found after processing")
            
            if not days_of_year:
                raise ValueError("No valid days found after processing")
            
            # Log final statistics
            self.logger.info("[OK] Data adaptation completed successfully")
            self.logger.info(f"[STATS] Final statistics:")
            self.logger.info(f"   Total workers: {len(workers)}")
            self.logger.info(f"   Total days: {len(days_of_year)}")
            self.logger.info(f"   Working days: {len(working_days)}")
            self.logger.info(f"   Special days: {len(special_days)}")
            self.logger.info(f"   Week mappings: {len(data_dict['week_to_days'])}")
            
            # Store processed data in instance
            self.data_processed = data_dict
            
            return data_dict
            
        except Exception as e:
            self.logger.error(f"Error in data adaptation: {e}", exc_info=True)
            raise

    def execute_algorithm(self, adapted_data: Dict[str, Any]) -> pd.DataFrame:
        """
        Execute the SALSA shift scheduling algorithm.
        
        Args:
            adapted_data: Processed data from adapt_data method
            
        Returns:
            Final schedule DataFrame
        """
        try:
            self.logger.info("Starting SALSA algorithm execution")
            
            if adapted_data is None:
                adapted_data = self.data_processed
            
            # Extract data elements
            matriz_calendario_gd = adapted_data['matriz_calendario_gd']
            days_of_year = adapted_data['days_of_year']
            sundays = adapted_data['sundays']
            holidays = adapted_data['holidays']
            special_days = adapted_data['special_days']
            closed_holidays = adapted_data['closed_holidays']
            empty_days = adapted_data['empty_days']
            worker_holiday = adapted_data['worker_holiday']
            missing_days = adapted_data['missing_days']
            working_days = adapted_data['working_days']
            non_holidays = adapted_data['non_holidays']
            start_weekday = adapted_data['start_weekday']
            week_to_days = adapted_data['week_to_days']
            matriz_colaborador_gd = adapted_data['matriz_colaborador_gd']
            workers = adapted_data['workers']
            contract_type = adapted_data['contract_type']
            total_l = adapted_data['total_l']
            total_l_dom = adapted_data['total_l_dom']
            c2d = adapted_data['c2d']
            c3d = adapted_data['c3d']
            l_d = adapted_data['l_d']
            l_q = adapted_data['l_q']
            cxx = adapted_data['cxx']
            t_lq = adapted_data['t_lq']
            matriz_estimativas_gd = adapted_data['matriz_estimativas_gd']
            pessObj = adapted_data['pess_obj']
            min_workers = adapted_data['min_workers']
            max_workers = adapted_data['max_workers']
            workers_complete = adapted_data['workers_complete']
            workers_complete_cycle = adapted_data['workers_complete_cycle']
            free_day_complete_cycle = adapted_data['free_day_complete_cycle']
            week_to_days_salsa = adapted_data['week_to_days_salsa']
            first_day = adapted_data['first_registered_day']
            admissao_proporcional = adapted_data['admissao_proporcional']
            data_admissao = adapted_data['data_admissao']
            data_demissao = adapted_data['data_demissao']
            last_day = adapted_data['last_registered_day']
            fixed_days_off = adapted_data['fixed_days_off']
            fixed_LQs = adapted_data['fixed_LQs']
            shift_M = adapted_data['shift_M']
            shift_T = adapted_data['shift_T']
            role_by_worker = adapted_data['role_by_worker']
            proportion = adapted_data['proportion']
            work_day_hours = adapted_data['work_day_hours']
            work_days_per_week = adapted_data['work_days_per_week']
            week_compensation_limit = adapted_data['week_compensation_limit']
            max_continuous_days = adapted_data["num_dias_cons"]
            country = adapted_data["country"]
            partial_workers_complete = adapted_data['partial_workers_complete']
            workers_past = adapted_data['workers_past']
            fixed_compensation_days = adapted_data['fixed_compensation_days']
<<<<<<< HEAD
            christmas_eve = adapted_data['christmas_eve']
            max_day_year = adapted_data['max_day_year']
=======
            year_range = adapted_data["year_range"]
>>>>>>> 9932927f

            # Extract algorithm parameters
            shifts = self.parameters["shifts"]
            check_shift = self.parameters["check_shifts"]
            working_shift = self.parameters["working_shifts"]
            real_working_shift = self.parameters["real_working_shifts"]
            
            if country != "spain":
                shifts.remove("LD")
                check_shift.remove("LD")
                working_shift.remove("LD")
                if max_continuous_days == None:
                    max_continuous_days = 6

            # Extract settings
            settings = self.parameters["settings"]
            F_special_day = settings["F_special_day"]
            free_sundays_plus_c2d = settings["free_sundays_plus_c2d"]
            missing_days_afect_free_days = settings["missing_days_afect_free_days"]


            logger.info(f"Valid workers after processing: {workers}")
            logger.info(f"Valid past workers after processing: {workers_past}")

            # === TEST: remover totalmente um worker problemático ===
            # DROP_WORKERS = [ 80001244, 1940, 2599, 80000907, 222, 111]  # Add more worker IDs as needed
            # logger.warning(f"[TEST] Dropping workers {DROP_WORKERS} for feasibility test")

            # # 1) listas de workers
            # workers = [w for w in workers if w not in DROP_WORKERS]
            # workers_complete = [w for w in workers_complete if w not in DROP_WORKERS]
            # workers_complete_cycle = [w for w in workers_complete_cycle if w not in DROP_WORKERS]

            # # 2) dicionários por worker
            # for dct in [
            #     working_days, worker_holiday, missing_days, empty_days, free_day_complete_cycle,
            #     contract_type, c2d, c3d, l_d, l_q, t_lq, data_admissao, data_demissao,
            #     first_day, last_day, total_l, total_l_dom, fixed_days_off, fixed_LQs, role_by_worker
            # ]:
            #     if isinstance(dct, dict):
            #         for worker_id in DROP_WORKERS:
            #             dct.pop(worker_id, None)

            # # 3) mapas (w, week, ...) → limpar chaves desses workers
            # worker_day_shift = {k: v for k, v in worker_day_shift.items() if k[0] not in DROP_WORKERS}

            # =================================================================
            # CREATE MODEL AND DECISION VARIABLES
            # =================================================================
            self.logger.info("Creating SALSA model and decision variables")
            
            model = cp_model.CpModel()
            self.model = model
            
            # Create decision variables
            shift = decision_variables(model, workers_complete, shifts, first_day, last_day, worker_holiday,
                                       missing_days, empty_days, closed_holidays, fixed_days_off, fixed_LQs, 
                                       shift_M, shift_T, start_weekday, workers_past, fixed_compensation_days)
            
            self.logger.info("Decision variables created for SALSA")
            
            # =================================================================
            # APPLY ALL SALSA CONSTRAINTS
            # =================================================================
            self.logger.info("Applying SALSA constraints")
            
            # Basic constraint: each worker has exactly one shift per day
            shift_day_constraint(model, shift, days_of_year, workers_complete, shifts)
            
            # Week working days constraint based on contract type
            week_working_days_constraint(model, shift, week_to_days_salsa, workers, working_shift, contract_type, work_days_per_week)
            
            # Maximum continuous working days constraint
            maximum_continuous_working_days(model, shift, days_of_year, workers, working_shift, max_continuous_days)
            
            LQ_attribution(model, shift, workers, working_days, c2d, year_range)           
            
            # Working day shifts constraint
            working_day_shifts(model, shift, workers, working_days, check_shift, workers_complete_cycle, working_shift)
            
            # SALSA specific constraints
            salsa_2_consecutive_free_days(model, shift, workers, working_days, contract_type, fixed_days_off, fixed_LQs)
            
            self.logger.info(f"Salsa 2 day quality weekend workers workers: {workers}, c2d: {c2d}")
            salsa_2_day_quality_weekend(model, shift, workers, contract_type, working_days, sundays, c2d, F_special_day, days_of_year, closed_holidays, year_range)
            
            salsa_saturday_L_constraint(model, shift, workers, working_days, start_weekday, days_of_year, worker_holiday)

            salsa_2_free_days_week(model, shift, workers, week_to_days_salsa, working_days, admissao_proporcional, data_admissao, data_demissao, fixed_days_off, fixed_LQs, contract_type, work_days_per_week)

            first_day_not_free(model, shift, workers, working_days, first_day, working_shift, fixed_days_off)

            free_days_special_days(model, shift, sundays, workers, working_days, total_l_dom, year_range)

            christmas_or_new_year(model, shift, workers, real_working_shift, working_days, christmas_eve, max_day_year)


            if country == "spain":
                compensation_days(model, shift, workers_complete, working_days, holidays, start_weekday, week_to_days, working_shift, week_compensation_limit, fixed_days_off, fixed_LQs, worker_holiday)
                        
            self.logger.info("All SALSA constraints applied")
            
            # =================================================================
            # SET UP OPTIMIZATION OBJECTIVE
            # =================================================================
            self.logger.info("Setting up SALSA optimization objective")

            debug_vars, optimization_details = salsa_optimization(model, days_of_year, workers_complete, working_shift, shift, pessObj,
                                             working_days, closed_holidays, min_workers, week_to_days, sundays, c2d,
<<<<<<< HEAD
                                             first_day, last_day, role_by_worker, work_day_hours, workers_past, christmas_eve, max_day_year, real_working_shift)
=======
                                             first_day, last_day, role_by_worker, work_day_hours, workers_past, year_range)
>>>>>>> 9932927f

            # =================================================================
            # SOLVE THE MODEL
            # =================================================================
            self.logger.info("Solving SALSA model")
            
            schedule_df, results = solve(model, days_of_year, workers_complete, special_days, shift, shifts, work_day_hours, pessObj, workers_past,
                              output_filename=os.path.join(ROOT_DIR, 'data', 'output', f'salsa_schedule_{self.process_id}.xlsx'),
                              optimization_details=optimization_details )
            self.final_schedule = pd.DataFrame(schedule_df).copy()
            logger.info(f"Final schedule shape: {self.final_schedule.shape}")

            # =================================================================
            # FILTER BY PARTIAL WORKERS IF REQUESTED
            # =================================================================
            # Check if we need to filter by partial workers
            if partial_workers_complete and len(partial_workers_complete) > 0:
                logger.info(f"Filtering schedule by partial_workers_complete: {partial_workers_complete}")
                
                if isinstance(schedule_df, pd.DataFrame) and not schedule_df.empty:
                    # Keep the first row (header/metadata) and rows for specific workers
                    if 'Worker' in schedule_df.columns:
                        # Filter to keep first row and rows with workers in partial_workers_complete
                        first_row = schedule_df.iloc[:1]  # First row
                        worker_rows = schedule_df[schedule_df['Worker'].isin(partial_workers_complete)]
                        
                        # Combine first row with filtered worker rows
                        schedule_df = pd.concat([first_row, worker_rows], ignore_index=True)
                        
                        logger.info(f"Filtered schedule: kept first row + {len(worker_rows)} worker rows for workers {partial_workers_complete}")
                    
                    elif 'colaborador' in schedule_df.columns:
                        # Alternative column name
                        first_row = schedule_df.iloc[:1]  # First row
                        worker_rows = schedule_df[schedule_df['colaborador'].isin(partial_workers_complete)]
                        
                        # Combine first row with filtered worker rows
                        schedule_df = pd.concat([first_row, worker_rows], ignore_index=True)
                        
                        logger.info(f"Filtered schedule: kept first row + {len(worker_rows)} worker rows for workers {partial_workers_complete}")
                    
                    else:
                        # If no worker column found, try to filter by index or other method
                        logger.warning("No 'Worker' or 'colaborador' column found. Cannot filter by partial workers.")
                
                else:
                    logger.warning("Schedule DataFrame is empty or not a DataFrame. Cannot filter by partial workers.")

            else:
                logger.info("No partial workers specified or partial_workers_complete is empty. Using full schedule.")

            
            # Log comprehensive optimization analysis
            logger.info("\n=== OPTIMIZATION ANALYSIS ===")
            if results is not None:
                logger.info(f"Net objective value: {results['summary']['net_objective']}")
                
                logger.info("--- Point-by-point breakdown ---")
                breakdown = results['summary']['point_breakdown']
                
                # Point 1: Pessimistic objective deviations
                if breakdown['point_1_pessobj_deviations'] > 0:
                    logger.info(f"Point 1 - PessObj deviations: {breakdown['point_1_pessobj_deviations']} penalty")
                else:
                    logger.info("Point 1 - PessObj deviations: 0 penalty (perfect worker allocation)")
                
                # Point 2: Consecutive free days bonus
                if results['point_2_consecutive_free_days']['total_bonus'] > 0:
                    logger.info(f"Point 2 - Consecutive free days: -{results['point_2_consecutive_free_days']['total_bonus']} bonus")
                else:
                    logger.info("Point 2 - Consecutive free days: 0 bonus (no consecutive free days)")
                
                # Point 3: No workers penalty
                if breakdown['point_3_no_workers'] > 0:
                    logger.info(f"Point 3 - No workers penalty: {breakdown['point_3_no_workers']} penalty")
                else:
                    logger.info("Point 3 - No workers penalty: 0 penalty (all shifts properly covered)")
                
                # Point 4: Minimum workers penalty
                if breakdown['point_4_1_min_workers'] > 0:
                    logger.info(f"Point 4.1 - Minimum workers penalty: {breakdown['point_4_1_min_workers']} penalty")
                else:
                    logger.info("Point 4.1 - Minimum workers penalty: 0 penalty (all minimum requirements met)")

                if breakdown['point_4_2_min_workers'] > 0:
                    logger.info(f"Point 4.2 - Minimum workers penalty: {breakdown['point_4_2_min_workers']} penalty")
                else:
                    logger.info("Point 4.2 - Minimum workers penalty: 0 penalty (all minimum requirements met)")
                
                # Point 5.1: Sunday balance penalty
                if breakdown['point_5_1_sunday_balance'] > 0:
                    logger.info(f"Point 5.1 - Sunday balance penalty: {breakdown['point_5_1_sunday_balance']} penalty")
                else:
                    logger.info("Point 5.1 - Sunday balance penalty: 0 penalty (even Sunday distribution per worker)")
                
                # Point 5.2: C2D balance penalty
                if breakdown['point_5_2_c2d_balance'] > 0:
                    logger.info(f"Point 5.2 - C2D balance penalty: {breakdown['point_5_2_c2d_balance']} penalty")
                else:
                    logger.info("Point 5.2 - C2D balance penalty: 0 penalty (even quality weekend distribution per worker)")
                
                # Point 6: Inconsistent shifts penalty
                if breakdown['point_6_inconsistent_shifts'] > 0:
                    logger.info(f"Point 6 - Inconsistent shifts penalty: {breakdown['point_6_inconsistent_shifts']} penalty")
                else:
                    logger.info("Point 6 - Inconsistent shifts penalty: 0 penalty (consistent shift types per worker per week)")
                
                # Point 7: Sunday balance across workers
                if breakdown['point_7_sunday_balance_across_workers'] > 0:
                    logger.info(f"Point 7.1 - Sunday balance across workers: {breakdown['point_7_sunday_balance_across_workers']} penalty")
                else:
                    logger.info("Point 7.1 - Sunday balance across workers: 0 penalty (proportional Sunday distribution)")
                
                # Point 7B: LQ balance across workers
                if breakdown['point_7b_lq_balance_across_workers'] > 0:
                    logger.info(f"Point 7.2 - LQ balance across workers: {breakdown['point_7b_lq_balance_across_workers']} penalty")
                else:
                    logger.info("Point 7.2 - LQ balance across workers: 0 penalty (proportional quality weekend distribution)")
                
                # Point 8: Manager/Keyholder conflicts
                if breakdown['point_8_manager_keyholder_conflicts'] > 0:
                    logger.info(f"Point 8 - Manager/Keyholder conflicts: {breakdown['point_8_manager_keyholder_conflicts']} penalty")
                else:
                    logger.info("Point 8 - Manager/Keyholder conflicts: 0 penalty (no scheduling conflicts)")
                
            logger.info("=== END OPTIMIZATION ANALYSIS ===\n")

            
    # Capture solver statistics if available
            if hasattr(model, 'solver_stats'):
                self.solver_status = model.solver_stats.get('status', 'OPTIMAL')
                self.solving_time_seconds = model.solver_stats.get('solving_time_seconds')
                self.num_branches = model.solver_stats.get('num_branches')
                self.num_conflicts = model.solver_stats.get('num_conflicts')
            
            self.logger.info("SALSA algorithm execution completed successfully")
            return schedule_df
            
        except Exception as e:
            self.logger.error(f"Error in SALSA algorithm execution: {e}", exc_info=True)
            raise

   
# Update the format_results method:
    def format_results(self, algorithm_results: pd.DataFrame = pd.DataFrame(), week_to_days_salsa : Dict[int, List[int]] = None) -> Dict[str, Any]:
        """
        Format the SALSA algorithm results for output.
        
        Args:
            algorithm_results: Final schedule DataFrame from execute_algorithm
           
        Returns:
            Dictionary containing formatted results and metadata
        """
        try:
            if algorithm_results.empty and self.final_schedule is not None:
                algorithm_results = self.final_schedule
            
            if algorithm_results.empty:
                logger.warning("No algorithm results available to format")
                return _create_empty_results(self.algo_name, self.process_id, self.start_date, self.end_date, self.parameters)
            

            # Calculate comprehensive statistics
            stats = _calculate_comprehensive_stats(algorithm_results, self.start_date, self.end_date, self.data_processed)
            
            # Validate constraints
            constraint_validation = _validate_constraints(algorithm_results)
            
            # Calculate quality metrics
            quality_metrics = _calculate_quality_metrics(algorithm_results)

            # Convert free days codes in wfm codes FO and FC
            algorithm_results = _convert_free_days(algorithm_results, self.data_processed)

            logger.info(f"DEBUG: schedule after convert: {algorithm_results.head(5)}")
            
            # Format schedule for different outputs
            formatted_schedules = _format_schedules(algorithm_results, self.start_date, self.end_date)
            formatted_schedules['database_format'] = formatted_schedules['database_format'].rename(columns={'Worker': 'colaborador'})

            # Get solver status (if available)
            solver_status = getattr(self, 'solver_status', 'OPTIMAL')
            
            # Get solver attributes
            solver_attributes = {
                'solving_time_seconds': getattr(self, 'solving_time_seconds', None),
                'num_branches': getattr(self, 'num_branches', None),
                'num_conflicts': getattr(self, 'num_conflicts', None)
            }
            
            # Create comprehensive results structure
            formatted_results = {
                'core_results': {
                    'schedule': algorithm_results,
                    'formatted_schedule': formatted_schedules['database_format'],
                    'wide_format_schedule': formatted_schedules['wide_format'],
                    'status': solver_status
                },
                'metadata': _create_metadata(self.algo_name, self.process_id, self.start_date, self.end_date, self.parameters, stats, solver_attributes),
                'scheduling_stats': stats,
                'constraint_validation': constraint_validation,
                'quality_metrics': quality_metrics,
                'validation': _validate_solution(algorithm_results),
                'export_info': _create_export_info(self.process_id, ROOT_DIR),
                'summary': {
                    'status': 'completed',
                    'message': f'Successfully scheduled {stats["workers"]["total_workers"]} workers over {stats["time_coverage"]["total_days"]} days using SALSA algorithm',
                    'key_metrics': {
                        'total_assignments': stats['shifts']['total_assignments'],
                        'coverage_percentage': stats['time_coverage']['coverage_percentage'],
                        'constraint_satisfaction': constraint_validation.get('overall_satisfaction', 100)
                    }
                }
            }

            #logger.info(f"DEBUG: formatted schedule: {formatted_results['core_results']['formatted_schedule'].shape}")
            
            self.logger.info("Enhanced SALSA results formatted successfully")
            return formatted_results
            
        except Exception as e:
            self.logger.error(f"Error in enhanced SALSA results formatting: {e}", exc_info=True)
            raise
<|MERGE_RESOLUTION|>--- conflicted
+++ resolved
@@ -283,12 +283,9 @@
             partial_workers_complete = adapted_data['partial_workers_complete']
             workers_past = adapted_data['workers_past']
             fixed_compensation_days = adapted_data['fixed_compensation_days']
-<<<<<<< HEAD
+            year_range = adapted_data["year_range"]
             christmas_eve = adapted_data['christmas_eve']
             max_day_year = adapted_data['max_day_year']
-=======
-            year_range = adapted_data["year_range"]
->>>>>>> 9932927f
 
             # Extract algorithm parameters
             shifts = self.parameters["shifts"]
@@ -398,11 +395,7 @@
 
             debug_vars, optimization_details = salsa_optimization(model, days_of_year, workers_complete, working_shift, shift, pessObj,
                                              working_days, closed_holidays, min_workers, week_to_days, sundays, c2d,
-<<<<<<< HEAD
-                                             first_day, last_day, role_by_worker, work_day_hours, workers_past, christmas_eve, max_day_year, real_working_shift)
-=======
-                                             first_day, last_day, role_by_worker, work_day_hours, workers_past, year_range)
->>>>>>> 9932927f
+                                             first_day, last_day, role_by_worker, work_day_hours, workers_past, year_range, christmas_eve, max_day_year, real_working_shift)
 
             # =================================================================
             # SOLVE THE MODEL
