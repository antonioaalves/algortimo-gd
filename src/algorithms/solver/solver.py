--- conflicted
+++ resolved
@@ -114,11 +114,7 @@
 
         # Use only verified OR-Tools parameters
         solver.parameters.num_search_workers = 8
-<<<<<<< HEAD
-        solver.parameters.max_time_in_seconds = 300  # Short timeout for testing
-=======
         solver.parameters.max_time_in_seconds = 600 # Short timeout for testing
->>>>>>> 3dc74747
         solver.parameters.log_search_progress = log_search_progress
         solver.parameters.use_phase_saving = use_phase_saving
         #solver.parameters.random_seed = 
