from matplotlib import testing
import pandas as pd
import numpy as np
import matplotlib.pyplot as plt
from ortools.sat.python import cp_model
from datetime import datetime, timedelta
from openpyxl import load_workbook
from openpyxl.styles import PatternFill
import logging
from typing import Dict, Any, List, Tuple, Optional, Callable
from base_data_project.log_config import get_logger
from src.config import PROJECT_NAME
from src.config import ROOT_DIR
import os
import psutil
from src.algorithms.solver.solver_callback import SolutionCallback
from src.algorithms.helpers_algorithm import analyze_optimization_results

# Set up logger
logger = get_logger(PROJECT_NAME)

#----------------------------------------SOLVER-----------------------------------------------------------
def solve(
    model: cp_model.CpModel, 
    days_of_year: List[int], 
    workers: List[int], 
    special_days: List[int],    
    shift: Dict[Tuple[int, int, str], cp_model.IntVar], 
    shifts: List[str],
    work_day_hours: Dict[int, List[int]],
    max_time_seconds: int = 600,
    enumerate_all_solutions: bool = False,
    use_phase_saving: bool = True,
    log_search_progress: bool = 0,
    log_callback: Optional[Callable[[str], None]] = None,
    output_filename: str = os.path.join(ROOT_DIR, 'data', 'output', 'working_schedule.xlsx'),
    debug_vars: Optional[Dict[str, cp_model.IntVar]] = None,  # Add this parameter
    optimization_details: Optional[Dict[str, Any]] = None
) -> pd.DataFrame:
    """
    Enhanced solver function with comprehensive logging and configurable parameters.
    
    Args:
        model: The CP-SAT model to solve
        days_of_year: List of days to schedule
        workers: List of worker IDs
        special_days: List of special days (holidays, sundays)
        shift: Dictionary mapping (worker, day, shift) to decision variables
        shifts: List of available shift types
        max_time_seconds: Maximum solving time in seconds (default: 120)
        enumerate_all_solutions: Whether to enumerate all solutions (default: False)
        use_phase_saving: Whether to use phase saving (default: True)
        log_search_progress: Whether to log search progress (default: True)
        log_callback: Custom callback for logging (default: None, uses print)
        output_filename: Name of the output Excel file (default: 'worker_schedule.xlsx')
    
    Returns:
        DataFrame containing the worker schedule
        
    Raises:
        ValueError: If input parameters are invalid
        RuntimeError: If solver fails to find a solution
    """
    try:
        logger.info("Starting solver")
        
        # =================================================================
        # 1. VALIDATE INPUT PARAMETERS
        # =================================================================
        logger.info("Validating input parameters")
        
        if not isinstance(model, cp_model.CpModel):
            error_msg = f"model must be a CP-SAT CpModel instance. model: {model}, type: {type(model)}"
            logger.error(error_msg)
            raise ValueError(error_msg)
        
        if not days_of_year or not isinstance(days_of_year, list):
            error_msg = f"days_of_year must be a non-empty list. days_of_year: {days_of_year}, type: {type(days_of_year)}"
            logger.error(error_msg)
            raise ValueError(error_msg)
        
        if not workers or not isinstance(workers, list):
            error_msg = f"workers must be a non-empty list. workers: {workers}, type: {type(workers)}"
            logger.error(error_msg)
            raise ValueError(error_msg)
        
        if not isinstance(special_days, list):
            error_msg = f"special_days must be a list. special_days: {special_days}, type: {type(special_days)}"
            logger.error(error_msg)
            raise ValueError(error_msg)
        
        if not isinstance(shift, dict):
            error_msg = f"shift must be a dictionary. shift: {shift}, type: {type(shift)}"
            logger.error(error_msg)
            raise ValueError(error_msg)
        
        if not shifts or not isinstance(shifts, list):
            error_msg = f"shifts must be a non-empty list. shifts: {shifts}, type: {type(shifts)}"
            logger.error(error_msg)
            raise ValueError(error_msg)
        
        logger.info(f"[OK] Input validation passed:")
        
        # =================================================================
        # 2. CONFIGURE AND CREATE SOLVER
        # =================================================================
        logger.info("Configuring CP-SAT solver")
        
        solver = cp_model.CpSolver()
        logger.info("Starting optimization process...")
        start_time = datetime.now()

        logger.info("=== ABOUT TO SOLVE ===")

        # Use only verified OR-Tools parameters
        solver.parameters.num_search_workers = 8
        solver.parameters.max_time_in_seconds = 120  # Short timeout for testing

        logger.info(f"  - Days to schedule: {len(days_of_year)} days (from {min(days_of_year)} to {max(days_of_year)})")
        logger.info(f"  - Workers: {len(workers)} workers")
        logger.info(f"  - Special days: {len(special_days)} days")
        logger.info(f"  - Available shifts: {shifts}")
        logger.info(f"  - Decision variables: {len(shift)} variables")
        logger.info(f"  - Max solving time: {max_time_seconds} seconds")

        solver.parameters.log_search_progress = log_search_progress
        solver.parameters.use_phase_saving = use_phase_saving
        #solver.parameters.random_seed = 

        # Add performance optimizations
        solver.parameters.cp_model_presolve = True
        # solver.parameters.interleave_search = True
        # solver.parameters.search_branching = cp_model.AUTOMATIC_SEARCH 
        solver.parameters.cp_model_probing_level = 3
        solver.parameters.symmetry_level = 4
        solver.parameters.linearization_level = 2

        testing = False
        if testing == True:
            solver.parameters.random_seed = 42

        logger.info("Attempting solve with verified parameters...")



        # Simple timeout test without fancy threading
        import time
        solve_start = time.time()

        solution_callback = SolutionCallback(logger, shift, workers, days_of_year)


        status = solver.Solve(model, solution_callback)
        if status == cp_model.OPTIMAL or status == cp_model.FEASIBLE:
            results = analyze_optimization_results(solver, optimization_details)
    

        solve_end = time.time()
        actual_duration = solve_end - solve_start

        logger.info("=== SOLVE COMPLETED ===")
        logger.info(f"Actual solve time: {actual_duration:.2f} seconds")

        end_time = datetime.now()
        solve_duration = (end_time - start_time).total_seconds()

        logger.info(f"Total time: {solve_duration:.2f} seconds")
        logger.info(f"Solver status: {solver.status_name(status)}")
        
        # Log solver statistics
        logger.info(f"Solver statistics:")
        logger.info(f"  - Objective value: {solver.ObjectiveValue() if status in [cp_model.OPTIMAL, cp_model.FEASIBLE] else 'N/A'}")
        logger.info(f"  - Best objective bound: {solver.BestObjectiveBound() if status in [cp_model.OPTIMAL, cp_model.FEASIBLE] else 'N/A'}")
        logger.info(f"  - Number of branches: {solver.NumBranches()}")
        logger.info(f"  - Number of conflicts: {solver.NumConflicts()}")
        logger.info(f"  - Wall time: {solver.WallTime():.2f} seconds")



        # =================================================================
        # 4. VALIDATE SOLUTION STATUS
        # =================================================================
        if status not in [cp_model.OPTIMAL, cp_model.FEASIBLE]:
            error_msg = f"Solver failed to find a solution. Status: {solver.status_name(status)}"
            logger.error(error_msg)
            
            if status == cp_model.INFEASIBLE:
                logger.error("Problem is infeasible - no solution exists with current constraints")
            elif status == cp_model.MODEL_INVALID:
                logger.error("Model is invalid - check constraint definitions")
            elif status == cp_model.UNKNOWN:
                logger.error("Solver timed out or encountered unknown status")
            
            raise RuntimeError(error_msg)
        
        logger.info(f"[OK] Solution found! Status: {solver.status_name(status)}")


        # =================================================================
        # NEW: PRINT COULD_BE_QUALITY_WEEKEND VALUES
        # =================================================================
        if debug_vars:
            logger.info("Printing could_be_quality_weekend values:")
            for var_name, var in debug_vars.items():
                if "could_be_quality_weekend" in var_name:
                    try:
                        var_value = solver.Value(var)
                        logger.info(f"  {var_name} = {var_value}")
                    except Exception as e:
                        logger.warning(f"  Could not get value for {var_name}: {e}")
        else:
            logger.info("No debug variables provided for could_be_quality_weekend")
        
        # =================================================================
        # 5. PROCESS SOLUTION AND CREATE SCHEDULE
        # =================================================================
        logger.info("Processing solution and creating schedule")
        
        # Shift mapping for readability
        shift_mapping = {
            'M'     : 'M',  # Morning shift
            'T'     : 'T',  # Afternoon shift
            'F'     : 'F',  # Closed holiday
            'V'     : 'V',  # Empty Day
            'A'     : 'A',  # Missing shift
            'L'     : 'L',  # Free day
            'LQ'    : 'LQ', # Free days semester
            'LD'    : 'LD',
            'TC'    : 'TC',
            '-'     : '-'
        }
        
        logger.info(f"Shift mapping: {shift_mapping}")
        
        logger.info(f"Processing schedule for {len(workers)} workers across {len(days_of_year)} days")
        # Prepare the data for the DataFrame
        table_data = []  # List to store each worker's data as a row
        worker_stats = {}  # Dictionary to track L, LQ, LD counts for each worker

        # Loop through each worker
        processed_workers = 0
        days_of_year_sorted = sorted(days_of_year)
        time_worked_day_M = [0] * len(days_of_year_sorted)
        time_worked_day_T = [0] * len(days_of_year_sorted)
        for w in workers:
            try:
                worker_row = [w]  # Start with the worker's name
                l_count = 0
                lq_count = 0
                special_days_count = 0
                unassigned_days = 0


                logger.debug(f"Processing worker {w}")

                day_counter = 0
                for d in days_of_year_sorted:
                    day_assignment = None
                    
                    # Check each shift type for this day
                    for s in shifts:
                        if (w, d, s) in shift and solver.Value(shift[(w, d, s)]) == 1:
                            day_assignment = shift_mapping.get(s, s)
                            break
                    
                    # If no specific assignment found, mark as unassigned
                    if day_assignment is None:
                        day_assignment = '-'
                        unassigned_days += 1
                    
                    worker_row.append(day_assignment)
                    
                    # Count different shift types
                    if day_assignment == 'L':
                        l_count += 1
                    elif day_assignment == 'LQ':
                        lq_count += 1
                    elif day_assignment == 'LD':
                        ld_count += 1
                    elif day_assignment in ['T']:
                        if d in special_days:
                            print(f"{w} worked special day {d}")
                            special_days_count += 1
                        time_worked_day_T[day_counter] += work_day_hours[w][day_counter]
                    elif day_assignment in ['M']:
                        if d in special_days:
                            print(f"{w} worked special day {d}")
                            special_days_count += 1
                        time_worked_day_M[day_counter] += work_day_hours[w][day_counter]


                    day_counter += 1
                
                # Store statistics for this worker
                worker_stats[w] = {
<<<<<<< HEAD
                    'L_count': l_count,
                    'LQ_count': lq_count,
                    'LD_count': ld_count,
                    'special_days_work': special_days_count,
                    'unassigned_days': unassigned_days
                }
                
=======
                        'L_count': l_count,
                        'LQ_count': lq_count,
                        'special_days_work': special_days_count,
                        'unassigned_days': unassigned_days
                    }
                                    
>>>>>>> b2c4a513
                table_data.append(worker_row)
                processed_workers += 1
                                    
                #logger.debug(f"Worker {w} processed: L={l_count}, LQ={lq_count}, LD={ld_count}, "
                #    f"TC={tc_count}, Special={special_days_count}, Unassigned={unassigned_days}")
                                    
            except Exception as e:
                logger.error(f"Error processing worker {w}: {str(e)}")
                continue                  
        
        logger.info(f"Successfully processed {processed_workers} workers")
        
        # =================================================================
        # 6. CREATE DATAFRAME AND SAVE TO EXCEL
        # =================================================================
        logger.info("Creating DataFrame and saving to Excel")
        
        # Create DataFrame
        columns = ['Worker'] + [f'Day_{d}' for d in sorted(days_of_year)]
        df = pd.DataFrame(table_data, columns=columns)
        
        logger.info(f"DataFrame created with shape: {df.shape}")
        logger.info(f"DataFrame columns: {len(df.columns)} columns")
        
        # Save to Excel
        try:
            os.makedirs(os.path.dirname(output_filename), exist_ok=True)
            days_of_year_sorted = sorted(days_of_year)

            time_worked_M_row = ["Time_Worked_M"] + [time_worked_day_M[i] for i in range(len(days_of_year_sorted))]
            time_worked_T_row = ["Time_Worked_T"] + [time_worked_day_T[i] for i in range(len(days_of_year_sorted))]

            # Append rows to DataFrame
            df2 = df.copy()
            df2.loc[len(df2)] = time_worked_M_row
            df2.loc[len(df2)] = time_worked_T_row
            df2.to_excel(output_filename, index=False)
            logger.info(f"Schedule saved to: {output_filename}")
        except Exception as e:
            logger.warning(f"Could not save to Excel: {str(e)}")
        
        # =================================================================
        # 7. LOG FINAL STATISTICS
        # =================================================================
        logger.info("Final worker statistics:")
        for worker_id, stats in worker_stats.items():
            logger.info(f"  Worker {worker_id}: {stats}")
        
        logger.info("[OK] Solver completed successfully")
        return df , results
        
    except Exception as e:
        logger.error(f"Error in solver: {str(e)}", exc_info=True)
        raise<|MERGE_RESOLUTION|>--- conflicted
+++ resolved
@@ -293,7 +293,6 @@
                 
                 # Store statistics for this worker
                 worker_stats[w] = {
-<<<<<<< HEAD
                     'L_count': l_count,
                     'LQ_count': lq_count,
                     'LD_count': ld_count,
@@ -301,14 +300,6 @@
                     'unassigned_days': unassigned_days
                 }
                 
-=======
-                        'L_count': l_count,
-                        'LQ_count': lq_count,
-                        'special_days_work': special_days_count,
-                        'unassigned_days': unassigned_days
-                    }
-                                    
->>>>>>> b2c4a513
                 table_data.append(worker_row)
                 processed_workers += 1
                                     
