--- conflicted
+++ resolved
@@ -42,17 +42,11 @@
     max_time_seconds: int = 600,
     enumerate_all_solutions: bool = False,
     use_phase_saving: bool = True,
-<<<<<<< HEAD
-    log_search_progress: bool = True,
-    log_callback: Optional[Callable] = None,
-    output_filename: str = os.path.join(get_config_manager().paths.get_output_dir(), 'working_schedule.xlsx')
-=======
     log_search_progress: bool = 0,
     log_callback: Optional[Callable[[str], None]] = None,
-    output_filename: str = os.path.join(ROOT_DIR, 'data', 'output', 'working_schedule.xlsx'),
+    output_filename: str = os.path.join(get_config_manager().paths.get_output_dir(), 'working_schedule.xlsx'),
     debug_vars: Optional[Dict[str, cp_model.IntVar]] = None,  # Add this parameter
     optimization_details: Optional[Dict[str, Any]] = None
->>>>>>> 89ecebcc
 ) -> pd.DataFrame:
     """
     Enhanced solver function with comprehensive logging and configurable parameters.
@@ -131,9 +125,6 @@
 
         # Use only verified OR-Tools parameters
         solver.parameters.num_search_workers = 8
-<<<<<<< HEAD
-        solver.parameters.max_time_in_seconds = 200  # Very important to set it high to avoid timeout
-=======
         solver.parameters.max_time_in_seconds = 120  # Short timeout for testing
 
         logger.info(f"  - Days to schedule: {len(days_of_year)} days (from {min(days_of_year)} to {max(days_of_year)})")
@@ -158,7 +149,6 @@
         testing = False
         if testing == True:
             solver.parameters.random_seed = 42
->>>>>>> 89ecebcc
 
         logger.info("Attempting solve with verified parameters...")
 
