from matplotlib import testing
import pandas as pd
import numpy as np
import matplotlib.pyplot as plt
from ortools.sat.python import cp_model
from datetime import datetime, timedelta
from openpyxl import load_workbook
from openpyxl.styles import PatternFill
import logging
from typing import Dict, Any, List, Tuple, Optional, Callable
from base_data_project.log_config import get_logger
from src.config import PROJECT_NAME
from src.config import ROOT_DIR
import os
import psutil
from src.algorithms.solver.solver_callback import SolutionCallback
from src.algorithms.helpers_algorithm import analyze_optimization_results

# Set up logger
logger = get_logger(PROJECT_NAME)

#----------------------------------------SOLVER-----------------------------------------------------------
def solve(
    model: cp_model.CpModel, 
    days_of_year: List[int], 
    workers: List[int], 
    special_days: List[int], 
    shift: Dict[Tuple[int, int, str], cp_model.IntVar], 
    shifts: List[str],
    work_day_hours: Dict[int, List[int]],
    pessOBJ: Dict[int, int],
    max_time_seconds: int = 600,
    enumerate_all_solutions: bool = False,
    use_phase_saving: bool = True,
    log_search_progress: bool = 0,
    log_callback: Optional[Callable[[str], None]] = None,
    output_filename: str = os.path.join(ROOT_DIR, 'data', 'output', 'working_schedule.xlsx'),
<<<<<<< HEAD
    debug_vars: Optional[Dict[str, cp_model.IntVar]] = None,  # Add this parameter,
=======
    debug_vars: Optional[Dict[str, cp_model.IntVar]] = None,  # Add this parameter
    optimization_details: Optional[Dict[str, Any]] = None
>>>>>>> 1eaf9830
) -> pd.DataFrame:
    """
    Enhanced solver function with comprehensive logging and configurable parameters.
    
    Args:
        model: The CP-SAT model to solve
        days_of_year: List of days to schedule
        workers: List of worker IDs
        special_days: List of special days (holidays, sundays)
        shift: Dictionary mapping (worker, day, shift) to decision variables
        shifts: List of available shift types
        max_time_seconds: Maximum solving time in seconds (default: 120)
        enumerate_all_solutions: Whether to enumerate all solutions (default: False)
        use_phase_saving: Whether to use phase saving (default: True)
        log_search_progress: Whether to log search progress (default: True)
        log_callback: Custom callback for logging (default: None, uses print)
        output_filename: Name of the output Excel file (default: 'worker_schedule.xlsx')
    
    Returns:
        DataFrame containing the worker schedule
        
    Raises:
        ValueError: If input parameters are invalid
        RuntimeError: If solver fails to find a solution
    """
    try:
        logger.info("Starting solver")
        
        # =================================================================
        # 1. VALIDATE INPUT PARAMETERS
        # =================================================================
        logger.info("Validating input parameters")
        
        if not isinstance(model, cp_model.CpModel):
            error_msg = f"model must be a CP-SAT CpModel instance. model: {model}, type: {type(model)}"
            logger.error(error_msg)
            raise ValueError(error_msg)
        
        if not days_of_year or not isinstance(days_of_year, list):
            error_msg = f"days_of_year must be a non-empty list. days_of_year: {days_of_year}, type: {type(days_of_year)}"
            logger.error(error_msg)
            raise ValueError(error_msg)
        
        if not workers or not isinstance(workers, list):
            error_msg = f"workers must be a non-empty list. workers: {workers}, type: {type(workers)}"
            logger.error(error_msg)
            raise ValueError(error_msg)
        
        if not isinstance(special_days, list):
            error_msg = f"special_days must be a list. special_days: {special_days}, type: {type(special_days)}"
            logger.error(error_msg)
            raise ValueError(error_msg)
        
        if not isinstance(shift, dict):
            error_msg = f"shift must be a dictionary. shift: {shift}, type: {type(shift)}"
            logger.error(error_msg)
            raise ValueError(error_msg)
        
        if not shifts or not isinstance(shifts, list):
            error_msg = f"shifts must be a non-empty list. shifts: {shifts}, type: {type(shifts)}"
            logger.error(error_msg)
            raise ValueError(error_msg)
        
        logger.info(f"[OK] Input validation passed:")
        
        # =================================================================
        # 2. CONFIGURE AND CREATE SOLVER
        # =================================================================
        logger.info("Configuring CP-SAT solver")
        
        solver = cp_model.CpSolver()
        logger.info("Starting optimization process...")
        start_time = datetime.now()

        logger.info("=== ABOUT TO SOLVE ===")

        # Use only verified OR-Tools parameters
        solver.parameters.num_search_workers = 8
        solver.parameters.max_time_in_seconds = 600  # Short timeout for testing

        logger.info(f"  - Days to schedule: {len(days_of_year)} days (from {min(days_of_year)} to {max(days_of_year)})")
        logger.info(f"  - Workers: {len(workers)} workers")
        logger.info(f"  - Special days: {len(special_days)} days")
        logger.info(f"  - Available shifts: {shifts}")
        logger.info(f"  - Decision variables: {len(shift)} variables")
        logger.info(f"  - Max solving time: {max_time_seconds} seconds")

        solver.parameters.log_search_progress = log_search_progress
        solver.parameters.use_phase_saving = use_phase_saving
        #solver.parameters.random_seed = 

        # Add performance optimizations
        solver.parameters.cp_model_presolve = True
        # solver.parameters.interleave_search = True
        # solver.parameters.search_branching = cp_model.AUTOMATIC_SEARCH 
        solver.parameters.cp_model_probing_level = 3
        solver.parameters.symmetry_level = 4
        solver.parameters.linearization_level = 2

        testing = False
        if testing == True:
            solver.parameters.random_seed = 42

        logger.info("Attempting solve with verified parameters...")



        # Simple timeout test without fancy threading
        import time
        solve_start = time.time()

        solution_callback = SolutionCallback(logger, shift, workers, days_of_year)


        status = solver.Solve(model, solution_callback)
        if status == cp_model.OPTIMAL or status == cp_model.FEASIBLE:
            results = analyze_optimization_results(solver, optimization_details)
            # Log comprehensive optimization analysis
            logger.info("=== OPTIMIZATION ANALYSIS ===")
            logger.info(f"Net objective value: {results['summary']['net_objective']}")
            
            logger.info("--- Point-by-point breakdown ---")
            breakdown = results['summary']['point_breakdown']
            
            # Point 1: Pessimistic objective deviations
            if breakdown['point_1_pessobj_deviations'] > 0:
                logger.info(f"Point 1 - PessObj deviations: {breakdown['point_1_pessobj_deviations']} penalty")
            else:
                logger.info("Point 1 - PessObj deviations: 0 penalty (perfect worker allocation)")
            
            # Point 2: Consecutive free days bonus
            if results['point_2_consecutive_free_days']['total_bonus'] > 0:
                logger.info(f"Point 2 - Consecutive free days: -{results['point_2_consecutive_free_days']['total_bonus']} bonus")
            else:
                logger.info("Point 2 - Consecutive free days: 0 bonus (no consecutive free days)")
            
            # Point 3: No workers penalty
            if breakdown['point_3_no_workers'] > 0:
                logger.info(f"Point 3 - No workers penalty: {breakdown['point_3_no_workers']} penalty")
            else:
                logger.info("Point 3 - No workers penalty: 0 penalty (all shifts properly covered)")
            
            # Point 4: Minimum workers penalty
            if breakdown['point_4_min_workers'] > 0:
                logger.info(f"Point 4 - Minimum workers penalty: {breakdown['point_4_min_workers']} penalty")
            else:
                logger.info("Point 4 - Minimum workers penalty: 0 penalty (all minimum requirements met)")
            
            # Point 5.1: Sunday balance penalty
            if breakdown['point_5_1_sunday_balance'] > 0:
                logger.info(f"Point 5.1 - Sunday balance penalty: {breakdown['point_5_1_sunday_balance']} penalty")
            else:
                logger.info("Point 5.1 - Sunday balance penalty: 0 penalty (even Sunday distribution per worker)")
            
            # Point 5.2: C2D balance penalty
            if breakdown['point_5_2_c2d_balance'] > 0:
                logger.info(f"Point 5.2 - C2D balance penalty: {breakdown['point_5_2_c2d_balance']} penalty")
            else:
                logger.info("Point 5.2 - C2D balance penalty: 0 penalty (even quality weekend distribution per worker)")
            
            # Point 6: Inconsistent shifts penalty
            if breakdown['point_6_inconsistent_shifts'] > 0:
                logger.info(f"Point 6 - Inconsistent shifts penalty: {breakdown['point_6_inconsistent_shifts']} penalty")
            else:
                logger.info("Point 6 - Inconsistent shifts penalty: 0 penalty (consistent shift types per worker per week)")
            
            # Point 7: Sunday balance across workers
            if breakdown['point_7_sunday_balance_across_workers'] > 0:
                logger.info(f"Point 7 - Sunday balance across workers: {breakdown['point_7_sunday_balance_across_workers']} penalty")
            else:
                logger.info("Point 7 - Sunday balance across workers: 0 penalty (proportional Sunday distribution)")
            
            # Point 7B: LQ balance across workers
            if breakdown['point_7b_lq_balance_across_workers'] > 0:
                logger.info(f"Point 7B - LQ balance across workers: {breakdown['point_7b_lq_balance_across_workers']} penalty")
            else:
                logger.info("Point 7B - LQ balance across workers: 0 penalty (proportional quality weekend distribution)")
            
            # Point 8: Manager/Keyholder conflicts
            if breakdown['point_8_manager_keyholder_conflicts'] > 0:
                logger.info(f"Point 8 - Manager/Keyholder conflicts: {breakdown['point_8_manager_keyholder_conflicts']} penalty")
            else:
                logger.info("Point 8 - Manager/Keyholder conflicts: 0 penalty (no scheduling conflicts)")
            
            logger.info("=== END OPTIMIZATION ANALYSIS ===\n")

        solve_end = time.time()
        actual_duration = solve_end - solve_start

        logger.info("=== SOLVE COMPLETED ===")
        logger.info(f"Actual solve time: {actual_duration:.2f} seconds")

        end_time = datetime.now()
        solve_duration = (end_time - start_time).total_seconds()

        logger.info(f"Total time: {solve_duration:.2f} seconds")
        logger.info(f"Solver status: {solver.status_name(status)}")
        
        # Log solver statistics
        logger.info(f"Solver statistics:")
        logger.info(f"  - Objective value: {solver.ObjectiveValue() if status in [cp_model.OPTIMAL, cp_model.FEASIBLE] else 'N/A'}")
        logger.info(f"  - Best objective bound: {solver.BestObjectiveBound() if status in [cp_model.OPTIMAL, cp_model.FEASIBLE] else 'N/A'}")
        logger.info(f"  - Number of branches: {solver.NumBranches()}")
        logger.info(f"  - Number of conflicts: {solver.NumConflicts()}")
        logger.info(f"  - Wall time: {solver.WallTime():.2f} seconds")



        # =================================================================
        # 4. VALIDATE SOLUTION STATUS
        # =================================================================
        if status not in [cp_model.OPTIMAL, cp_model.FEASIBLE]:
            error_msg = f"Solver failed to find a solution. Status: {solver.status_name(status)}"
            logger.error(error_msg)
            
            if status == cp_model.INFEASIBLE:
                logger.error("Problem is infeasible - no solution exists with current constraints")
            elif status == cp_model.MODEL_INVALID:
                logger.error("Model is invalid - check constraint definitions")
            elif status == cp_model.UNKNOWN:
                logger.error("Solver timed out or encountered unknown status")
            
            raise RuntimeError(error_msg)
        
        logger.info(f"[OK] Solution found! Status: {solver.status_name(status)}")


        # =================================================================
        # NEW: PRINT COULD_BE_QUALITY_WEEKEND VALUES
        # =================================================================
        if debug_vars:
            logger.info("Printing could_be_quality_weekend values:")
            for var_name, var in debug_vars.items():
                if "could_be_quality_weekend" in var_name:
                    try:
                        var_value = solver.Value(var)
                        logger.info(f"  {var_name} = {var_value}")
                    except Exception as e:
                        logger.warning(f"  Could not get value for {var_name}: {e}")
        else:
            logger.info("No debug variables provided for could_be_quality_weekend")
        
        # =================================================================
        # 5. PROCESS SOLUTION AND CREATE SCHEDULE
        # =================================================================
        logger.info("Processing solution and creating schedule")
        
        # Shift mapping for readability
        shift_mapping = {
            'M'     : 'M',  # Morning shift
            'T'     : 'T',  # Afternoon shift
            'F'     : 'F',  # Closed holiday
            'V'     : 'V',  # Empty Day
            'A'     : 'A',  # Missing shift
            'L'     : 'L',  # Free day
            'LQ'    : 'LQ', # Free days semester
            'TC'    : 'TC',
            '-'     : '-'
        }
        
        logger.info(f"Shift mapping: {shift_mapping}")

        # Prepare the data for the DataFrame
        table_data = []  # List to store each worker's data as a row
        worker_stats = {}  # Dictionary to track L, LQ, LD counts for each worker
        
        logger.info(f"Processing schedule for {len(workers)} workers across {len(days_of_year)} days")
        # Prepare the data for the DataFrame
        table_data = []  # List to store each worker's data as a row
        worker_stats = {}  # Dictionary to track L, LQ, LD counts for each worker

        # Loop through each worker
        processed_workers = 0
        days_of_year_sorted = sorted(days_of_year)
        time_worked_day_M = [-pessOBJ.get((d, 'M'), 0) for d in days_of_year_sorted]
        time_worked_day_T = [-pessOBJ.get((d, 'T'), 0) for d in days_of_year_sorted]
        for w in workers:
            try:
                worker_row = [w]  # Start with the worker's name

                logger.debug(f"Processing worker {w}")

                day_counter = 0
                for d in days_of_year_sorted:
                    day_assignment = None
                    
                    # Check each shift type for this day
                    for s in shifts:
                        if (w, d, s) in shift and solver.Value(shift[(w, d, s)]) == 1:
                            day_assignment = shift_mapping.get(s, s)
                            break
                    
                    # If no specific assignment found, mark as unassigned
                    if day_assignment is None:
                        day_assignment = '-'
                        unassigned_days += 1
                    
                    worker_row.append(day_assignment)
                    
<<<<<<< HEAD
                    # Count different shift types
                    if day_assignment == 'L':
                        l_count += 1
                    elif day_assignment == 'LQ':
                        lq_count += 1
                    elif day_assignment in ['T']:
                        if d in special_days:
                            special_days_count += 1
                        time_worked_day_T[day_counter] += work_day_hours[w][day_counter]
                    elif day_assignment in ['M']:
                        if d in special_days:
                            special_days_count += 1
                        time_worked_day_M[day_counter] += work_day_hours[w][day_counter]


                    day_counter += 1
                
                # Store statistics for this worker
                worker_stats[w] = {
                    'L_count': l_count,
                    'LQ_count': lq_count,
                    'special_days_work': special_days_count,
                    'unassigned_days': unassigned_days
                }
=======
                 
>>>>>>> 1eaf9830
                
                table_data.append(worker_row)
                processed_workers += 1
                
                
            except Exception as e:
                logger.error(f"Error processing worker {w}: {str(e)}")
                continue
        
        logger.info(f"Successfully processed {processed_workers} workers")
        
        # =================================================================
        # 6. CREATE DATAFRAME AND SAVE TO EXCEL
        # =================================================================
        logger.info("Creating DataFrame and saving to Excel")
        
        # Create DataFrame
        columns = ['Worker'] + [f'Day_{d}' for d in sorted(days_of_year)]
        df = pd.DataFrame(table_data, columns=columns)
        
        logger.info(f"DataFrame created with shape: {df.shape}")
        logger.info(f"DataFrame columns: {len(df.columns)} columns")
        
        # Save to Excel
        try:
            os.makedirs(os.path.dirname(output_filename), exist_ok=True)
            days_of_year_sorted = sorted(days_of_year)

            time_worked_M_row = ["Achieved - PessOBJ T"] + [time_worked_day_M[i] for i in range(len(days_of_year_sorted))]
            time_worked_T_row = ["Achieved - PessOBJ M"] + [time_worked_day_T[i] for i in range(len(days_of_year_sorted))]

            # Append rows to DataFrame
            df2 = df.copy()
            df2.loc[len(df2)] = time_worked_M_row
            df2.loc[len(df2)] = time_worked_T_row
            df2.to_excel(output_filename, index=False)
            logger.info(f"Schedule saved to: {output_filename}")
        except Exception as e:
            logger.warning(f"Could not save to Excel: {str(e)}")
        
        # =================================================================
        # 7. LOG FINAL STATISTICS
        # =================================================================
        logger.info("Final worker statistics:")
        for worker_id, stats in worker_stats.items():
            logger.info(f"  Worker {worker_id}: {stats}")
        
        logger.info("[OK] Solver completed successfully")
        return df
        
    except Exception as e:
        logger.error(f"Error in solver: {str(e)}", exc_info=True)
        raise<|MERGE_RESOLUTION|>--- conflicted
+++ resolved
@@ -35,12 +35,8 @@
     log_search_progress: bool = 0,
     log_callback: Optional[Callable[[str], None]] = None,
     output_filename: str = os.path.join(ROOT_DIR, 'data', 'output', 'working_schedule.xlsx'),
-<<<<<<< HEAD
-    debug_vars: Optional[Dict[str, cp_model.IntVar]] = None,  # Add this parameter,
-=======
     debug_vars: Optional[Dict[str, cp_model.IntVar]] = None,  # Add this parameter
     optimization_details: Optional[Dict[str, Any]] = None
->>>>>>> 1eaf9830
 ) -> pd.DataFrame:
     """
     Enhanced solver function with comprehensive logging and configurable parameters.
@@ -340,7 +336,6 @@
                     
                     worker_row.append(day_assignment)
                     
-<<<<<<< HEAD
                     # Count different shift types
                     if day_assignment == 'L':
                         l_count += 1
@@ -365,9 +360,6 @@
                     'special_days_work': special_days_count,
                     'unassigned_days': unassigned_days
                 }
-=======
-                 
->>>>>>> 1eaf9830
                 
                 table_data.append(worker_row)
                 processed_workers += 1
