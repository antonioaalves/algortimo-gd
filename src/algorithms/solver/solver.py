--- conflicted
+++ resolved
@@ -370,26 +370,16 @@
                         if d in special_days:
                             special_days_worked[w].append(d)
                             special_days_count += 1
-<<<<<<< HEAD
                         elif d in sundays:
                             sun[w].append(d)
-                        time_worked_day_T_after[day_counter] += work_day_hours[w][day_counter]
-=======
                         time_worked_day_T_after[d - 1] += work_day_hours[w].get(d, 8)
->>>>>>> 0c7c389c
                     elif day_assignment in ['M']:
                         if d in special_days:
                             special_days_worked[w].append(d)
-<<<<<<< HEAD
                             special_days_count += 1
                         elif d in sundays:
                             sun[w].append(d)
-                        time_worked_day_M_after[day_counter] += work_day_hours[w][day_counter]
-
-                    day_counter += 1
-=======
                         time_worked_day_M_after[d - 1] += work_day_hours[w].get(d, 8)
->>>>>>> 0c7c389c
                 logger.info(f"{w}: days worked: {special_days_worked[w]}"
                             f"\n\t\t\t\tcompensation days off: {compensation_days_off[w]}")
                 
