--- conflicted
+++ resolved
@@ -1,6 +1,8 @@
-<<<<<<< HEAD
+from src.config import PROJECT_NAME
 from base_data_project.log_config import get_logger
-logger = get_logger('algoritmo_GD')
+
+logger = get_logger(PROJECT_NAME)
+
 #----------------------------------------DECISION VARIABLES----------------------------------------
 
 def add_var(model, shift, w, days, code, start_weekday):
@@ -13,26 +15,6 @@
             model.Add(shift[(w, d, code)] == 1)
 
 
-=======
-from src.config import PROJECT_NAME
-from base_data_project.log_config import get_logger
-
-logger = get_logger(PROJECT_NAME)
-
-#----------------------------------------DECISION VARIABLES----------------------------------------
- 
-def add_var(model, shift, w, days, code, start_weekday):
-    for d in days:
-        if (code == 'L' and (d + start_weekday - 2) % 7 == 5):
-             if d + 1 in days:
-                shift[(w, d, 'LQ')] = model.NewBoolVar(f"{w}_Day{d}_'LQ'")
-                model.Add(shift[(w, d, 'LQ')] == 1)
-                logger.info(f"Assigned LQ shift for worker {w}, day {d}")
-        else:
-            shift[(w, d, code)] = model.NewBoolVar(f"{w}_Day{d}_{code}")
-            model.Add(shift[(w, d, code)] == 1)
- 
->>>>>>> 2be45966
 def decision_variables(model, days_of_year, workers, shifts, first_day, last_day, absences, missing_days, empty_days, closed_holidays, fixed_days_off, fixed_LQs, start_weekday):
     # Create decision variables (binary: 1 if person is assigned to shift, 0 otherwise)
     shift = {}
@@ -64,21 +46,11 @@
             if d not in blocked_days:
                 for s in shifts2:
                     shift[(w, d, s)] = model.NewBoolVar(f"{w}_Day{d}_{s}")
-<<<<<<< HEAD
 
         add_var(model, shift, w, missing_set - absence_set - closed_set - fixed_days_set - fixed_LQs_set, 'V', start_weekday)
         add_var(model, shift, w, absence_set - closed_set - fixed_days_set - fixed_LQs_set, 'A', start_weekday)
         add_var(model, shift, w, fixed_days_set - closed_set - fixed_LQs_set, 'L', start_weekday)
         add_var(model, shift, w, fixed_LQs_set - closed_set, 'LQ', start_weekday)
         add_var(model, shift, w, closed_set, 'F', start_weekday)
-=======
- 
-        add_var(model, shift, w, absence_set , 'A', start_weekday)
-        add_var(model, shift, w, fixed_days_set , 'L', start_weekday)
-        add_var(model, shift, w, fixed_LQs_set, 'LQ', start_weekday)
-        add_var(model, shift, w, missing_set, 'V', start_weekday)
-        add_var(model, shift, w, closed_set, 'F', start_weekday)
-
->>>>>>> 2be45966
     #52332 vs 31555 vs 25489
     return shift