import pandas as pd
import math
import numpy as np
from typing import Dict, Any, List, Tuple, Optional
from datetime import date, datetime
import logging
from base_data_project.log_config import get_logger
from src.config import PROJECT_NAME



# Set up logger
logger = get_logger(PROJECT_NAME)

def read_data_salsa(medium_dataframes: Dict[str, pd.DataFrame], algorithm_treatment_params: Optional[Dict[str, Any]] = None) -> Dict[str, Any]:
    """
    Enhanced version of read_data_salsa with comprehensive logging and error checks.
    
    Args:
        medium_dataframes: Dictionary containing the required DataFrames
        
    Returns:
        Dictonary containing all processed data elements for the algorithm
        
    Raises:
        ValueError: If required DataFrames are missing or invalid
        KeyError: If required columns are missing from DataFrames
    """
    try:
        logger.info("Starting enhanced data reading for salsa algorithm")
        
        # =================================================================
        # 1. VALIDATE INPUT data
        # =================================================================
        required_dataframes = ['df_colaborador', 'df_estimativas', 'df_calendario']
        missing_dataframes = [df for df in required_dataframes if df not in medium_dataframes]

        required_parameters = ['admissao_proporcional']
        missing_parameters = [param for param in required_parameters if param not in algorithm_treatment_params['treatment_params'] ]
        logger.info(f"algorithm_treatment_params: {algorithm_treatment_params}")
        
        if missing_dataframes:
            raise ValueError(f"Missing required DataFrames: {missing_dataframes}")
        
        if missing_parameters:
            raise ValueError(f"Missing required parameters: {missing_parameters}")
        
    
        
        # Extract DataFrames
        #matriz_colaborador_gd = pd.read_csv('src/algorithms/model_salsa/data/matriz_colaborador_salsa.csv', engine='python')
        #matriz_estimativas_gd = pd.read_csv('src/algorithms/model_salsa/data/matriz_estimativas_salsa.csv', index_col=0)
        #matriz_calendario_gd = pd.read_csv('src/algorithms/model_salsa/data/matriz_calendario_salsa.csv', index_col=0)

        matriz_colaborador_gd = medium_dataframes['df_colaborador'].copy()
        matriz_estimativas_gd = medium_dataframes['df_estimativas'].copy() 
        matriz_calendario_gd = medium_dataframes['df_calendario'].copy()

        admissao_proporcional = algorithm_treatment_params['treatment_params']['admissao_proporcional']
        num_dias_cons = int(algorithm_treatment_params['constraint_params']['NUM_DIAS_CONS'])

        wfm_proc = algorithm_treatment_params['wfm_proc_colab']
        if wfm_proc not in (None, 'None', ''):
            partial_generation = True 
            partial_workers = algorithm_treatment_params['colabs_id_list']
            logger.debug(f"wfm_proc {wfm_proc}, {type(wfm_proc)}")
        else:
            partial_generation = False
            partial_workers = []

        matriz_colaborador_gd.columns = matriz_colaborador_gd.columns.str.lower()
        matriz_estimativas_gd.columns = matriz_estimativas_gd.columns.str.lower()
        matriz_calendario_gd.columns = matriz_calendario_gd.columns.str.lower()    

        logger.info(f"Input DataFrames loaded:")
        logger.info(f"  - matriz_colaborador: {matriz_colaborador_gd.shape}")
        logger.info(f"  - matriz_estimativas: {matriz_estimativas_gd.shape}")
        logger.info(f"  - matriz_calendario: {matriz_calendario_gd.shape}")

        logger.info("Parameters:")
        logger.info(f"  - admissao_proportional: {admissao_proporcional}")
        logger.info(f"  - numero de dias consecutivos de trabalho: {num_dias_cons}")
        logger.info(f"  - wfm_proc_colab: {wfm_proc}, if it has value, its a partial generation -> {partial_generation}.")
        if partial_generation == True:
            logger.info(f"  - partial_workers: {partial_workers} workers")

        # =================================================================
        # 2. VALIDATE REQUIRED COLUMNS
        # =================================================================
        required_colaborador_cols = ['matricula', 'L_TOTAL', 'L_DOM', 'C2D', 'C3D', 'L_D', 'CXX', 'VZ', 'data_admissao', 'data_demissao','L_DOM_SALSA', 'L_RES', 'L_RES2', 'seed_5_6', 'n_sem_a_folga']
        required_colaborador_cols = [s.lower() for s in required_colaborador_cols]
        required_calendario_cols = ['colaborador', 'data', 'wd', 'dia_tipo', 'tipo_turno', 'carga_diaria']
        required_calendario_cols = [s.lower() for s in required_calendario_cols]
        required_estimativas_cols = ['data', 'turno', 'media_turno', 'max_turno', 'min_turno', 'pess_obj', 'sd_turno', 'fk_tipo_posto', 'wday' ]
        required_estimativas_cols = [s.lower() for s in required_estimativas_cols]
        
        missing_colab_cols = [col for col in required_colaborador_cols if col not in matriz_colaborador_gd.columns]
        missing_cal_cols = [col for col in required_calendario_cols if col not in matriz_calendario_gd.columns]
        missing_estima_cols = [col for col in required_estimativas_cols if col not in matriz_estimativas_gd.columns]

                
        if missing_colab_cols:
            logger.error(f"Missing required columns in matriz_colaborador: {missing_colab_cols}")
        # if missing_cal_cols:
        #     raise KeyError(f"Missing required columns in matriz_calendario: {missing_cal_cols}")
        # if missing_estima_cols:
        #     raise KeyError(f"Missing required columns in matriz_estimativas: {missing_estima_cols}")
        
        logger.info("[OK] All required columns present in DataFrames")
        
        matriz_calendario_gd = matriz_calendario_gd[matriz_calendario_gd["colaborador"] != "TIPO_DIA"]

        matriz_colaborador_gd = matriz_colaborador_gd[matriz_colaborador_gd["matricula"] != "TIPO_DIA"]

        # =================================================================
        # 3. CALCULATE L_Q FOR colaborador data
        # =================================================================
        logger.info("Calculating L_Q values for workers")
        
        # Check for missing values in required columns
        numeric_cols = ['L_TOTAL', 'L_DOM', 'C2D', 'C3D', 'L_D', 'CXX', 'VZ', 'L_RES', 'L_RES2']
        numeric_cols = [s.lower() for s in numeric_cols]



        for col in numeric_cols:
            if matriz_colaborador_gd[col].isna().any():
                logger.warning(f"Found NaN values in column {col}, filling with 0")
                matriz_colaborador_gd[col] = matriz_colaborador_gd[col].fillna(0)

        
        
        matriz_colaborador_gd["l_q"] = (
            matriz_colaborador_gd["l_total"] - 
            matriz_colaborador_gd["l_dom"] - 
            matriz_colaborador_gd["c2d"] - 
            matriz_colaborador_gd["c3d"] - 
            matriz_colaborador_gd["l_d"] - 
            matriz_colaborador_gd["cxx"] - 
            matriz_colaborador_gd["vz"] - 
            matriz_colaborador_gd["l_res"] - 
            matriz_colaborador_gd["l_res2"]
        )
                
        # =================================================================
        # 4. PROCESS CALENDARIO data
        # =================================================================
        logger.info("Processing calendario data")
        
        # Ensure colaborador column is numeric
        matriz_calendario_gd['colaborador'] = pd.to_numeric(matriz_calendario_gd['colaborador'], errors='coerce')
        invalid_colaborador = matriz_calendario_gd['colaborador'].isna().sum()
        if invalid_colaborador > 0:
            logger.warning(f"Found {invalid_colaborador} invalid colaborador values, removing these rows")
            matriz_calendario_gd = matriz_calendario_gd.dropna(subset=['colaborador'])
        
        # Convert data column to datetime
        try:
            matriz_calendario_gd['data'] = pd.to_datetime(matriz_calendario_gd['data'])
            matriz_estimativas_gd['data'] = pd.to_datetime(matriz_estimativas_gd['data'])
        except Exception as e:
            raise ValueError(f"Error converting data column to datetime: {e}")
        

        # =================================================================
        # 5. IDENTIFY VALID WORKERS (PRESENT IN ALL DATAFRAMES)
        # =================================================================
        logger.info("Identifying valid workers present in all DataFrames")
        
        # Get unique workers from each DataFrame
        workers_colaborador_complete = set(matriz_colaborador_gd['matricula'].dropna().astype(int))
        workers_calendario_complete = set(matriz_calendario_gd['colaborador'].dropna().astype(int))
        if partial_generation == True:
            for w in partial_workers:
                partial_workers_complete = set(matriz_colaborador_gd['matricula'][matriz_colaborador_gd['fk_colaborador'] == w].dropna().astype(int))
                logger.info(f"Unique workers found:")
                logger.info(f"  - In matriz_colaborador_complete: {len(workers_colaborador_complete)} workers")
                logger.info(f"  - In matriz_calendario_complete: {len(workers_calendario_complete)} workers")
                logger.info(f"  - In partial_workers_complete: {len(partial_workers_complete)} workers")
        else:
            partial_workers_complete = set()
        

        workers_colaborador = set(matriz_colaborador_gd[matriz_colaborador_gd['ciclo'] != 'Completo']['matricula'].dropna().astype(int))
        
        logger.info(f"  - In matriz_colaborador (ciclo != 'Completo'): {len(workers_colaborador)} workers")


        if partial_generation == True:
            valid_workers = set(partial_workers_complete).intersection(workers_calendario_complete)
            past_workers = workers_calendario_complete - set(partial_workers_complete)
            valid_workers_complete = workers_colaborador_complete.intersection(workers_calendario_complete)
        else:
            past_workers = set()
            valid_workers = workers_colaborador.intersection(workers_calendario_complete)
            valid_workers_complete = workers_colaborador_complete.intersection(workers_calendario_complete)

        if not valid_workers_complete:
            raise ValueError("No workers found that are present in all required DataFrames")
        

        workers = sorted(list(valid_workers))
        workers_complete = sorted(list(valid_workers_complete))
        workers_complete_cycle = sorted(set(workers_complete)-set(workers))
        workers_past = sorted(list(past_workers))

        logger.info(f"[OK] Final valid workers: {len(workers)} workers for free day atribution")
        logger.info(f"   Worker IDs: {workers[:10]}{'...' if len(workers) > 10 else ''}")
        
        logger.info(f"[OK] Final valid workers (complete): {len(workers_complete)} workers for complete cycle")
        logger.info(f"   Worker IDs (complete): {workers_complete[:10]}{'...' if len(workers_complete) > 10 else ''}")

        logger.info(f"[OK] Final valid past workers): {len(workers_past)} workers for complete cycle")
        logger.info(f"   Worker IDs (past): {workers_past[:10]}{'...' if len(workers_past) > 10 else ''}")

        # Ensure data type consistency before filtering
        matriz_colaborador_gd['matricula'] = matriz_colaborador_gd['matricula'].astype(int)
        matriz_calendario_gd['colaborador'] = matriz_calendario_gd['colaborador'].astype(int)
        
        matriz_colaborador_nao_alterada = matriz_colaborador_gd.copy()
        matriz_colaborador_gd = matriz_colaborador_gd[matriz_colaborador_gd['matricula'].isin(workers_complete)]
        matriz_calendario_nao_alterada = matriz_calendario_gd.copy()
        matriz_calendario_gd = matriz_calendario_gd[matriz_calendario_gd['colaborador'].isin(workers_complete)]

        
        logger.info(f"Filtered DataFrames to valid workers:")
        logger.info(f"  - matriz_colaborador: {matriz_colaborador_gd.shape}")
        logger.info(f"  - matriz_estimativas: {matriz_estimativas_gd.shape}")
        logger.info(f"  - matriz_calendario: {matriz_calendario_gd.shape}")
        
        # =================================================================
        # 6. EXTRACT DAYS AND DATE INFORMATION
        # =================================================================
        logger.info("Extracting days and date information")
        
        days_of_year = sorted(matriz_calendario_gd['data'].dt.dayofyear.unique().tolist())
        logger.info(f"Days of year: {len(days_of_year)} days (from {min(days_of_year)} to {max(days_of_year)})")
        
        # =================================================================
        # 7. IDENTIFY SPECIAL DAYS
        # =================================================================
        logger.info("Identifying special days")
        
        # Define shifts and special days
        shifts = ["M", "T", "L", "LQ", "LD", "F", "V", "A", "-"]
        
        sundays = sorted(matriz_calendario_gd[matriz_calendario_gd['wd'] == 'Sun']['data'].dt.dayofyear.unique().tolist())

        holidays = sorted(matriz_calendario_gd[
            (matriz_calendario_gd['wd'] != 'Sun') & 
            (matriz_calendario_gd["dia_tipo"] == "domYf")
        ]['data'].dt.dayofyear.unique().tolist())
        
        closed_holidays = sorted(matriz_calendario_gd[
            matriz_calendario_gd['tipo_turno'] == "F"
        ]['data'].dt.dayofyear.unique().tolist())
        
        special_days = sorted(set(holidays))

        logger.info(f"Special days identified:")
        logger.info(f"  - Sundays: {len(sundays)} days")
        logger.info(f"  - Holidays (non-Sunday): {len(holidays)} days")
        logger.info(f"  - Closed holidays: {len(closed_holidays)} days")
        logger.info(f"  - Total special days: {len(special_days)} days")

        
        # =================================================================
        # 8. CALCULATE ADDITIONAL PARAMETERS
        # =================================================================
        logger.info("Calculating additional parameters")
        
        # Working days (non-special days)
        non_holidays = [d for d in days_of_year if d not in closed_holidays]  # Alias for compatibility
        
        # Calculate week information
        unique_dates = sorted(matriz_calendario_gd['data'].unique())

        if unique_dates:
            # Get start weekday from the first date in the calendar data (not estimativas)
            # Sort calendar by date to get the actual first date
            matriz_calendario_sorted = matriz_calendario_gd.sort_values('data')
            first_date_row = matriz_calendario_sorted.iloc[0]

            # Get the year from the first date and create January 1st of that year
            year = first_date_row['data'].year
            january_1st = pd.Timestamp(year=year, month=1, day=1)

            # If your system uses 1=Monday, 7=Sunday, add 1:
            start_weekday = january_1st.weekday() + 1
        
            
            logger.info(f"First date in dataset: {first_date_row['data']}")
            logger.info(f"Year: {year}, January 1st: {january_1st}")
            logger.info(f"Start weekday (January 1st): {start_weekday}")
            
            # Create week to days mapping using WW column and day of year
            week_to_days = {}
            week_to_days_salsa = {}
            
            # Process each unique date in the calendar (remove duplicates by date)
            unique_calendar_dates = matriz_calendario_gd.drop_duplicates(['data']).sort_values('data')
            
            for _, row in unique_calendar_dates.iterrows():
                day_of_year = row['data'].dayofyear
                week_number = row['ww']  # Use WW column for week number
                
                # Initialize the week list if it doesn't exist
                if week_number not in week_to_days:
                    week_to_days[week_number] = []
                
                if week_number not in week_to_days_salsa:
                    week_to_days_salsa[week_number] = []
                
                if day_of_year not in week_to_days_salsa[week_number]:
                    week_to_days_salsa[week_number].append(day_of_year)
                # Add the day to its corresponding week (avoid duplicates)
                if day_of_year not in week_to_days[week_number] and day_of_year in non_holidays:
                    week_to_days[week_number].append(day_of_year)
            
            # Sort days within each week to ensure chronological order
            for week in week_to_days:
                week_to_days[week].sort()
            
            for week in week_to_days_salsa:
                week_to_days_salsa[week].sort()


                        
            logger.info(f"Week to days mapping created using calendar data:")
            logger.info(f"  - Start weekday (from first date): {start_weekday}")
            logger.info(f"  - Weeks found: {sorted(week_to_days.keys())}")
            logger.info(f"  - Total weeks: {len(week_to_days)}")
            logger.info(f"  - Sample weeks: {dict(list(week_to_days.items())[-3:])}")
                
        else:
            start_weekday = 0
            week_to_days = {}
            logger.warning("No unique dates found in matriz_calendario_gd, week calculations may be incomplete")  
            
        logger.info(f"Week calculation:")
        logger.info(f"  - Start weekday: {start_weekday}")
        logger.info(f"  - Number of weeks: {len(week_to_days)}")
        #logger.info(f"  - Working days: {len(working_days)} days")

        # =================================================================
        # 9. PROCESS WORKER-SPECIFIC data
        # =================================================================
        logger.info("Processing worker-specific data")

        # Get the date range from matriz_calendario for validation
        min_calendar_date = matriz_calendario_gd['data'].min()
        max_calendar_date = matriz_calendario_gd['data'].max()
        min_day_of_year = min_calendar_date.dayofyear
        max_day_of_year = max_calendar_date.dayofyear

        logger.info(f"Calendar date range: {min_calendar_date} to {max_calendar_date}")
        logger.info(f"Calendar day of year range: {min_day_of_year} to {max_day_of_year}")
        
        # Initialize dictionaries for worker-specific information
        empty_days = {}
        worker_holiday = {}
        missing_days = {}
        last_registered_day = {}
        first_registered_day = {}
        working_days = {}
        free_day_complete_cycle = {}
        data_admissao = {}
        data_demissao = {}
        fixed_days_off = {}
        fixed_LQs = {}
        work_day_hours = {}
        fixed_M = {}
        fixed_T = {}
        fixed_compensation_days = {}
        #if partial_generation == True:
        #    valid_workers_complete = partial_workers_complete | valid_workers
        #    workers_complete = sorted(list(valid_workers_complete))
        #    workers_complete_cycle = sorted(set(workers_complete)-set(workers))

        # Process each worker

        for w in workers_past:
            worker_calendar = matriz_calendario_nao_alterada[matriz_calendario_nao_alterada['colaborador'] == w]
            #logger.info(worker_calendar.to_string(index=False))

            if worker_calendar.empty:
                logger.warning(f"PAST WORKERS: No calendar data found for worker {w}")
                continue
            else:
                logger.info(f"PAST WORKERS: Calendar data found for worker {w}")
            fixed_M[w] = worker_calendar[worker_calendar['tipo_turno'] == 'M']['data'].dt.dayofyear.tolist()
            fixed_T[w] = worker_calendar[worker_calendar['tipo_turno'] == 'T']['data'].dt.dayofyear.tolist()
            fixed_LQs[w] = worker_calendar[worker_calendar['tipo_turno'] == 'LQ']['data'].dt.dayofyear.tolist()
            fixed_days_off[w] = worker_calendar[worker_calendar['tipo_turno'] == 'L']['data'].dt.dayofyear.tolist()
            fixed_compensation_days[w] = worker_calendar[worker_calendar['tipo_turno'] == 'LD']['data'].dt.dayofyear.tolist()
            empty_days[w] = worker_calendar[worker_calendar['tipo_turno'] == '-']['data'].dt.dayofyear.tolist()
            missing_days[w] = worker_calendar[worker_calendar['tipo_turno'] == 'V']['data'].dt.dayofyear.tolist()
            worker_holiday[w] = worker_calendar[(worker_calendar['tipo_turno'] == 'A') | (worker_calendar['tipo_turno'] == 'AP')]['data'].dt.dayofyear.tolist()
            work_day_hours[w] = worker_calendar['carga_diaria'].fillna(8).to_numpy()[::2].astype(int)
            logger.info(f"worker hours {w},\n{work_day_hours[w]}\nlen {len(work_day_hours[w])}")

            first_registered_day[w] = worker_calendar['data'].dt.dayofyear.min()
            last_registered_day[w] = worker_calendar['data'].dt.dayofyear.max()
            working_days[w] = set(fixed_T[w]) | set(fixed_days_off[w]) | set(fixed_M[w]) | set(fixed_LQs[w])


        for w in workers_complete:
            worker_calendar = matriz_calendario_gd[matriz_calendario_gd['colaborador'] == w]
            
            if worker_calendar.empty:
                logger.warning(f"No calendar data found for worker {w}")
                empty_days[w] = []
                worker_holiday[w] = []
                missing_days[w] = []
                fixed_days_off[w] = []
                fixed_LQs[w] = []
                work_day_hours[w] = []
                fixed_M[w] = []
                fixed_T[w] = []

                continue
            
            # Find days with specific statuses
            worker_empty = worker_calendar[worker_calendar['tipo_turno'] == '-']['data'].dt.dayofyear.tolist()
            worker_missing = worker_calendar[worker_calendar['tipo_turno'] == 'V']['data'].dt.dayofyear.tolist()
            w_holiday = worker_calendar[(worker_calendar['tipo_turno'] == 'A') | (worker_calendar['tipo_turno'] == 'AP')]['data'].dt.dayofyear.tolist()
            worker_fixed_days_off = worker_calendar[(worker_calendar['tipo_turno'] == 'L')]['data'].dt.dayofyear.tolist()
            f_day_complete_cycle = worker_calendar[worker_calendar['tipo_turno'].isin(['L', 'L_DOM'])]['data'].dt.dayofyear.tolist()
            worker_work_day_hours = worker_calendar['carga_diaria'].fillna(8).to_numpy()[::2].astype(int)
            logger.info(f"worker hours {w},\n{worker_work_day_hours}\nlen {len(worker_work_day_hours)}")
            worker_present_days = set(worker_calendar['data'].dt.dayofyear.tolist())

            # Days where worker should potentially appear but doesn't
            days_not_in_calendar = set(days_of_year) - worker_present_days
            logger.info(f" ERROR Worker {w} days not in calendar data: {sorted(list(days_not_in_calendar))}")
            # Add these missing days to empty_days
            #worker_empty.extend(list(days_not_in_calendar))


            empty_days[w] = worker_empty
            missing_days[w] = worker_missing
            worker_holiday[w] = w_holiday
            fixed_days_off[w] = worker_fixed_days_off
            free_day_complete_cycle[w] = f_day_complete_cycle
            work_day_hours[w] = worker_work_day_hours
            fixed_LQs[w] = []

    
            worker_data = matriz_colaborador_gd[matriz_colaborador_gd['matricula'] == w]
            if w not in past_workers :
                worker_row = worker_data.iloc[0]

                # MODIFIED: Fix date handling - don't convert Timestamp to datetime
                admissao_value = worker_row.get('data_admissao', None)
                logger.info(f"Processing worker {w} with data_admissao: {admissao_value}")
                demissao_value = worker_row.get('data_demissao', None)
                logger.info(f"Processing worker {w} with data_demissao: {demissao_value}")
            else:
                admissao_value = None
                demissao_value = None
                logger.info(f"Worker {w} is a past worker, setting data_admissao and data_demissao to None")

            # Convert data_admissao to day of year
            if admissao_value is not None and not pd.isna(admissao_value):
                try:
                    if isinstance(admissao_value, (datetime, pd.Timestamp)):
                        admissao_date = admissao_value
                    elif isinstance(admissao_value, str):
                        admissao_date = pd.to_datetime(admissao_value)
                    else:
                        data_admissao[w] = 0
                        admissao_date = None
                        
                    if admissao_date is not None:
                        # Check if admissao is within calendar date range (not day of year)
                        if min_calendar_date <= admissao_date <= max_calendar_date:
                            admissao_day_of_year = admissao_date.dayofyear
                            data_admissao[w] = int(admissao_day_of_year)
                            logger.info(f"Worker {w} data_admissao: {admissao_date.date()} -> day of year {admissao_day_of_year}")
                        else:
                            data_admissao[w] = 0
                            logger.info(f"Worker {w} data_admissao {admissao_date.date()} is outside calendar range ({min_calendar_date.date()} to {max_calendar_date.date()}), set to 0")
                    else:
                        data_admissao[w] = 0
                            
                except Exception as e:
                    logger.warning(f"Could not parse data_admissao '{admissao_value}' for worker {w}: {e}")
                    data_admissao[w] = 0
            else:
                data_admissao[w] = 0

            # Convert data_demissao to day of year
            if demissao_value is not None and not pd.isna(demissao_value):
                try:
                    if isinstance(demissao_value, (datetime, pd.Timestamp)):
                        demissao_date = demissao_value
                    elif isinstance(demissao_value, str):
                        demissao_date = pd.to_datetime(demissao_value)
                    else:
                        data_demissao[w] = 0
                        demissao_date = None
                        
                    if demissao_date is not None:
                        # Check if demissao is within calendar date range (not day of year)
                        if min_calendar_date <= demissao_date <= max_calendar_date:
                            demissao_day_of_year = demissao_date.dayofyear
                            data_demissao[w] = int(demissao_day_of_year)
                            logger.info(f"Worker {w} data_demissao: {demissao_date.date()} -> day of year {demissao_day_of_year}")
                        else:
                            data_demissao[w] = 0
                            logger.info(f"Worker {w} data_demissao {demissao_date.date()} is outside calendar range ({min_calendar_date.date()} to {max_calendar_date.date()}), set to 0")
                    else:
                        data_demissao[w] = 0
                            
                except Exception as e:
                    logger.warning(f"Could not parse data_demissao '{demissao_value}' for worker {w}: {e}")
                    data_demissao[w] = 0
            else:
                data_demissao[w] = 0


        # Track first and last registered days
            if w in matriz_calendario_gd['colaborador'].values:
                first_registered_day[w] = worker_calendar['data'].dt.dayofyear.min()
                if w not in past_workers:
                    if  first_registered_day[w] < data_admissao[w]:
                        first_registered_day[w] = data_admissao[w]
                logger.info(f"Worker {w} first registered day: {first_registered_day[w]}")
            else:
                first_registered_day[w] = 0

            if w in matriz_calendario_gd['colaborador'].values:
                last_registered_day[w] = worker_calendar['data'].dt.dayofyear.max()
                # Only adjust if there's an actual dismissal date (not 0)
                if w not in past_workers:
                    if w not in past_workers and data_demissao[w] > 0 and last_registered_day[w] > data_demissao[w]:
                        last_registered_day[w] = data_demissao[w]
                logger.info(f"Worker {w} last registered day: {last_registered_day[w]}")
            else:
                last_registered_day[w] = 0

        for w in workers_complete:
            # Mark all remaining days after last_registered_day as 'A' (absent)
            if first_registered_day[w] > 0 or last_registered_day[w] > 0:  # Ensure worker was registered at some point
                missing_days[w].extend([d for d in range( 1, first_registered_day[w]) if d not in missing_days[w]])
                missing_days[w].extend([d for d in range(last_registered_day[w] + 1, 366) if d not in missing_days[w]])
            

            empty_days[w] = sorted(list(set(empty_days[w]) - set(closed_holidays)))
            fixed_days_off[w] = sorted(list(set(fixed_days_off[w]) - set(closed_holidays)))
            #logger.info(f"Worker {w} empty days after removing closed holidays: {empty_days[w]}")
            #logger.info(f"Worker {w} holiday days after removing closed holidays: {worker_holiday[w]}")
            missing_days[w] = sorted(list(set(missing_days[w]) - set(closed_holidays)))
            #logger.info(f"Worker {w} missing days after removing closed holidays: {missing_days[w]}")
            free_day_complete_cycle[w] = sorted(list(set(free_day_complete_cycle[w]) - set(closed_holidays)))
            worker_info = matriz_colaborador_gd[matriz_colaborador_gd['matricula'] == w]

            if not worker_info.empty:
                tipo_contrato = worker_info.iloc[0].get('tipo_contrato', 'Contract Error')
            else:
                logger.warning(f"No collaborator data found for worker {w}")
                tipo_contrato = 'Contract Error'
            if tipo_contrato != 8:
<<<<<<< HEAD
                if w not in workers_past:
                    worker_holiday[w], fixed_days_off[w], fixed_LQs[w] = data_treatment(w, set(worker_holiday[w]) - set(closed_holidays) - set(fixed_days_off[w]), set(fixed_days_off[w]), set(fixed_LQs[w]), week_to_days_salsa, set(closed_holidays), None)
=======
                worker_holiday[w], fixed_days_off[w], fixed_LQs[w] = data_treatment(set(worker_holiday[w]) - set(closed_holidays) - set(fixed_days_off[w]), set(fixed_days_off[w]), week_to_days_salsa, start_weekday, set(closed_holidays), None)
>>>>>>> d8feab81
                working_days[w] = set(days_of_year) - set(empty_days[w]) - set(worker_holiday[w]) - set(missing_days[w]) - set(closed_holidays) 
                #logger.info(f"Worker {w} working days after processing: {working_days[w]}")

                if not working_days[w]:
                    logger.warning(f"Worker {w} has no working days after processing. This may indicate an issue with the data.")




        logger.info(f"Worker-specific data processed for {len(workers)} workers")

        # # =================================================================
        # # 9. PROCESS WORKER-SPECIFIC data
        # # =================================================================
       
        
        # # Process each worker
        # for w in workers_complete:
        #     worker_calendar = matriz_calendario_gd[matriz_calendario_gd['colaborador'] == w]
            
        #     if worker_calendar.empty:
        #         logger.warning(f"No calendar data found for worker {w}")
        #         empty_days[w] = []
        #         worker_holiday[w] = []
        #         missing_days[w] = []
        #         fixed_days_off[w] = []
        #         fixed_LQs[w] = []
        #         continue
            
        #     # Find days with specific statuses
        #     worker_empty = worker_calendar[worker_calendar['tipo_turno'] == '-']['data'].dt.dayofyear.tolist()
        #     worker_missing = worker_calendar[worker_calendar['tipo_turno'] == 'V']['data'].dt.dayofyear.tolist()
        #     w_holiday = worker_calendar[(worker_calendar['tipo_turno'] == 'A') | (worker_calendar['tipo_turno'] == 'AP')]['data'].dt.dayofyear.tolist()
        #     worker_fixed_days_off = worker_calendar[(worker_calendar['tipo_turno'] == 'L')]['data'].dt.dayofyear.tolist()
        #     f_day_complete_cycle = worker_calendar[worker_calendar['tipo_turno'].isin(['L', 'L_DOM'])]['data'].dt.dayofyear.tolist()

        #     empty_days[w] = worker_empty
        #     missing_days[w] = worker_missing
        #     worker_holiday[w] = w_holiday
        #     fixed_days_off[w] = worker_fixed_days_off
        #     free_day_complete_cycle[w] = f_day_complete_cycle
            



#        logger.info(f"Worker-specific data processed for {len(workers)} workers")
        
        

        
        
        # =================================================================
        # 10.1. EXTRACT WORKER CONTRACT INFORMATION
        # =================================================================
        logger.info("Extracting worker contract information")
        
        # Create dictionaries for worker contract data
        contract_type = {}
        total_l = {}
        total_l_dom = {}
        c2d = {}
        c3d = {}
        l_d = {}
        l_q = {}
        cxx = {}
        t_lq = {}
        first_week_5_6 = {}
        work_days_per_week = {}
        week_compensation_limit = {}
        has_week_compensation_limit = False
        has_max_work_days_7 = False

        for w in workers:
            worker_data = matriz_colaborador_gd[matriz_colaborador_gd['matricula'] == w]
            
            if worker_data.empty:
                logger.warning(f"No contract data found for worker {w}")
                # Set default values
                contract_type[w] = 'Contract Error'  # Default contract type
                total_l[w] = 0
                total_l_dom[w] = 0
                c2d[w] = 0
                c3d[w] = 0
                l_d[w] = 0
                l_q[w] = 0
                cxx[w] = 0
                t_lq[w] = 0
                first_week_5_6[w] = 0
                work_days_per_week[w] = 0
                week_compensation_limit[w] = 0


            else:
                worker_row = worker_data.iloc[0]  # Take first row if multiple
                # Extract contract information
                contract_type[w] = worker_row.get('tipo_contrato', 'Contract Error')
                total_l[w] = int(worker_row.get('l_total', 0))
                total_l_dom[w] = int(worker_row.get('l_dom_salsa', 0))
                c2d[w] = int(worker_row.get('c2d', 0))
                c3d[w] = int(worker_row.get('c3d', 0))
                l_d[w] = int(worker_row.get('l_d', 0))
                l_q[w] = int(worker_row.get('l_q', 0))
                cxx[w] = int(worker_row.get('cxx', 0))
                t_lq[w] = int(worker_row.get('l_q', 0) + worker_row.get('c2d', 0) + worker_row.get('c3d', 0))

                first_week_5_6[w] = int(worker_row.get('seed_5_6', 0))

                week_compensation_limit[w] = int(worker_row.get('n_sem_a_folga', 0))
                if (has_week_compensation_limit == False and week_compensation_limit[w] != 0):
                    has_week_compensation_limit = True

                if contract_type[w] == 8:
<<<<<<< HEAD
                    work_days_per_week[w] = populate_every_week(first_week_5_6[w], data_admissao[w], week_to_days_salsa)
                    if w not in workers_past:
                        worker_holiday[w], fixed_days_off[w], fixed_LQs[w] = data_treatment(w, set(worker_holiday[w]) - set(closed_holidays) - set(fixed_days_off[w]), set(fixed_days_off[w]), set(fixed_LQs[w]), week_to_days_salsa, set(closed_holidays), work_days_per_week[w])
=======
                    if (first_week_5_6[w] != 0):
                        work_days_per_week[w] = populate_week_seed_5_6(first_week_5_6[w], data_admissao[w], week_to_days_salsa) #passar aqui dados do ano passado do trabalhador
                    else:
                        work_days_per_week[w] = populate_week_fixed_days_off(set(fixed_days_off[w]), set(fixed_LQs[w]), week_to_days_salsa)
                    check_5_6_pattern_consistency(w, set(fixed_days_off[w]), set(fixed_LQs[w]), week_to_days, work_days_per_week[w])
                    worker_holiday[w], fixed_days_off[w], fixed_LQs[w] = data_treatment(set(worker_holiday[w]) - set(closed_holidays) - set(fixed_days_off[w]), set(fixed_days_off[w]), week_to_days_salsa, start_weekday, set(closed_holidays), work_days_per_week[w])
>>>>>>> d8feab81
                    working_days[w] = set(days_of_year) - set(empty_days[w]) - set(worker_holiday[w]) - set(missing_days[w]) - set(closed_holidays) 
                else:
                    work_days_per_week[w] = [5] * 52
                if not working_days[w]:
                    logger.warning(f"Worker {w} has no working days after processing. This may indicate an issue with the data.")
                #logger.info(f"Worker {w} contract information extracted: "
                #            f"Contract Type: {contract_type[w]}, "
                #            f"Total L: {total_l[w]}, "
                #            f"Total L DOM: {total_l_dom[w]}, "
                #            f"C2D: {c2d[w]}, "
                #            f"C3D: {c3d[w]}, "
                #            f"L_D: {l_d[w]}, "
                #            f"L_Q: {l_q[w]}, "
                #            f"CXX: {cxx[w]}, "
                #            f"T_LQ: {t_lq[w]}, "
                #            f"5 ou 6: {first_week_5_6[w]}, "
                #            f"Data Admissao: {data_admissao[w]}, "
                #            f"Data Demissao: {data_demissao[w]}")
        
        for w in workers:
            #if contract_type[w] == 8:
            #    print(w, first_week_5_6[w])

            if contract_type[w] == 'Contract Error':
                logger.error(f"Worker {w} has contract type error, removing from workers list")
                workers.pop(workers.index(w))  # Remove worker with contract error
            if total_l[w] < 0:
                logger.error(f"Worker {w} has non-positive total_l: {total_l[w]}, removing from workers list")
                workers.pop(workers.index(w))  # Remove worker with contract error

        if (has_max_work_days_7 == False and num_dias_cons == 7):
            has_max_work_days_7 = True

        logger.info(f"Contract information extracted for {len(workers)} workers")

        # =================================================================
        # 10.1B. OPERATIONAL ROLES (manager / keyholder / normal)
        # =================================================================
        logger.info("Deriving operational roles (1=manager, 2=keyholder, empty=normal) a partir dos dados")

        role_by_worker = {}
        managers = []
        keyholders = []

        # Escolher a coluna onde vêm os códigos 1/2 (ou texto), por ordem de preferência
        role_col_data = ["prioridade_folgas"]
        role_col = next((c for c in role_col_data if c in matriz_colaborador_gd.columns), None)

        #if not role_col:
        #    logger.warning("Nenhuma coluna de nível encontrada entre %s. " "Todos tratados como 'normal'.", possible_role_cols)
        #    
        #    for w in workers_complete:
        #        role_by_worker[w] = "normal"
        #else:
        logger.info("Usando coluna de nível: %s", role_col)

        for w in workers_past:
            row = matriz_colaborador_nao_alterada.loc[matriz_colaborador_nao_alterada['matricula'] == w]
            if row.empty:
                logger.info(f"calendario vazio {w}")
                role = "normal"
            else:
                raw = row.iloc[0].get(role_col)

                # Mapear 1/2/NaN e também aceitar 'manager'/'keyholder' como texto
                # 1 → manager ; 2 → keyholder ; vazio/outros → normal
                if pd.isna(raw):
                    role = "normal"
                else:
                    s = str(raw).strip().lower()
                    
                    # fallback por texto
                    if s == "manager":
                        role = "manager"
                    elif s == "keyholder":
                        role = "keyholder"
                    else:
                        role = "normal"

            role_by_worker[w] = role
            if role == "manager":
                managers.append(w)
            elif role == "keyholder":
                keyholders.append(w)

        for w in workers_complete:
            row = matriz_colaborador_gd.loc[matriz_colaborador_gd["matricula"] == w]

            if row.empty:
                role = "normal"
            else:
                raw = row.iloc[0].get(role_col)

                # Mapear 1/2/NaN e também aceitar 'manager'/'keyholder' como texto
                # 1 → manager ; 2 → keyholder ; vazio/outros → normal
                if pd.isna(raw):
                    role = "normal"
                else:
                    s = str(raw).strip().lower()
                    
                    # fallback por texto
                    if s == "manager":
                        role = "manager"
                    elif s == "keyholder":
                        role = "keyholder"
                    else:
                        role = "normal"

            role_by_worker[w] = role
            if role == "manager":
                managers.append(w)
            elif role == "keyholder":
                keyholders.append(w)

        logger.info("Roles derived: managers=%d, keyholders=%d, normals=%d", len(managers), len(keyholders), len(workers_complete) - len(managers) - len(keyholders))

        # =================================================================
        # 10.2. ADAPT PROPORTIONS FOR WORKERS FOR FIRST AND LAST DAYS
        # =================================================================
        logger.info("Adjusting worker parameters based on last registered days")
        proportion = {}
        for w in workers:
            if (last_registered_day[w] > 0 and last_registered_day[w] < 364):
                proportion[w] = (last_registered_day[w]- first_registered_day[w])  / (days_of_year[-1] - first_registered_day[w])
                logger.info(f"Adjusting worker {w} parameters based on last registered day {last_registered_day[w]} with proportion[w] {proportion[w]:.2f}")
                total_l[w] = int(round(proportion[w] * total_l[w]))
                total_l_dom[w] = int(round(proportion[w] * total_l_dom[w]))
                c2d[w] = int(math.floor(proportion[w] * c2d[w]))
                c3d[w] = int(math.floor(proportion[w] * c3d[w]))
                l_d[w] = int(round(proportion[w] * l_d[w]))
                l_q[w] = int(round(proportion[w] * l_q[w]))
                cxx[w] = int(round(proportion[w] * cxx[w]))
                t_lq[w] = int(round(proportion[w] * t_lq[w]))
                
                logger.info(f"Worker {w} parameters adjusted for last registered day {last_registered_day[w]}: "
                            f"Total L: {total_l[w]}, "
                            f"Total L DOM: {total_l_dom[w]}, "
                            f"C2D: {c2d[w]}, "
                            f"C3D: {c3d[w]}, "
                            f"L_D: {l_d[w]}, "
                            f"L_Q: {l_q[w]}, "
                            f"CXX: {cxx[w]}, "
                            f"T_LQ: {t_lq[w]}, ")

        logger.info("Worker parameters adjusted based on first and last registered days")

        # =================================================================
        # 11. PROCESS ESTIMATIVAS data
        # =================================================================
        logger.info("Processing estimativas data")
        
        # Extract optimization parameters from estimativas
        pess_obj = {}
        min_workers = {}
        max_workers = {}
        working_shift = ["M", "T"]

        # If estimativas has specific data, process it
        if not matriz_estimativas_gd.empty:
            
            for d in days_of_year:
                
                # Process pess_obj for working_shift
                for s in working_shift:

                    day_shift_data = matriz_estimativas_gd[(matriz_estimativas_gd['data'].dt.dayofyear == d) & (matriz_estimativas_gd['turno'] == s)]
                    if not day_shift_data.empty:
                        # Convert float to integer for OR-Tools compatibility
                        pess_obj[(d, s)] = int(round(day_shift_data['pess_obj'].values[0]) * 8)
                    else:
                        pess_obj[(d, s)] = 0  # or any default value you prefer
                
                # Process min/max workers for all shifts
                for shift_type in shifts:
                    day_shift_data = matriz_estimativas_gd[(matriz_estimativas_gd['data'].dt.dayofyear == d) & (matriz_estimativas_gd['turno'] == shift_type)]
                    if not day_shift_data.empty:
                                    # Convert floats to integers for OR-Tools compatibility
                                    min_workers[(d, shift_type)] = int(round(day_shift_data['min_turno'].values[0]) * 8)
                                    max_workers[(d, shift_type)] = int(round(day_shift_data['max_turno'].values[0]) * 8)

            logger.info(f"Processing estimativas data with {len(matriz_estimativas_gd)} records")
            logger.info(f"  - pess_obj: {len(pess_obj)} entries")
            logger.info(f"  - min_workers: {len(min_workers)} entries")
            logger.info(f"  - max_workers: {len(max_workers)} entries")
        else:
            logger.warning("No estimativas data found, using default values for pess_obj, min_workers, max_workers, and working_shift_2")

        # =================================================================
        # 12. ADDITIONAL WORKER ASSIGNMENTS
        # =================================================================
        logger.info("Setting up additional worker assignments")
        
        worker_week_shift = {}

        # Iterate over each worker
        for w in workers_complete:
            # Only iterate over weeks that actually exist in week_to_days
            for week in week_to_days.keys():  # Use only existing weeks instead of range(1, 53)
                worker_week_shift[(w, week, 'M')] = 0
                worker_week_shift[(w, week, 'T')] = 0
                
                # Iterate through days of the week for the current week
                for day in week_to_days[week]:
                        
                        # Get the rows for the current week and day
                        # Use WW column instead of isocalendar().week for consistency
                        shift_entries = matriz_calendario_gd[
                            (matriz_calendario_gd['ww'] == week) & 
                            (matriz_calendario_gd['data'].dt.day_of_year == day) & 
                            (matriz_calendario_gd['colaborador'] == w)
                        ]
                        
                        # Check for morning shifts ('M') for the current worker
                        if not shift_entries[shift_entries['tipo_turno'] == "M"].empty:
                            # Assign morning shift to the worker for that week
                            worker_week_shift[(w, week, 'M')] = 1  # Set to 1 if morning shift is found

                        # Check for afternoon shifts ('T') for the current worker
                        if not shift_entries[shift_entries['tipo_turno'] == "T"].empty:
                            # Assign afternoon shift to the worker for that week
                            worker_week_shift[(w, week, 'T')] = 1  # Set to 1 if afternoon shift is found
                    
                        #logger.info(f"Worker {w} week {week} day {day}: M={worker_week_shift[(w, week, 'M')]}, T={worker_week_shift[(w, week, 'T')]}")
                
            if not worker_week_shift:
                logger.warning(f"No week shifts found for worker {w}, this may indicate an issue with the data.")

        working_shift_2 = ["M", "T"]
        # =================================================================
        # 13. DEFINITION OF ALGORITHM COUNTRY 
        # =================================================================

        if (has_max_work_days_7 == True and has_week_compensation_limit == True):
           country = "spain"
           logger.info("Detected country to be spain")
        elif (has_max_work_days_7 == False and has_week_compensation_limit == False):
            country = "portugal"
            logger.info("Detected country to be portugal")

        else:
            country = "undefined"
            logger.error(f"Some variables are true and others false, something is not being correctly received:"
                         f"\n\t\t\t7 work days in a row  -> {has_max_work_days_7},"
                         f"\n\t\t\tweek compensation limit -> {has_week_compensation_limit}."
                         )
        logger.info("[OK] Data processing completed successfully")
        
        # =================================================================
        # 14. RETURN ALL PROCESSED data
        # =================================================================
        return {
            "matriz_calendario_gd": matriz_calendario_gd,         # 0
            "days_of_year": days_of_year,                         # 1
            "sundays": sundays,                                   # 2
            "holidays": holidays,                                 # 3
            "special_days": special_days,                         # 4
            "closed_holidays": closed_holidays,                   # 5
            "empty_days": empty_days,                             # 6
            "worker_holiday": worker_holiday,                     # 7
            "missing_days": missing_days,                         # 8
            "working_days": working_days,                         # 9
            "non_holidays": non_holidays,                         # 10
            "start_weekday": start_weekday,                       # 11
            "week_to_days": week_to_days,                         # 12
            "worker_week_shift": worker_week_shift,               # 13
            "matriz_colaborador_gd": matriz_colaborador_gd,       # 14
            "workers": workers,                                   # 15
            "contract_type": contract_type,                       # 16
            "total_l": total_l,                                   # 17
            "total_l_dom": total_l_dom,                           # 18
            "c2d": c2d,                                           # 19
            "c3d": c3d,                                           # 20
            "l_d": l_d,                                           # 21
            "l_q": l_q,                                           # 22
            "cxx": cxx,                                           # 23
            "t_lq": t_lq,                                         # 24
            "matriz_estimativas_gd": matriz_estimativas_gd,       # 25
            "pess_obj": pess_obj,                                 # 26
            "min_workers": min_workers,                           # 27
            "max_workers": max_workers,                           # 28
            "working_shift_2": working_shift_2,                   # 29
            "workers_complete": workers_complete,                 # 30
            "workers_complete_cycle": workers_complete_cycle,     # 31
            "free_day_complete_cycle": free_day_complete_cycle,   # 32
            "week_to_days_salsa": week_to_days_salsa,             # 33
            "first_registered_day": first_registered_day,         # 34
            "admissao_proporcional": admissao_proporcional,       # 35
            "role_by_worker": role_by_worker,                     # 36
            "data_admissao": data_admissao,                       # 37
            "data_demissao": data_demissao,                       # 38
            "last_registered_day": last_registered_day,           # 39
            "fixed_days_off": fixed_days_off,                     # 40
            "proportion": proportion,                             # 41
            "fixed_LQs": fixed_LQs,                               # 42
            "work_day_hours": work_day_hours,                     # 43
            "work_days_per_week": work_days_per_week,             # 44
            "week_compensation_limit": week_compensation_limit,   # 45
            "num_dias_cons": num_dias_cons,                       # 46
            "country": country,                                   # 47
            "fixed_M": fixed_M,                                   # 48
            "fixed_T": fixed_T,                                   # 49
            "partial_workers_complete": partial_workers_complete, # 50
            "workers_past": workers_past,                         # 51
            "fixed_compensation_days": fixed_compensation_days,   # 52
            }
        
    except Exception as e:
        logger.error(f"Error in read_data_salsa: {e}", exc_info=True)
        raise
def consecutive_days(holiday_days_in_week, nbr_holidays, cut_off, days):
    if nbr_holidays <= 2:
        #print("week too short")
        return False
    if cut_off == 5:
        if not all(day in holiday_days_in_week for day in days[2:5]):
            print(f"holidays not in a row {holiday_days_in_week}")
            return False
        if holiday_days_in_week[-1] != days[4]:
            print(f"holidays dont end on friday {holiday_days_in_week[-1]} {days[4]}")
            return False
    elif cut_off == 6:
        if not all(day in holiday_days_in_week for day in days[3:6]):
            print(f"holidays not in a row {holiday_days_in_week}")
            return False
        if holiday_days_in_week[-1] != days[5]:
            print(f"holidays dont end on saturday {holiday_days_in_week[-1]} {days[5]}")
            return False
    return True

def data_treatment(w, worker_holiday, fixed_days_off, fixed_LQs, week_to_days_salsa, closed_holidays, work_days_per_week):
    fixed_LQs = []
    for week, days in week_to_days_salsa.items():
        if len(days) <= 6:
            continue

        days_set = set(days)
        days_off = days_set.intersection(fixed_days_off.union(fixed_LQs))
        holiday_days_in_week = days_set.intersection(worker_holiday.union(closed_holidays))
        nbr_holidays = len(holiday_days_in_week)

        if work_days_per_week is None or work_days_per_week[week - 1] == 5:

            if nbr_holidays < 5:
                if consecutive_days(sorted(holiday_days_in_week), nbr_holidays, 5, days) == False:
                    continue

            if len(days_off) >= 2:
                logger.warning(f"For week with absences {week}, {w} already has {days_off} day off, not changing anything")
                continue

            atributing_days = list(sorted(days_set - closed_holidays))
            if len(days_off) == 1:
                logger.warning(f"For week with absences {week}, {w} already has {days_off} day off")
                only_day_off = sorted(days_off)[0]
                if only_day_off == atributing_days[-1] and only_day_off == days[6]:
                    l2 = atributing_days[-2]
                    worker_holiday -= {l2}
                    fixed_LQs.append(l2)

                elif only_day_off == atributing_days[-2] and only_day_off == days[5]:
                    l1 = atributing_days[-1]
                    worker_holiday -= {l1}
                    fixed_days_off |= {l1}
                    fixed_days_off -= {only_day_off}
                    fixed_LQs.append(only_day_off)
                    
                else:
                    l1 = atributing_days[-1]
                    worker_holiday -= {l1}
                    fixed_days_off |= {l1}
            else:
                l1 = atributing_days[-1]
                l2 = atributing_days[-2]

                if l1 == days[6] and l2 == days[5]:
                    worker_holiday -= {l2, l1}
                    fixed_days_off |= {l1}
                    fixed_LQs.append(l2)
                else:
                    worker_holiday -= {l2,l1}
                    fixed_days_off |= {l2,l1}
                
        else:
            if len(days_off) > 0:
                logger.warning(f"For week with absences {week}, {w} already has {days_off} day off, not changing. (6 working days week)")
                continue
            if nbr_holidays <= 6:
                if consecutive_days(sorted(holiday_days_in_week), nbr_holidays, 6, days) == False:
                    continue
            atributing_days = list(sorted(days_set - closed_holidays))
            l1 = atributing_days[-1]
            worker_holiday -= {l1}
            fixed_days_off |= {l1}
    
    return worker_holiday, fixed_days_off, fixed_LQs

def populate_week_seed_5_6(first_week_5_6, data_admissao, week_to_days):
    nbr_weeks = len(week_to_days)
    work_days_per_week = np.full(nbr_weeks, 5)

    # Find starting week, default to week 0 if not found
    week = next((wk for wk, val in week_to_days.items() if data_admissao in val), 1) - 1
    other = 6 if first_week_5_6 == 5 else 5
    work_days_per_week[week:] = np.tile(np.array([first_week_5_6, other]), (nbr_weeks // 2) + 1)[:nbr_weeks - week]

    return work_days_per_week.astype(int)

def populate_week_fixed_days_off(fixed_days_off, fixed_LQs, week_to_days):
    nbr_weeks = len(week_to_days)
    work_days_per_week = np.full(nbr_weeks, 5)
    week_5_days = 0
    for week, days in week_to_days.items():
        days_set = set(days)

        if len(days_set.intersection(fixed_days_off.union(fixed_LQs))) > 1:
            week_5_days = week - 1
            break

    if week_5_days % 2 == 0:
        logger.debug(f"Found week that has to be of 5 working days in week {week_5_days + 1}, since its even, first week will start with 5")
        work_days_per_week= np.tile(np.array([5, 6]), (nbr_weeks // 2) + 1)[:nbr_weeks]
    else:
        logger.debug(f"Found week that has to be of 5 working days in week {week_5_days + 1}, since its odd, first week will start with 6")
        work_days_per_week= np.tile(np.array([6, 5]), (nbr_weeks // 2) + 1)[:nbr_weeks]

    return work_days_per_week.astype(int)

def check_5_6_pattern_consistency(w, fixed_days_off, fixed_LQs, week_to_days, work_days_per_week):
    for week, days in week_to_days.items():

        days_set = set(days)
        actual_days_off = len(days_set.intersection(fixed_days_off.union(fixed_LQs)))
        expected_days_off = 7 - work_days_per_week[week - 1]

        if actual_days_off > expected_days_off:
            logger.error(f"For worker {w}, in week {week} by contract they're supposed to work "
                         f"{work_days_per_week[week - 1]} days but have received {actual_days_off} "
                         f"days off: {days_set.intersection(fixed_days_off.union(fixed_LQs))}. Process will be Infeasible!")<|MERGE_RESOLUTION|>--- conflicted
+++ resolved
@@ -561,12 +561,7 @@
                 logger.warning(f"No collaborator data found for worker {w}")
                 tipo_contrato = 'Contract Error'
             if tipo_contrato != 8:
-<<<<<<< HEAD
-                if w not in workers_past:
-                    worker_holiday[w], fixed_days_off[w], fixed_LQs[w] = data_treatment(w, set(worker_holiday[w]) - set(closed_holidays) - set(fixed_days_off[w]), set(fixed_days_off[w]), set(fixed_LQs[w]), week_to_days_salsa, set(closed_holidays), None)
-=======
-                worker_holiday[w], fixed_days_off[w], fixed_LQs[w] = data_treatment(set(worker_holiday[w]) - set(closed_holidays) - set(fixed_days_off[w]), set(fixed_days_off[w]), week_to_days_salsa, start_weekday, set(closed_holidays), None)
->>>>>>> d8feab81
+                worker_holiday[w], fixed_days_off[w], fixed_LQs[w] = data_treatment(w, set(worker_holiday[w]) - set(closed_holidays) - set(fixed_days_off[w]), set(fixed_days_off[w]), set(fixed_LQs[w]), week_to_days_salsa, set(closed_holidays), None)
                 working_days[w] = set(days_of_year) - set(empty_days[w]) - set(worker_holiday[w]) - set(missing_days[w]) - set(closed_holidays) 
                 #logger.info(f"Worker {w} working days after processing: {working_days[w]}")
 
@@ -679,18 +674,12 @@
                     has_week_compensation_limit = True
 
                 if contract_type[w] == 8:
-<<<<<<< HEAD
-                    work_days_per_week[w] = populate_every_week(first_week_5_6[w], data_admissao[w], week_to_days_salsa)
-                    if w not in workers_past:
-                        worker_holiday[w], fixed_days_off[w], fixed_LQs[w] = data_treatment(w, set(worker_holiday[w]) - set(closed_holidays) - set(fixed_days_off[w]), set(fixed_days_off[w]), set(fixed_LQs[w]), week_to_days_salsa, set(closed_holidays), work_days_per_week[w])
-=======
                     if (first_week_5_6[w] != 0):
                         work_days_per_week[w] = populate_week_seed_5_6(first_week_5_6[w], data_admissao[w], week_to_days_salsa) #passar aqui dados do ano passado do trabalhador
                     else:
                         work_days_per_week[w] = populate_week_fixed_days_off(set(fixed_days_off[w]), set(fixed_LQs[w]), week_to_days_salsa)
                     check_5_6_pattern_consistency(w, set(fixed_days_off[w]), set(fixed_LQs[w]), week_to_days, work_days_per_week[w])
                     worker_holiday[w], fixed_days_off[w], fixed_LQs[w] = data_treatment(set(worker_holiday[w]) - set(closed_holidays) - set(fixed_days_off[w]), set(fixed_days_off[w]), week_to_days_salsa, start_weekday, set(closed_holidays), work_days_per_week[w])
->>>>>>> d8feab81
                     working_days[w] = set(days_of_year) - set(empty_days[w]) - set(worker_holiday[w]) - set(missing_days[w]) - set(closed_holidays) 
                 else:
                     work_days_per_week[w] = [5] * 52
