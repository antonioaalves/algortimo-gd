--- conflicted
+++ resolved
@@ -538,21 +538,11 @@
                 empty_days[w].extend([d for d in range(last_registered_day[w] + 1, 366) if d not in empty_days[w]])
             
 
-<<<<<<< HEAD
-            empty_days[w] = sorted(set(empty_days[w]) - set(closed_holidays))
-            fixed_days_off[w] = sorted(set(fixed_days_off[w]) - set(closed_holidays))
-            #logger.info(f"Worker {w} empty days after removing closed holidays: {empty_days[w]}")
-            #logger.info(f"Worker {w} holiday days after removing closed holidays: {worker_holiday[w]}")
-            missing_days[w] = sorted(set(missing_days[w]) - set(closed_holidays))
-            #logger.info(f"Worker {w} missing days after removing closed holidays: {missing_days[w]}")
-            free_day_complete_cycle[w] = sorted(set(free_day_complete_cycle[w]) - set(closed_holidays))
-=======
             empty_days[w] = set(empty_days[w]) - closed_holidays
             worker_absences[w] = set(worker_absences[w]) - closed_holidays
             fixed_days_off[w] = set(fixed_days_off[w]) - closed_holidays
             vacation_days[w] = set(vacation_days[w]) - closed_holidays
             free_day_complete_cycle[w] = sorted(set(free_day_complete_cycle[w]) - closed_holidays)
->>>>>>> 49582757
             worker_info = matriz_colaborador_gd[matriz_colaborador_gd['matricula'] == w]
 
             if not worker_info.empty:
@@ -569,14 +559,6 @@
                     logger.warning(f"Worker {w} has no working days after processing. This may indicate an issue with the data.")
 
         logger.info(f"Worker-specific data processed for {len(workers)} workers")
-
-<<<<<<< HEAD
-=======
-        # # =================================================================
-        # # 9. PROCESS WORKER-SPECIFIC data
-        # # =================================================================
-        
->>>>>>> 49582757
         # =================================================================
         # 10.1. EXTRACT WORKER CONTRACT INFORMATION
         # =================================================================
@@ -637,12 +619,6 @@
                     has_week_compensation_limit = True
 
                 if contract_type[w] == 8:
-<<<<<<< HEAD
-                    work_days_per_week[w] = populate_every_week(first_week_5_6[w], data_admissao[w], week_to_days_salsa)
-                    worker_holiday[w], fixed_days_off[w], fixed_LQs[w] = data_treatment(set(worker_holiday[w]) - set(closed_holidays) - set(fixed_days_off[w]), set(fixed_days_off[w]), week_to_days_salsa, start_weekday, set(closed_holidays), work_days_per_week[w])
-                    working_days[w] = set(days_of_year) - set(empty_days[w]) - set(worker_holiday[w]) - set(missing_days[w]) - set(closed_holidays) 
-                    logger.info(f"Worker {w} working days after processing: {working_days[w]}")
-=======
                     if (first_week_5_6[w] != 0):
                         work_days_per_week[w] = populate_week_seed_5_6(first_week_5_6[w], data_admissao[w], week_to_days_salsa)
                     else:
@@ -650,7 +626,6 @@
                     check_5_6_pattern_consistency(w, fixed_days_off[w], fixed_LQs[w], week_to_days, work_days_per_week[w])
                     worker_absences[w], vacation_days[w], fixed_days_off[w], fixed_LQs[w] = days_off_atributtion(w, worker_absences[w], vacation_days[w], fixed_days_off[w], fixed_LQs[w], week_to_days_salsa, closed_holidays, work_days_per_week[w])
                     working_days[w] = set(days_of_year) - empty_days[w] - worker_absences[w] - vacation_days[w] - closed_holidays 
->>>>>>> 49582757
                 else:
                     work_days_per_week[w] = [5] * 52
                 if not working_days[w]:
@@ -670,12 +645,9 @@
                 #            f"Data Demissao: {data_demissao[w]}")
         
         for w in workers:
-<<<<<<< HEAD
-=======
             #if contract_type[w] == 8:
             #    print(w, first_week_5_6[w])
 
->>>>>>> 49582757
             if contract_type[w] == 'Contract Error':
                 logger.error(f"Worker {w} has contract type error, removing from workers list")
                 workers.pop(workers.index(w))  # Remove worker with contract error
