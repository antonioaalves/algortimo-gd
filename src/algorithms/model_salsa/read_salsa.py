import pandas as pd
import math
import numpy as np
from typing import Dict, Any, List, Tuple, Optional
from datetime import date, datetime
import logging
from base_data_project.log_config import get_logger
from src.config import PROJECT_NAME



# Set up logger
logger = get_logger(PROJECT_NAME)

def read_data_salsa(medium_dataframes: Dict[str, pd.DataFrame], algorithm_treatment_params: Optional[Dict[str, Any]] = None) -> Dict[str, Any]:
    """
    Enhanced version of read_data_salsa with comprehensive logging and error checks.
    
    Args:
        medium_dataframes: Dictionary containing the required DataFrames
        
    Returns:
        Dictonary containing all processed data elements for the algorithm
        
    Raises:
        ValueError: If required DataFrames are missing or invalid
        KeyError: If required columns are missing from DataFrames
    """
    try:
        logger.info("Starting enhanced data reading for salsa algorithm")
        
        # =================================================================
        # 1. VALIDATE INPUT data
        # =================================================================
        required_dataframes = ['df_colaborador', 'df_estimativas', 'df_calendario']
        missing_dataframes = [df for df in required_dataframes if df not in medium_dataframes]

        required_parameters = ['admissao_proporcional']
        missing_parameters = [param for param in required_parameters if param not in algorithm_treatment_params['treatment_params'] ]
        logger.info(f"algorithm_treatment_params: {algorithm_treatment_params}")
        
        if missing_dataframes:
            raise ValueError(f"Missing required DataFrames: {missing_dataframes}")
        
        if missing_parameters:
            raise ValueError(f"Missing required parameters: {missing_parameters}")
        
    
        
        # Extract DataFrames
        #matriz_colaborador_gd = pd.read_csv('src/algorithms/model_salsa/data/matriz_colaborador_salsa.csv', engine='python')
        #matriz_estimativas_gd = pd.read_csv('src/algorithms/model_salsa/data/matriz_estimativas_salsa.csv', index_col=0)
        #matriz_calendario_gd = pd.read_csv('src/algorithms/model_salsa/data/matriz_calendario_salsa.csv', index_col=0)

        matriz_colaborador_gd = medium_dataframes['df_colaborador'].copy()
        matriz_estimativas_gd = medium_dataframes['df_estimativas'].copy() 
        matriz_calendario_gd = medium_dataframes['df_calendario'].copy()

        admissao_proporcional = algorithm_treatment_params['treatment_params']['admissao_proporcional']
        num_dias_cons = int(algorithm_treatment_params['constraint_params']['NUM_DIAS_CONS'])

        wfm_proc = algorithm_treatment_params['wfm_proc_colab']
        if wfm_proc not in (None, 'None', ''):
            partial_generation = True 
            partial_workers = algorithm_treatment_params['colabs_id_list']
            logger.debug(f"wfm_proc {wfm_proc}, {type(wfm_proc)}")
        else:
            partial_generation = False
            partial_workers = []

        matriz_colaborador_gd.columns = matriz_colaborador_gd.columns.str.lower()
        matriz_estimativas_gd.columns = matriz_estimativas_gd.columns.str.lower()
        matriz_calendario_gd.columns = matriz_calendario_gd.columns.str.lower()    

        logger.info(f"Input DataFrames loaded:")
        logger.info(f"  - matriz_colaborador: {matriz_colaborador_gd.shape}")
        logger.info(f"  - matriz_estimativas: {matriz_estimativas_gd.shape}")
        logger.info(f"  - matriz_calendario: {matriz_calendario_gd.shape}")

        logger.info("Parameters:")
        logger.info(f"  - admissao_proportional: {admissao_proporcional}")
        logger.info(f"  - numero de dias consecutivos de trabalho: {num_dias_cons}")
        logger.info(f"  - wfm_proc_colab: {wfm_proc}, if it has value, its a partial generation -> {partial_generation}.")
        if partial_generation == True:
            logger.info(f"  - partial_workers: {partial_workers} workers")

        # =================================================================
        # 2. VALIDATE REQUIRED COLUMNS
        # =================================================================
        required_colaborador_cols = ['matricula', 'L_TOTAL', 'L_DOM', 'C2D', 'C3D', 'L_D', 'CXX', 'VZ', 'data_admissao', 'data_demissao','L_DOM_SALSA', 'L_RES', 'L_RES2', 'seed_5_6', 'n_sem_a_folga']
        required_colaborador_cols = [s.lower() for s in required_colaborador_cols]
        required_calendario_cols = ['colaborador', 'data', 'wd', 'dia_tipo', 'tipo_turno', 'carga_diaria']
        required_calendario_cols = [s.lower() for s in required_calendario_cols]
        required_estimativas_cols = ['data', 'turno', 'media_turno', 'max_turno', 'min_turno', 'pess_obj', 'sd_turno', 'fk_tipo_posto', 'wday' ]
        required_estimativas_cols = [s.lower() for s in required_estimativas_cols]
        
        missing_colab_cols = [col for col in required_colaborador_cols if col not in matriz_colaborador_gd.columns]
        missing_cal_cols = [col for col in required_calendario_cols if col not in matriz_calendario_gd.columns]
        missing_estima_cols = [col for col in required_estimativas_cols if col not in matriz_estimativas_gd.columns]

                
        if missing_colab_cols:
            logger.error(f"Missing required columns in matriz_colaborador: {missing_colab_cols}")
        # if missing_cal_cols:
        #     raise KeyError(f"Missing required columns in matriz_calendario: {missing_cal_cols}")
        # if missing_estima_cols:
        #     raise KeyError(f"Missing required columns in matriz_estimativas: {missing_estima_cols}")
        
        logger.info("[OK] All required columns present in DataFrames")
        
        matriz_calendario_gd = matriz_calendario_gd[matriz_calendario_gd["colaborador"] != "TIPO_DIA"]

        matriz_colaborador_gd = matriz_colaborador_gd[matriz_colaborador_gd["matricula"] != "TIPO_DIA"]

        # =================================================================
        # 3. CALCULATE L_Q FOR colaborador data
        # =================================================================
        logger.info("Calculating L_Q values for workers")
        
        # Check for missing values in required columns
        numeric_cols = ['L_TOTAL', 'L_DOM', 'C2D', 'C3D', 'L_D', 'CXX', 'VZ', 'L_RES', 'L_RES2']
        numeric_cols = [s.lower() for s in numeric_cols]



        for col in numeric_cols:
            if matriz_colaborador_gd[col].isna().any():
                logger.warning(f"Found NaN values in column {col}, filling with 0")
                matriz_colaborador_gd[col] = matriz_colaborador_gd[col].fillna(0)

        
        
        matriz_colaborador_gd["l_q"] = (
            matriz_colaborador_gd["l_total"] - 
            matriz_colaborador_gd["l_dom"] - 
            matriz_colaborador_gd["c2d"] - 
            matriz_colaborador_gd["c3d"] - 
            matriz_colaborador_gd["l_d"] - 
            matriz_colaborador_gd["cxx"] - 
            matriz_colaborador_gd["vz"] - 
            matriz_colaborador_gd["l_res"] - 
            matriz_colaborador_gd["l_res2"]
        )
                
        # =================================================================
        # 4. PROCESS CALENDARIO data
        # =================================================================
        logger.info("Processing calendario data")
        
        # Ensure colaborador column is numeric
        matriz_calendario_gd['colaborador'] = pd.to_numeric(matriz_calendario_gd['colaborador'], errors='coerce')
        invalid_colaborador = matriz_calendario_gd['colaborador'].isna().sum()
        if invalid_colaborador > 0:
            logger.warning(f"Found {invalid_colaborador} invalid colaborador values, removing these rows")
            matriz_calendario_gd = matriz_calendario_gd.dropna(subset=['colaborador'])
        
        # Convert data column to datetime
        try:
            matriz_calendario_gd['data'] = pd.to_datetime(matriz_calendario_gd['data'])
            matriz_estimativas_gd['data'] = pd.to_datetime(matriz_estimativas_gd['data'])
        except Exception as e:
            raise ValueError(f"Error converting data column to datetime: {e}")
        

        # =================================================================
        # 5. IDENTIFY VALID WORKERS (PRESENT IN ALL DATAFRAMES)
        # =================================================================
        logger.info("Identifying valid workers present in all DataFrames")
        
        # Get unique workers from each DataFrame
        workers_colaborador_complete = set(matriz_colaborador_gd['matricula'].dropna().astype(int))
        workers_calendario_complete = set(matriz_calendario_gd['colaborador'].dropna().astype(int))
        if partial_generation == True:
            for w in partial_workers:
                partial_workers_complete = set(matriz_colaborador_gd['matricula'][matriz_colaborador_gd['fk_colaborador'] == w].dropna().astype(int))
                logger.info(f"Unique workers found:")
                logger.info(f"  - In matriz_colaborador_complete: {len(workers_colaborador_complete)} workers")
                logger.info(f"  - In matriz_calendario_complete: {len(workers_calendario_complete)} workers")
                logger.info(f"  - In partial_workers_complete: {len(partial_workers_complete)} workers")
        else:
            partial_workers_complete = set()
        

        workers_colaborador = set(matriz_colaborador_gd[matriz_colaborador_gd['ciclo'] != 'Completo']['matricula'].dropna().astype(int))
        
        logger.info(f"  - In matriz_colaborador (ciclo != 'Completo'): {len(workers_colaborador)} workers")


        if partial_generation == True:
            valid_workers = set(partial_workers_complete).intersection(workers_calendario_complete)
            past_workers = workers_calendario_complete - set(partial_workers_complete)
            valid_workers_complete = workers_colaborador_complete.intersection(workers_calendario_complete)
        else:
            past_workers = set()
            valid_workers = workers_colaborador.intersection(workers_calendario_complete)
            valid_workers_complete = workers_colaborador_complete.intersection(workers_calendario_complete)

        if not valid_workers_complete:
            raise ValueError("No workers found that are present in all required DataFrames")
        

        workers = sorted(list(valid_workers))
        workers_complete = sorted(list(valid_workers_complete))
        workers_complete_cycle = sorted(set(workers_complete)-set(workers))
        workers_past = sorted(list(past_workers))

        logger.info(f"[OK] Final valid workers: {len(workers)} workers for free day atribution")
        logger.info(f"   Worker IDs: {workers[:10]}{'...' if len(workers) > 10 else ''}")
        
        logger.info(f"[OK] Final valid workers (complete): {len(workers_complete)} workers for complete cycle")
        logger.info(f"   Worker IDs (complete): {workers_complete[:10]}{'...' if len(workers_complete) > 10 else ''}")

        logger.info(f"[OK] Final valid past workers): {len(workers_past)} workers for complete cycle")
        logger.info(f"   Worker IDs (past): {workers_past[:10]}{'...' if len(workers_past) > 10 else ''}")

        # Ensure data type consistency before filtering
        matriz_colaborador_gd['matricula'] = matriz_colaborador_gd['matricula'].astype(int)
        matriz_calendario_gd['colaborador'] = matriz_calendario_gd['colaborador'].astype(int)
        
        matriz_colaborador_nao_alterada = matriz_colaborador_gd.copy()
        matriz_colaborador_gd = matriz_colaborador_gd[matriz_colaborador_gd['matricula'].isin(workers_complete)]
        matriz_calendario_nao_alterada = matriz_calendario_gd.copy()
        matriz_calendario_gd = matriz_calendario_gd[matriz_calendario_gd['colaborador'].isin(workers_complete)]

        
        logger.info(f"Filtered DataFrames to valid workers:")
        logger.info(f"  - matriz_colaborador: {matriz_colaborador_gd.shape}")
        logger.info(f"  - matriz_estimativas: {matriz_estimativas_gd.shape}")
        logger.info(f"  - matriz_calendario: {matriz_calendario_gd.shape}")
        
        # =================================================================
        # 6. EXTRACT DAYS AND DATE INFORMATION
        # =================================================================
        logger.info("Extracting days and date information")
        
        days_of_year = sorted(matriz_calendario_gd['data'].dt.dayofyear.unique().tolist())
        logger.info(f"Days of year: {len(days_of_year)} days (from {min(days_of_year)} to {max(days_of_year)})")
        
        # =================================================================
        # 7. IDENTIFY SPECIAL DAYS
        # =================================================================
        logger.info("Identifying special days")
        
        # Define shifts and special days
        shifts = ["M", "T", "L", "LQ", "LD", "F", "V", "A", "-"]
        
        sundays = sorted(matriz_calendario_gd[matriz_calendario_gd['wd'] == 'Sun']['data'].dt.dayofyear.unique().tolist())

        holidays = sorted(matriz_calendario_gd[
            (matriz_calendario_gd['wd'] != 'Sun') & 
            (matriz_calendario_gd["dia_tipo"] == "domYf")
        ]['data'].dt.dayofyear.unique().tolist())
        
        closed_holidays = sorted(matriz_calendario_gd[
            matriz_calendario_gd['tipo_turno'] == "F"
        ]['data'].dt.dayofyear.unique().tolist())
        
        special_days = sorted(set(holidays))

        logger.info(f"Special days identified:")
        logger.info(f"  - Sundays: {len(sundays)} days")
        logger.info(f"  - Holidays (non-Sunday): {len(holidays)} days")
        logger.info(f"  - Closed holidays: {len(closed_holidays)} days")
        logger.info(f"  - Total special days: {len(special_days)} days")

        
        # =================================================================
        # 8. CALCULATE ADDITIONAL PARAMETERS
        # =================================================================
        logger.info("Calculating additional parameters")
        
        # Working days (non-special days)
        non_holidays = [d for d in days_of_year if d not in closed_holidays]  # Alias for compatibility
        
        # Calculate week information
        unique_dates = sorted(matriz_calendario_gd['data'].unique())

        if unique_dates:
            # Get start weekday from the first date in the calendar data (not estimativas)
            # Sort calendar by date to get the actual first date
            matriz_calendario_sorted = matriz_calendario_gd.sort_values('data')
            first_date_row = matriz_calendario_sorted.iloc[0]

            # Get the year from the first date and create January 1st of that year
            year = first_date_row['data'].year
            january_1st = pd.Timestamp(year=year, month=1, day=1)

            # If your system uses 1=Monday, 7=Sunday, add 1:
            start_weekday = january_1st.weekday() + 1
        
            
            logger.info(f"First date in dataset: {first_date_row['data']}")
            logger.info(f"Year: {year}, January 1st: {january_1st}")
            logger.info(f"Start weekday (January 1st): {start_weekday}")
            
            # Create week to days mapping using WW column and day of year
            week_to_days = {}
            week_to_days_salsa = {}
            
            # Process each unique date in the calendar (remove duplicates by date)
            unique_calendar_dates = matriz_calendario_gd.drop_duplicates(['data']).sort_values('data')
            
            for _, row in unique_calendar_dates.iterrows():
                day_of_year = row['data'].dayofyear
                week_number = row['ww']  # Use WW column for week number
                
                # Initialize the week list if it doesn't exist
                if week_number not in week_to_days:
                    week_to_days[week_number] = []
                
                if week_number not in week_to_days_salsa:
                    week_to_days_salsa[week_number] = []
                
                if day_of_year not in week_to_days_salsa[week_number]:
                    week_to_days_salsa[week_number].append(day_of_year)
                # Add the day to its corresponding week (avoid duplicates)
                if day_of_year not in week_to_days[week_number] and day_of_year in non_holidays:
                    week_to_days[week_number].append(day_of_year)
            
            # Sort days within each week to ensure chronological order
            for week in week_to_days:
                week_to_days[week].sort()
            
            for week in week_to_days_salsa:
                week_to_days_salsa[week].sort()


                        
            logger.info(f"Week to days mapping created using calendar data:")
            logger.info(f"  - Start weekday (from first date): {start_weekday}")
            logger.info(f"  - Weeks found: {sorted(week_to_days.keys())}")
            logger.info(f"  - Total weeks: {len(week_to_days)}")
            logger.info(f"  - Sample weeks: {dict(list(week_to_days.items())[-3:])}")
                
        else:
            start_weekday = 0
            week_to_days = {}
            logger.warning("No unique dates found in matriz_calendario_gd, week calculations may be incomplete")  
            
        logger.info(f"Week calculation:")
        logger.info(f"  - Start weekday: {start_weekday}")
        logger.info(f"  - Number of weeks: {len(week_to_days)}")
        #logger.info(f"  - Working days: {len(working_days)} days")

        # =================================================================
        # 9. PROCESS WORKER-SPECIFIC data
        # =================================================================
        logger.info("Processing worker-specific data")

        # Get the date range from matriz_calendario for validation
        min_calendar_date = matriz_calendario_gd['data'].min()
        max_calendar_date = matriz_calendario_gd['data'].max()

        jan1 = matriz_estimativas_gd.loc[
        (matriz_estimativas_gd['data'].dt.month == 1) &
        (matriz_estimativas_gd['data'].dt.day == 1)
        ]

        dec31 = matriz_estimativas_gd.loc[
        (matriz_estimativas_gd['data'].dt.month == 12) &
        (matriz_estimativas_gd['data'].dt.day == 31)
        ]
        if (1 == 2):
            min_day_year = jan1['index'].iloc[0] if not jan1.empty else 1 #DEPENDE DO NOME QUE O ANTONIO DER À COLUNA
            max_day_year = dec31['index'].iloc[0] if not dec31.empty else 365 #DEPENDE DO NOME QUE O ANTONIO DER À COLUNA
        else:
            min_day_year = 1
            max_day_year = 365

        dec24 = matriz_estimativas_gd.loc[
        (matriz_estimativas_gd['data'].dt.month == 12) &
        (matriz_estimativas_gd['data'].dt.day == 24)
        ]
        jan1 = matriz_estimativas_gd.loc[
        (matriz_estimativas_gd['data'].dt.month == 1) &
        (matriz_estimativas_gd['data'].dt.day == 1)
        ]

        dec31 = matriz_estimativas_gd.loc[
        (matriz_estimativas_gd['data'].dt.month == 12) &
        (matriz_estimativas_gd['data'].dt.day == 31)
        ]
        if (1 == 2):
            min_day_year = jan1['index'].iloc[0] if not jan1.empty else 1 #DEPENDE DO NOME QUE O ANTONIO DER À COLUNA
            max_day_year = dec31['index'].iloc[0] if not dec31.empty else 365 #DEPENDE DO NOME QUE O ANTONIO DER À COLUNA
            christmas_eve = dec24['index'].iloc[0] if not dec24.empty else 358 #DEPENDE DO NOME QUE O ANTONIO DER À COLUNA
        else:
            min_day_year = 1
            max_day_year = 365
            christmas_eve = 358

        logger.info(f"Calendar date range: {min_calendar_date} to {max_calendar_date}")
        logger.info(f"Calendar day of year range: {min_day_year} to {max_day_year}")
        year_range = [min_day_year, max_day_year]

        # Initialize dictionaries for worker-specific information
        empty_days = {}
        worker_holiday = {}
        missing_days = {}
        last_registered_day = {}
        first_registered_day = {}
        working_days = {}
        free_day_complete_cycle = {}
        data_admissao = {}
        data_demissao = {}
        fixed_days_off = {}
        fixed_LQs = {}
        work_day_hours = {}
        shift_M = {}
        shift_T = {}
        fixed_compensation_days = {}
       
        for w in workers_past:
            worker_calendar = matriz_calendario_nao_alterada[matriz_calendario_nao_alterada['colaborador'] == w]
            #logger.info(worker_calendar.to_string(index=False))

            if worker_calendar.empty:
                logger.warning(f"PAST WORKERS: No calendar data found for worker {w}")
                continue
            else:
                logger.info(f"PAST WORKERS: Calendar data found for worker {w}")
            shift_M[w] = worker_calendar[worker_calendar['tipo_turno'] == 'M']['data'].dt.dayofyear.tolist()
            shift_T[w] = worker_calendar[worker_calendar['tipo_turno'] == 'T']['data'].dt.dayofyear.tolist()
            fixed_LQs[w] = worker_calendar[worker_calendar['tipo_turno'] == 'LQ']['data'].dt.dayofyear.tolist()
            fixed_days_off[w] = worker_calendar[worker_calendar['tipo_turno'] == 'L']['data'].dt.dayofyear.tolist()
            fixed_compensation_days[w] = worker_calendar[worker_calendar['tipo_turno'] == 'LD']['data'].dt.dayofyear.tolist()
            empty_days[w] = worker_calendar[worker_calendar['tipo_turno'] == '-']['data'].dt.dayofyear.tolist()
            missing_days[w] = worker_calendar[worker_calendar['tipo_turno'] == 'V']['data'].dt.dayofyear.tolist()
            worker_holiday[w] = worker_calendar[(worker_calendar['tipo_turno'] == 'A') | (worker_calendar['tipo_turno'] == 'AP')]['data'].dt.dayofyear.tolist()
            work_day_hours[w] = worker_calendar['carga_diaria'].fillna(8).to_numpy()[::2].astype(int)
            logger.info(f"worker hours {w},\n{work_day_hours[w]}\nlen {len(work_day_hours[w])}")

            first_registered_day[w] = worker_calendar['data'].dt.dayofyear.min()
            last_registered_day[w] = worker_calendar['data'].dt.dayofyear.max()
            working_days[w] = set(shift_T[w]) | set(fixed_days_off[w]) | set(shift_M[w]) | set(fixed_LQs[w])


        for w in workers_complete:
            worker_calendar = matriz_calendario_gd[matriz_calendario_gd['colaborador'] == w]
            
            if worker_calendar.empty:
                logger.warning(f"No calendar data found for worker {w}")
                empty_days[w] = []
                worker_holiday[w] = []
                missing_days[w] = []
                fixed_days_off[w] = []
                fixed_LQs[w] = []
                work_day_hours[w] = []
                shift_M[w] = []
                shift_T[w] = []

                continue
            
            # Days where worker should potentially appear but doesn't
            days_not_in_calendar = set(days_of_year) - set(worker_calendar['data'].dt.dayofyear.tolist())
            logger.info(f" ERROR Worker {w} days not in calendar data: {sorted(list(days_not_in_calendar))}")
            # Add these missing days to empty_days
            #worker_empty.extend(list(days_not_in_calendar))


            # Find days with specific statuses
            empty_days[w] = worker_calendar[worker_calendar['tipo_turno'] == '-']['data'].dt.dayofyear.tolist()
            missing_days[w] = worker_calendar[worker_calendar['tipo_turno'] == 'V']['data'].dt.dayofyear.tolist()
            worker_holiday[w] = worker_calendar[(worker_calendar['tipo_turno'] == 'A') | (worker_calendar['tipo_turno'] == 'AP')]['data'].dt.dayofyear.tolist()
            fixed_days_off[w] = worker_calendar[(worker_calendar['tipo_turno'] == 'L')]['data'].dt.dayofyear.tolist()
            free_day_complete_cycle[w] = worker_calendar[worker_calendar['tipo_turno'].isin(['L', 'L_DOM'])]['data'].dt.dayofyear.tolist()
            work_day_hours[w] = worker_calendar['carga_diaria'].fillna(8).to_numpy()[::2].astype(int)
            #logger.info(f"worker hours {w},\n{work_day_hours[w]}\nlen {len(work_day_hours[w])}")
            fixed_LQs[w] = []
            shift_M[w] = worker_calendar[worker_calendar['tipo_turno'] == 'M']['data'].dt.dayofyear.tolist()
            shift_T[w] = worker_calendar[worker_calendar['tipo_turno'] == 'T']['data'].dt.dayofyear.tolist()
    
            worker_data = matriz_colaborador_gd[matriz_colaborador_gd['matricula'] == w]
            if w not in past_workers :
                worker_row = worker_data.iloc[0]

                # MODIFIED: Fix date handling - don't convert Timestamp to datetime
                admissao_value = worker_row.get('data_admissao', None)
                logger.info(f"Processing worker {w} with data_admissao: {admissao_value}")
                demissao_value = worker_row.get('data_demissao', None)
                logger.info(f"Processing worker {w} with data_demissao: {demissao_value}")
            else:
                admissao_value = None
                demissao_value = None
                logger.info(f"Worker {w} is a past worker, setting data_admissao and data_demissao to None")

            # Convert data_admissao to day of year
            if admissao_value is not None and not pd.isna(admissao_value):
                try:
                    if isinstance(admissao_value, (datetime, pd.Timestamp)):
                        admissao_date = admissao_value
                    elif isinstance(admissao_value, str):
                        admissao_date = pd.to_datetime(admissao_value)
                    else:
                        data_admissao[w] = 0
                        admissao_date = None
                        
                    if admissao_date is not None:
                        # Check if admissao is within calendar date range (not day of year)
                        if min_calendar_date <= admissao_date <= max_calendar_date:
                            admissao_day_of_year = admissao_date.dayofyear
                            data_admissao[w] = int(admissao_day_of_year)
                            logger.info(f"Worker {w} data_admissao: {admissao_date.date()} -> day of year {admissao_day_of_year}")
                        else:
                            data_admissao[w] = 0
                            logger.info(f"Worker {w} data_admissao {admissao_date.date()} is outside calendar range ({min_calendar_date.date()} to {max_calendar_date.date()}), set to 0")
                    else:
                        data_admissao[w] = 0
                            
                except Exception as e:
                    logger.warning(f"Could not parse data_admissao '{admissao_value}' for worker {w}: {e}")
                    data_admissao[w] = 0
            else:
                data_admissao[w] = 0

            # Convert data_demissao to day of year
            if demissao_value is not None and not pd.isna(demissao_value):
                try:
                    if isinstance(demissao_value, (datetime, pd.Timestamp)):
                        demissao_date = demissao_value
                    elif isinstance(demissao_value, str):
                        demissao_date = pd.to_datetime(demissao_value)
                    else:
                        data_demissao[w] = 0
                        demissao_date = None
                        
                    if demissao_date is not None:
                        # Check if demissao is within calendar date range (not day of year)
                        if min_calendar_date <= demissao_date <= max_calendar_date:
                            demissao_day_of_year = demissao_date.dayofyear
                            data_demissao[w] = int(demissao_day_of_year)
                            logger.info(f"Worker {w} data_demissao: {demissao_date.date()} -> day of year {demissao_day_of_year}")
                        else:
                            data_demissao[w] = 0
                            logger.info(f"Worker {w} data_demissao {demissao_date.date()} is outside calendar range ({min_calendar_date.date()} to {max_calendar_date.date()}), set to 0")
                    else:
                        data_demissao[w] = 0
                            
                except Exception as e:
                    logger.warning(f"Could not parse data_demissao '{demissao_value}' for worker {w}: {e}")
                    data_demissao[w] = 0
            else:
                data_demissao[w] = 0


        # Track first and last registered days
            if w in matriz_calendario_gd['colaborador'].values:
                first_registered_day[w] = worker_calendar['data'].dt.dayofyear.min()
                if  first_registered_day[w] < data_admissao[w]:
                    first_registered_day[w] = data_admissao[w]
                logger.info(f"Worker {w} first registered day: {first_registered_day[w]}")
            else:
                first_registered_day[w] = 0

            if w in matriz_calendario_gd['colaborador'].values:
                last_registered_day[w] = worker_calendar['data'].dt.dayofyear.max()
                # Only adjust if there's an actual dismissal date (not 0)
                if data_demissao[w] > 0 and last_registered_day[w] > data_demissao[w]:
                    last_registered_day[w] = data_demissao[w]
                logger.info(f"Worker {w} last registered day: {last_registered_day[w]}")
            else:
                last_registered_day[w] = 0

        for w in workers_complete:
            # Mark all remaining days after last_registered_day as 'A' (absent)
            if first_registered_day[w] > 0 or last_registered_day[w] > 0:  # Ensure worker was registered at some point
                missing_days[w].extend([d for d in range( 1, first_registered_day[w]) if d not in missing_days[w]])
                missing_days[w].extend([d for d in range(last_registered_day[w] + 1, 366) if d not in missing_days[w]])
            

            empty_days[w] = sorted(set(empty_days[w]) - set(closed_holidays))
            fixed_days_off[w] = sorted(set(fixed_days_off[w]) - set(closed_holidays))
            missing_days[w] = sorted(set(missing_days[w]) - set(closed_holidays))
            free_day_complete_cycle[w] = sorted(set(free_day_complete_cycle[w]) - set(closed_holidays))
            worker_info = matriz_colaborador_gd[matriz_colaborador_gd['matricula'] == w]

            if not worker_info.empty:
                tipo_contrato = worker_info.iloc[0].get('tipo_contrato', 'Contract Error')
            else:
                logger.warning(f"No collaborator data found for worker {w}")
                tipo_contrato = 'Contract Error'
            if tipo_contrato != 8:
                worker_holiday[w], fixed_days_off[w], fixed_LQs[w] = data_treatment(w, set(worker_holiday[w]) - set(closed_holidays) - set(fixed_days_off[w]), set(fixed_days_off[w]), set(fixed_LQs[w]), week_to_days_salsa, set(closed_holidays), None)
                working_days[w] = set(days_of_year) - set(empty_days[w]) - set(worker_holiday[w]) - set(missing_days[w]) - set(closed_holidays) 
                #logger.info(f"Worker {w} working days after processing: {working_days[w]}")

                if not working_days[w]:
                    logger.warning(f"Worker {w} has no working days after processing. This may indicate an issue with the data.")

        logger.info(f"Worker-specific data processed for {len(workers)} workers")
        
        # =================================================================
        # 10.1. EXTRACT WORKER CONTRACT INFORMATION
        # =================================================================
        logger.info("Extracting worker contract information")
        
        # Create dictionaries for worker contract data
        contract_type = {}
        total_l = {}
        total_l_dom = {}
        c2d = {}
        c3d = {}
        l_d = {}
        l_q = {}
        cxx = {}
        t_lq = {}
        first_week_5_6 = {}
        work_days_per_week = {}
        week_compensation_limit = {}
        has_week_compensation_limit = False
        has_max_work_days_7 = False if (num_dias_cons != 7) else True

        for w in workers:
            worker_data = matriz_colaborador_gd[matriz_colaborador_gd['matricula'] == w]
            
            if worker_data.empty:
                logger.warning(f"No contract data found for worker {w}")
                # Set default values
                contract_type[w] = 'Contract Error'  # Default contract type
                total_l[w] = 0
                total_l_dom[w] = 0
                c2d[w] = 0
                c3d[w] = 0
                l_d[w] = 0
                l_q[w] = 0
                cxx[w] = 0
                t_lq[w] = 0
                first_week_5_6[w] = 0
                work_days_per_week[w] = 0
                week_compensation_limit[w] = 0


            else:
                worker_row = worker_data.iloc[0]  # Take first row if multiple
                # Extract contract information
                contract_type[w] = worker_row.get('tipo_contrato', 'Contract Error')
                total_l[w] = int(worker_row.get('l_total', 0))
                total_l_dom[w] = int(worker_row.get('l_dom_salsa', 0))
                c2d[w] = int(worker_row.get('c2d', 0))
                c3d[w] = int(worker_row.get('c3d', 0))
                l_d[w] = int(worker_row.get('l_d', 0))
                l_q[w] = int(worker_row.get('l_q', 0))
                cxx[w] = int(worker_row.get('cxx', 0))
                t_lq[w] = int(worker_row.get('l_q', 0) + worker_row.get('c2d', 0) + worker_row.get('c3d', 0))

                first_week_5_6[w] = int(worker_row.get('seed_5_6', 0))
                week_compensation_limit[w] = int(worker_row.get('n_sem_a_folga', 0))
                if (has_week_compensation_limit == False and week_compensation_limit[w] != 0):
                    has_week_compensation_limit = True

                if contract_type[w] == 8:
                    if (first_week_5_6[w] != 0):
                        work_days_per_week[w] = populate_week_seed_5_6(first_week_5_6[w], data_admissao[w], week_to_days_salsa)
                    else:
                        work_days_per_week[w] = populate_week_fixed_days_off(set(fixed_days_off[w]), set(fixed_LQs[w]), week_to_days_salsa)
                    check_5_6_pattern_consistency(w, set(fixed_days_off[w]), set(fixed_LQs[w]), week_to_days, work_days_per_week[w])
                    worker_holiday[w], fixed_days_off[w], fixed_LQs[w] = data_treatment(w, set(worker_holiday[w]) - set(closed_holidays) - set(fixed_days_off[w]), set(fixed_days_off[w]), set(fixed_LQs[w]), week_to_days_salsa, set(closed_holidays), work_days_per_week[w])
                    working_days[w] = set(days_of_year) - set(empty_days[w]) - set(worker_holiday[w]) - set(missing_days[w]) - set(closed_holidays) 
                else:
                    work_days_per_week[w] = [5] * 52
                if not working_days[w]:
                    logger.warning(f"Worker {w} has no working days after processing. This may indicate an issue with the data.")
                #logger.info(f"Worker {w} contract information extracted: "
                #            f"Contract Type: {contract_type[w]}, "
                #            f"Total L: {total_l[w]}, "
                #            f"Total L DOM: {total_l_dom[w]}, "
                #            f"C2D: {c2d[w]}, "
                #            f"C3D: {c3d[w]}, "
                #            f"L_D: {l_d[w]}, "
                #            f"L_Q: {l_q[w]}, "
                #            f"CXX: {cxx[w]}, "
                #            f"T_LQ: {t_lq[w]}, "
                #            f"5 ou 6: {first_week_5_6[w]}, "
                #            f"Data Admissao: {data_admissao[w]}, "
                #            f"Data Demissao: {data_demissao[w]}")
        
        for w in workers:
            if contract_type[w] == 'Contract Error':
                logger.error(f"Worker {w} has contract type error, removing from workers list")
                workers.pop(workers.index(w))  # Remove worker with contract error
            if total_l[w] < 0:
                logger.error(f"Worker {w} has non-positive total_l: {total_l[w]}, removing from workers list")
                workers.pop(workers.index(w))  # Remove worker with contract error

        logger.info(f"Contract information extracted for {len(workers)} workers")

        # =================================================================
        # 10.1B. OPERATIONAL ROLES (manager / keyholder / normal)
        # =================================================================
        logger.info("Deriving operational roles (1=manager, 2=keyholder, empty=normal) a partir dos dados")

        role_by_worker = {}
        managers = []
        keyholders = []

        # Escolher a coluna onde vêm os códigos 1/2 (ou texto), por ordem de preferência
        role_col_data = ["prioridade_folgas"]
        role_col = next((c for c in role_col_data if c in matriz_colaborador_gd.columns), None)

        #if not role_col:
        #    logger.warning("Nenhuma coluna de nível encontrada entre %s. " "Todos tratados como 'normal'.", possible_role_cols)
        #    
        #    for w in workers_complete:
        #        role_by_worker[w] = "normal"
        #else:
        logger.info("Usando coluna de nível: %s", role_col)

        for w in workers_past:
            row = matriz_colaborador_nao_alterada.loc[matriz_colaborador_nao_alterada['matricula'] == w]
            if row.empty:
                logger.info(f"calendario vazio {w}")
                role = "normal"
            else:
                raw = row.iloc[0].get(role_col)

                # Mapear 1/2/NaN e também aceitar 'manager'/'keyholder' como texto
                # 1 → manager ; 2 → keyholder ; vazio/outros → normal
                if pd.isna(raw):
                    role = "normal"
                else:
                    s = str(raw).strip().lower()
                    
                    # fallback por texto
                    if s == "manager":
                        role = "manager"
                    elif s == "keyholder":
                        role = "keyholder"
                    else:
                        role = "normal"

            role_by_worker[w] = role
            if role == "manager":
                managers.append(w)
            elif role == "keyholder":
                keyholders.append(w)

        for w in workers_complete:
            row = matriz_colaborador_gd.loc[matriz_colaborador_gd["matricula"] == w]

            if row.empty:
                role = "normal"
            else:
                raw = row.iloc[0].get(role_col)

                # Mapear 1/2/NaN e também aceitar 'manager'/'keyholder' como texto
                # 1 → manager ; 2 → keyholder ; vazio/outros → normal
                if pd.isna(raw):
                    role = "normal"
                else:
                    s = str(raw).strip().lower()
                    
                    # fallback por texto
                    if s == "manager":
                        role = "manager"
                    elif s == "keyholder":
                        role = "keyholder"
                    else:
                        role = "normal"

            role_by_worker[w] = role
            if role == "manager":
                managers.append(w)
            elif role == "keyholder":
                keyholders.append(w)

        logger.info("Roles derived: managers=%d, keyholders=%d, normals=%d", len(managers), len(keyholders), len(workers_complete) - len(managers) - len(keyholders))

        # =================================================================
        # 10.2. ADAPT PROPORTIONS FOR WORKERS FOR FIRST AND LAST DAYS
        # =================================================================
        logger.info("Adjusting worker parameters based on last registered days")
        proportion = {}
        for w in workers:
            if (last_registered_day[w] > 0 and last_registered_day[w] < 364):
                proportion[w] = (last_registered_day[w]- first_registered_day[w])  / (max_day_year - first_registered_day[w])
                logger.info(f"Adjusting worker {w} parameters based on last registered day {last_registered_day[w]} with proportion[w] {proportion[w]:.2f}")
                total_l[w] = int(round(proportion[w] * total_l[w]))
                total_l_dom[w] = int(round(proportion[w] * total_l_dom[w]))
                c2d[w] = int(math.floor(proportion[w] * c2d[w]))
                c3d[w] = int(math.floor(proportion[w] * c3d[w]))
                l_d[w] = int(round(proportion[w] * l_d[w]))
                l_q[w] = int(round(proportion[w] * l_q[w]))
                cxx[w] = int(round(proportion[w] * cxx[w]))
                t_lq[w] = int(round(proportion[w] * t_lq[w]))
                
                logger.info(f"Worker {w} parameters adjusted for last registered day {last_registered_day[w]}: "
                            f"Total L: {total_l[w]}, "
                            f"Total L DOM: {total_l_dom[w]}, "
                            f"C2D: {c2d[w]}, "
                            f"C3D: {c3d[w]}, "
                            f"L_D: {l_d[w]}, "
                            f"L_Q: {l_q[w]}, "
                            f"CXX: {cxx[w]}, "
                            f"T_LQ: {t_lq[w]}, ")

        logger.info("Worker parameters adjusted based on first and last registered days")

        # =================================================================
        # 11. PROCESS ESTIMATIVAS data
        # =================================================================
        logger.info("Processing estimativas data")
        
        # Extract optimization parameters from estimativas
        pess_obj = {}
        min_workers = {}
        max_workers = {}
        working_shift = ["M", "T"]

        # If estimativas has specific data, process it
        if not matriz_estimativas_gd.empty:
            
            for d in days_of_year:
                
                # Process pess_obj for working_shift
                for s in working_shift:

                    day_shift_data = matriz_estimativas_gd[(matriz_estimativas_gd['data'].dt.dayofyear == d) & (matriz_estimativas_gd['turno'] == s)]
                    if not day_shift_data.empty:
                        # Convert float to integer for OR-Tools compatibility
                        pess_obj[(d, s)] = int(round(day_shift_data['pess_obj'].values[0]) * 8)
                    else:
                        pess_obj[(d, s)] = 0  # or any default value you prefer
                
                # Process min/max workers for all shifts
                for shift_type in shifts:
                    day_shift_data = matriz_estimativas_gd[(matriz_estimativas_gd['data'].dt.dayofyear == d) & (matriz_estimativas_gd['turno'] == shift_type)]
                    if not day_shift_data.empty:
                                    # Convert floats to integers for OR-Tools compatibility
                                    min_workers[(d, shift_type)] = int(round(day_shift_data['min_turno'].values[0]) * 8)
                                    max_workers[(d, shift_type)] = int(round(day_shift_data['max_turno'].values[0]) * 8)

            logger.info(f"Processing estimativas data with {len(matriz_estimativas_gd)} records")
            logger.info(f"  - pess_obj: {len(pess_obj)} entries")
            logger.info(f"  - min_workers: {len(min_workers)} entries")
            logger.info(f"  - max_workers: {len(max_workers)} entries")
        else:
            logger.warning("No estimativas data found, using default values for pess_obj, min_workers, max_workers, and working_shift_2")
    
        working_shift_2 = ["M", "T"]
        # =================================================================
        # 12. DEFINITION OF ALGORITHM COUNTRY 
        # =================================================================

        if (has_max_work_days_7 == True and has_week_compensation_limit == True):
           country = "spain"
           logger.info("Detected country to be spain")
        elif (has_max_work_days_7 == False and has_week_compensation_limit == False):
            country = "portugal"
            logger.info("Detected country to be portugal")

        else:
            country = "undefined"
            logger.error(f"Some variables are true and others false, something is not being correctly received:"
                         f"\n\t\t\t7 work days in a row  -> {has_max_work_days_7},"
                         f"\n\t\t\tweek compensation limit -> {has_week_compensation_limit}."
                         )
        logger.info("[OK] Data processing completed successfully")
        
        # =================================================================
        # 13. RETURN ALL PROCESSED data
        # =================================================================
        return {
<<<<<<< HEAD
            "matriz_calendario_gd": matriz_calendario_gd,         # 0
            "days_of_year": days_of_year,                         # 1
            "sundays": sundays,                                   # 2
            "holidays": holidays,                                 # 3
            "special_days": special_days,                         # 4
            "closed_holidays": closed_holidays,                   # 5
            "empty_days": empty_days,                             # 6
            "worker_holiday": worker_holiday,                     # 7
            "missing_days": missing_days,                         # 8
            "working_days": working_days,                         # 9
            "non_holidays": non_holidays,                         # 10
            "start_weekday": start_weekday,                       # 11
            "week_to_days": week_to_days,                         # 12
            "worker_week_shift": worker_week_shift,               # 13
            "matriz_colaborador_gd": matriz_colaborador_gd,       # 14
            "workers": workers,                                   # 15
            "contract_type": contract_type,                       # 16
            "total_l": total_l,                                   # 17
            "total_l_dom": total_l_dom,                           # 18
            "c2d": c2d,                                           # 19
            "c3d": c3d,                                           # 20
            "l_d": l_d,                                           # 21
            "l_q": l_q,                                           # 22
            "cxx": cxx,                                           # 23
            "t_lq": t_lq,                                         # 24
            "matriz_estimativas_gd": matriz_estimativas_gd,       # 25
            "pess_obj": pess_obj,                                 # 26
            "min_workers": min_workers,                           # 27
            "max_workers": max_workers,                           # 28
            "working_shift_2": working_shift_2,                   # 29
            "workers_complete": workers_complete,                 # 30
            "workers_complete_cycle": workers_complete_cycle,     # 31
            "free_day_complete_cycle": free_day_complete_cycle,   # 32
            "week_to_days_salsa": week_to_days_salsa,             # 33
            "first_registered_day": first_registered_day,         # 34
            "admissao_proporcional": admissao_proporcional,       # 35
            "role_by_worker": role_by_worker,                     # 36
            "data_admissao": data_admissao,                       # 37
            "data_demissao": data_demissao,                       # 38
            "last_registered_day": last_registered_day,           # 39
            "fixed_days_off": fixed_days_off,                     # 40
            "proportion": proportion,                             # 41
            "fixed_LQs": fixed_LQs,                               # 42
            "work_day_hours": work_day_hours,                     # 43
            "work_days_per_week": work_days_per_week,             # 44
            "week_compensation_limit": week_compensation_limit,   # 45
            "num_dias_cons": num_dias_cons,                       # 46
            "country": country,                                   # 47
            "fixed_M": fixed_M,                                   # 48
            "fixed_T": fixed_T,                                   # 49
            "partial_workers_complete": partial_workers_complete, # 50
            "workers_past": workers_past,                         # 51
            "fixed_compensation_days": fixed_compensation_days,   # 52
            "christmas_eve": christmas_eve,   # 52
            "max_day_year": max_day_year,   # 52
=======
            "matriz_calendario_gd": matriz_calendario_gd,        
            "days_of_year": days_of_year,                        
            "sundays": sundays,                                  
            "holidays": holidays,                                
            "special_days": special_days,                        
            "closed_holidays": closed_holidays,                  
            "empty_days": empty_days,                            
            "worker_holiday": worker_holiday,                    
            "missing_days": missing_days,                        
            "working_days": working_days,                        
            "non_holidays": non_holidays,                        
            "start_weekday": start_weekday,                      
            "week_to_days": week_to_days,                        
            "matriz_colaborador_gd": matriz_colaborador_gd,      
            "workers": workers,                                  
            "contract_type": contract_type,                      
            "total_l": total_l,                                  
            "total_l_dom": total_l_dom,                          
            "c2d": c2d,                                          
            "c3d": c3d,                                          
            "l_d": l_d,                                          
            "l_q": l_q,                                          
            "cxx": cxx,                                          
            "t_lq": t_lq,                                        
            "matriz_estimativas_gd": matriz_estimativas_gd,      
            "pess_obj": pess_obj,                                
            "min_workers": min_workers,                          
            "max_workers": max_workers,                          
            "working_shift_2": working_shift_2,                  
            "workers_complete": workers_complete,                
            "workers_complete_cycle": workers_complete_cycle,    
            "free_day_complete_cycle": free_day_complete_cycle,  
            "week_to_days_salsa": week_to_days_salsa,            
            "first_registered_day": first_registered_day,        
            "admissao_proporcional": admissao_proporcional,      
            "role_by_worker": role_by_worker,                    
            "data_admissao": data_admissao,                      
            "data_demissao": data_demissao,                      
            "last_registered_day": last_registered_day,          
            "fixed_days_off": fixed_days_off,                    
            "proportion": proportion,                            
            "fixed_LQs": fixed_LQs,                              
            "work_day_hours": work_day_hours,                    
            "work_days_per_week": work_days_per_week,            
            "week_compensation_limit": week_compensation_limit,  
            "num_dias_cons": num_dias_cons,                      
            "country": country,                                  
            "shift_M": shift_M,                                  
            "shift_T": shift_T,                                  
            "partial_workers_complete": partial_workers_complete,
            "workers_past": workers_past,                        
            "fixed_compensation_days": fixed_compensation_days,  
            "year_range": year_range,
>>>>>>> 9932927f
            }
        
    except Exception as e:
        logger.error(f"Error in read_data_salsa: {e}", exc_info=True)
        raise
def consecutive_days(holiday_days_in_week, nbr_holidays, cut_off, days):
    if nbr_holidays <= 2:
        #print("week too short")
        return False
    if cut_off == 5:
        if not all(day in holiday_days_in_week for day in days[2:5]):
            print(f"holidays not in a row {holiday_days_in_week}")
            return False
        if holiday_days_in_week[-1] != days[4]:
            print(f"holidays dont end on friday {holiday_days_in_week[-1]} {days[4]}")
            return False
    elif cut_off == 6:
        if not all(day in holiday_days_in_week for day in days[3:6]):
            print(f"holidays not in a row {holiday_days_in_week}")
            return False
        if holiday_days_in_week[-1] != days[5]:
            print(f"holidays dont end on saturday {holiday_days_in_week[-1]} {days[5]}")
            return False
    return True

def data_treatment(w, worker_holiday, fixed_days_off, fixed_LQs, week_to_days_salsa, closed_holidays, work_days_per_week):
    fixed_LQs = []
    for week, days in week_to_days_salsa.items():
        if len(days) <= 6:
            continue

        days_set = set(days)
        days_off = days_set.intersection(fixed_days_off.union(fixed_LQs))
        holiday_days_in_week = days_set.intersection(worker_holiday.union(closed_holidays))
        nbr_holidays = len(holiday_days_in_week)

        if work_days_per_week is None or work_days_per_week[week - 1] == 5:

            if nbr_holidays < 5:
                if consecutive_days(sorted(holiday_days_in_week), nbr_holidays, 5, days) == False:
                    continue

            if len(days_off) >= 2:
                logger.warning(f"For week with absences {week}, {w} already has {days_off} day off, not changing anything")
                continue

            atributing_days = sorted(days_set - closed_holidays)
            if len(days_off) == 1:
                logger.warning(f"For week with absences {week}, {w} already has {days_off} day off")
                only_day_off = sorted(days_off)[0]
                if only_day_off == atributing_days[-1] and only_day_off == days[6] and atributing_days[-2] == days[5]:
                    l2 = atributing_days[-2]
                    worker_holiday -= {l2}
                    fixed_LQs.append(l2)

                elif only_day_off == atributing_days[-2] and only_day_off == days[5] and atributing_days[-1] == days[6]:
                    l1 = atributing_days[-1]
                    worker_holiday -= {l1}
                    fixed_days_off |= {l1}
                    fixed_days_off -= {only_day_off}
                    fixed_LQs.append(only_day_off)
                else:
                    #last day insured not to be an already fixed day off
                    l1 = sorted(set(atributing_days) - {only_day_off})[-1]
                    worker_holiday -= {l1}
                    fixed_days_off |= {l1}
            else:
                l1 = atributing_days[-1]
                l2 = atributing_days[-2]

                if l1 == days[6] and l2 == days[5]:
                    worker_holiday -= {l2, l1}
                    fixed_days_off |= {l1}
                    fixed_LQs.append(l2)
                else:
                    worker_holiday -= {l2,l1}
                    fixed_days_off |= {l2,l1}
                
        else:
            if len(days_off) > 0:
                logger.warning(f"For week with absences {week}, {w} already has {days_off} day off, not changing. (6 working days week)")
                continue
            if nbr_holidays <= 6:
                if consecutive_days(sorted(holiday_days_in_week), nbr_holidays, 6, days) == False:
                    continue
            atributing_days = sorted(days_set - closed_holidays)
            l1 = atributing_days[-1]
            worker_holiday -= {l1}
            fixed_days_off |= {l1}
    
    return worker_holiday, fixed_days_off, fixed_LQs

def populate_week_seed_5_6(first_week_5_6, data_admissao, week_to_days):
    nbr_weeks = len(week_to_days)
    work_days_per_week = np.full(nbr_weeks, 5)

    # Find starting week, default to week 0 if not found
    week = next((wk for wk, val in week_to_days.items() if data_admissao in val), 1) - 1
    other = 6 if first_week_5_6 == 5 else 5
    work_days_per_week[week:] = np.tile(np.array([first_week_5_6, other]), (nbr_weeks // 2) + 1)[:nbr_weeks - week]

    return work_days_per_week.astype(int)

def populate_week_fixed_days_off(fixed_days_off, fixed_LQs, week_to_days):
    nbr_weeks = len(week_to_days)
    work_days_per_week = np.full(nbr_weeks, 5)
    week_5_days = 0
    for week, days in week_to_days.items():
        days_set = set(days)
        days_off_week = days_set.intersection(fixed_days_off.union(fixed_LQs))
        if len(days_off_week) > 1:
            week_5_days = week - 1
            break

    if week_5_days % 2 == 0:
        logger.info(f"Found week that has to be of 5 working days in week {week_5_days + 1}, "
                    f"with days {days_off_week} since its even, first week will start with 5")
        work_days_per_week= np.tile(np.array([5, 6]), (nbr_weeks // 2) + 1)[:nbr_weeks]
    else:
        logger.info(f"Found week that has to be of 5 working days in week {week_5_days + 1}, "
                    f"with days {days_off_week} since its odd, first week will start with 6")
        work_days_per_week= np.tile(np.array([6, 5]), (nbr_weeks // 2) + 1)[:nbr_weeks]

    return work_days_per_week.astype(int)

def check_5_6_pattern_consistency(w, fixed_days_off, fixed_LQs, week_to_days, work_days_per_week):
    for week, days in week_to_days.items():

        days_set = set(days)
        actual_days_off = len(days_set.intersection(fixed_days_off.union(fixed_LQs)))
        expected_days_off = 7 - work_days_per_week[week - 1]

        if actual_days_off > expected_days_off:
            logger.error(f"For worker {w}, in week {week} by contract they're supposed to work "
                         f"{work_days_per_week[week - 1]} days but have received {actual_days_off} "
                         f"days off: {days_set.intersection(fixed_days_off.union(fixed_LQs))}. Process will be Infeasible!")<|MERGE_RESOLUTION|>--- conflicted
+++ resolved
@@ -355,25 +355,9 @@
         (matriz_estimativas_gd['data'].dt.month == 1) &
         (matriz_estimativas_gd['data'].dt.day == 1)
         ]
-
-        dec31 = matriz_estimativas_gd.loc[
-        (matriz_estimativas_gd['data'].dt.month == 12) &
-        (matriz_estimativas_gd['data'].dt.day == 31)
-        ]
-        if (1 == 2):
-            min_day_year = jan1['index'].iloc[0] if not jan1.empty else 1 #DEPENDE DO NOME QUE O ANTONIO DER À COLUNA
-            max_day_year = dec31['index'].iloc[0] if not dec31.empty else 365 #DEPENDE DO NOME QUE O ANTONIO DER À COLUNA
-        else:
-            min_day_year = 1
-            max_day_year = 365
-
         dec24 = matriz_estimativas_gd.loc[
         (matriz_estimativas_gd['data'].dt.month == 12) &
         (matriz_estimativas_gd['data'].dt.day == 24)
-        ]
-        jan1 = matriz_estimativas_gd.loc[
-        (matriz_estimativas_gd['data'].dt.month == 1) &
-        (matriz_estimativas_gd['data'].dt.day == 1)
         ]
 
         dec31 = matriz_estimativas_gd.loc[
@@ -860,63 +844,6 @@
         # 13. RETURN ALL PROCESSED data
         # =================================================================
         return {
-<<<<<<< HEAD
-            "matriz_calendario_gd": matriz_calendario_gd,         # 0
-            "days_of_year": days_of_year,                         # 1
-            "sundays": sundays,                                   # 2
-            "holidays": holidays,                                 # 3
-            "special_days": special_days,                         # 4
-            "closed_holidays": closed_holidays,                   # 5
-            "empty_days": empty_days,                             # 6
-            "worker_holiday": worker_holiday,                     # 7
-            "missing_days": missing_days,                         # 8
-            "working_days": working_days,                         # 9
-            "non_holidays": non_holidays,                         # 10
-            "start_weekday": start_weekday,                       # 11
-            "week_to_days": week_to_days,                         # 12
-            "worker_week_shift": worker_week_shift,               # 13
-            "matriz_colaborador_gd": matriz_colaborador_gd,       # 14
-            "workers": workers,                                   # 15
-            "contract_type": contract_type,                       # 16
-            "total_l": total_l,                                   # 17
-            "total_l_dom": total_l_dom,                           # 18
-            "c2d": c2d,                                           # 19
-            "c3d": c3d,                                           # 20
-            "l_d": l_d,                                           # 21
-            "l_q": l_q,                                           # 22
-            "cxx": cxx,                                           # 23
-            "t_lq": t_lq,                                         # 24
-            "matriz_estimativas_gd": matriz_estimativas_gd,       # 25
-            "pess_obj": pess_obj,                                 # 26
-            "min_workers": min_workers,                           # 27
-            "max_workers": max_workers,                           # 28
-            "working_shift_2": working_shift_2,                   # 29
-            "workers_complete": workers_complete,                 # 30
-            "workers_complete_cycle": workers_complete_cycle,     # 31
-            "free_day_complete_cycle": free_day_complete_cycle,   # 32
-            "week_to_days_salsa": week_to_days_salsa,             # 33
-            "first_registered_day": first_registered_day,         # 34
-            "admissao_proporcional": admissao_proporcional,       # 35
-            "role_by_worker": role_by_worker,                     # 36
-            "data_admissao": data_admissao,                       # 37
-            "data_demissao": data_demissao,                       # 38
-            "last_registered_day": last_registered_day,           # 39
-            "fixed_days_off": fixed_days_off,                     # 40
-            "proportion": proportion,                             # 41
-            "fixed_LQs": fixed_LQs,                               # 42
-            "work_day_hours": work_day_hours,                     # 43
-            "work_days_per_week": work_days_per_week,             # 44
-            "week_compensation_limit": week_compensation_limit,   # 45
-            "num_dias_cons": num_dias_cons,                       # 46
-            "country": country,                                   # 47
-            "fixed_M": fixed_M,                                   # 48
-            "fixed_T": fixed_T,                                   # 49
-            "partial_workers_complete": partial_workers_complete, # 50
-            "workers_past": workers_past,                         # 51
-            "fixed_compensation_days": fixed_compensation_days,   # 52
-            "christmas_eve": christmas_eve,   # 52
-            "max_day_year": max_day_year,   # 52
-=======
             "matriz_calendario_gd": matriz_calendario_gd,        
             "days_of_year": days_of_year,                        
             "sundays": sundays,                                  
@@ -970,7 +897,8 @@
             "workers_past": workers_past,                        
             "fixed_compensation_days": fixed_compensation_days,  
             "year_range": year_range,
->>>>>>> 9932927f
+            "christmas_eve": christmas_eve,
+            "max_day_year": max_day_year, 
             }
         
     except Exception as e:
