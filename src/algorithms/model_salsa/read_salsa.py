import pandas as pd
import math
import numpy as np
from typing import Dict, Any, List, Tuple, Optional
from datetime import date, datetime
import logging
from base_data_project.log_config import get_logger
from src.configuration_manager.instance import get_config as get_config_manager
from src.algorithms.model_salsa.auxiliar_functions_salsa import days_off_atributtion, populate_week_seed_5_6, populate_week_fixed_days_off, check_5_6_pattern_consistency


# Set up logger
logger = get_logger(get_config_manager().system.project_name)

def read_data_salsa(medium_dataframes: Dict[str, pd.DataFrame], algorithm_treatment_params: Optional[Dict[str, Any]] = None) -> Dict[str, Any]:
    """
    Enhanced version of read_data_salsa with comprehensive logging and error checks.
    
    Args:
        medium_dataframes: Dictionary containing the required DataFrames
        
    Returns:
        Dictonary containing all processed data elements for the algorithm
        
    Raises:
        ValueError: If required DataFrames are missing or invalid
        KeyError: If required columns are missing from DataFrames
    """
    try:
        logger.info("Starting enhanced data reading for salsa algorithm")
        
        # =================================================================
        # 1. VALIDATE INPUT data
        # =================================================================
        logger.info(f"algorithm_treatment_params: {algorithm_treatment_params}")
        
        matriz_colaborador_gd = medium_dataframes['df_colaborador'].copy()
        matriz_estimativas_gd = medium_dataframes['df_estimativas'].copy() 
        matriz_calendario_gd = medium_dataframes['df_calendario'].copy()
        matriz_feriados_gd = algorithm_treatment_params['df_feriados'].copy()

        admissao_proporcional = algorithm_treatment_params['admissao_proporcional']
        num_dias_cons = int(algorithm_treatment_params['NUM_DIAS_CONS'])
        start_date = int(algorithm_treatment_params['start_date'])
        end_date = int(algorithm_treatment_params['end_date'])
        period = [start_date, end_date]

        #holiday_half_day = True
        #sunday_half_day = True
        #ld_holiday = 2
        #ld_sunday = 1

        ld_holiday = float(algorithm_treatment_params['ld_holiday_param'])
        if ld_holiday - (math.floor(ld_holiday)) != 0:
            ld_holiday = int(math.floor(ld_holiday))
            holiday_half_day = True
        else:
            holiday_half_day = False
            ld_holiday = int(ld_holiday)

        ld_sunday = float(algorithm_treatment_params['ld_sunday_param'])
        if ld_sunday - (math.floor(ld_sunday)) != 0:
            ld_sunday = int(math.floor(ld_sunday))
            sunday_half_day = True
        else:
            sunday_half_day = False
            ld_sunday = int(ld_sunday)
        logger.info(f"Required Compensation Days loaded:")
        logger.info(f"  - Holiday Compensation Days: {ld_holiday} and half day: {holiday_half_day}")
        logger.info(f"  - Sunday Compensation Days: {ld_sunday} and half day: {sunday_half_day}")
        
        wfm_proc = algorithm_treatment_params['wfm_proc_colab']
        if wfm_proc not in (None, 'None', ''):
            partial_generation = True 
            partial_workers = algorithm_treatment_params['employees_id_list_for_posto']
            logger.debug(f"wfm_proc {wfm_proc}, {type(wfm_proc)}")
        else:
            partial_generation = False
            partial_workers = []

        matriz_colaborador_gd.columns = matriz_colaborador_gd.columns.str.lower()
        matriz_estimativas_gd.columns = matriz_estimativas_gd.columns.str.lower()
        matriz_calendario_gd.columns = matriz_calendario_gd.columns.str.lower()    

        logger.info(f"Input DataFrames loaded:")
        logger.info(f"  - matriz_colaborador: {matriz_colaborador_gd.shape}")
        logger.info(f"  - matriz_estimativas: {matriz_estimativas_gd.shape}")
        logger.info(f"  - matriz_calendario: {matriz_calendario_gd.shape}")

        logger.info("Parameters:")
        logger.info(f"  - admissao_proportional: {admissao_proporcional}")
        logger.info(f"  - numero de dias consecutivos de trabalho: {num_dias_cons}")
        logger.info(f"  - wfm_proc_colab: {wfm_proc}, if it has value, its a partial generation -> {partial_generation}.")
        if partial_generation == True:
            logger.info(f"  - partial_workers: {partial_workers} workers")


        # =================================================================
        # 3. PROCESS CALENDARIO data
        # =================================================================
        logger.info("Processing calendario data")
        
        # Ensure colaborador column is numeric
        matriz_calendario_gd['employee_id'] = pd.to_numeric(matriz_calendario_gd['employee_id'], errors='coerce')
        invalid_colaborador = matriz_calendario_gd['employee_id'].isna().sum()
        if invalid_colaborador > 0:
            logger.warning(f"Found {invalid_colaborador} invalid colaborador values, removing these rows")
            matriz_calendario_gd = matriz_calendario_gd.dropna(subset=['employee_id'])
        
        # Convert data column to datetime
        try:
            matriz_calendario_gd['schedule_day'] = pd.to_datetime(matriz_calendario_gd['schedule_day'])
            matriz_estimativas_gd['data'] = pd.to_datetime(matriz_estimativas_gd['data'])
        except Exception as e:
            raise ValueError(f"Error converting data column to datetime: {e}")
        

        # =================================================================
        # 5. IDENTIFY VALID WORKERS (PRESENT IN ALL DATAFRAMES)
        # =================================================================
        logger.info("Identifying valid workers present in all DataFrames")
        
        # Get unique workers from each DataFrame
        workers_colaborador_complete = set(matriz_colaborador_gd['employee_id'].dropna().astype(int))
        workers_calendario_complete = set(matriz_calendario_gd['employee_id'].dropna().astype(int))
        if partial_generation == True:
            for w in partial_workers:
                partial_workers_complete = set(matriz_colaborador_gd['employee_id'][matriz_colaborador_gd['employee_id'] == w].dropna().astype(int))
                logger.info(f"Unique workers found:")
                logger.info(f"  - In matriz_colaborador_complete: {len(workers_colaborador_complete)} workers")
                logger.info(f"  - In matriz_calendario_complete: {len(workers_calendario_complete)} workers")
                logger.info(f"  - In partial_workers_complete: {len(partial_workers_complete)} workers")
        else:
            partial_workers_complete = set()
        

        workers_colaborador = set(matriz_colaborador_gd[matriz_colaborador_gd['ciclo'] != 'Completo']['employee_id'].dropna().astype(int))
        
        logger.info(f"  - In matriz_colaborador (ciclo != 'Completo'): {len(workers_colaborador)} workers")


        if partial_generation == True:
            valid_workers = set(partial_workers_complete).intersection(workers_calendario_complete)
            past_workers = workers_calendario_complete - set(partial_workers_complete)
            valid_workers_complete = workers_colaborador_complete.intersection(workers_calendario_complete)

            workers = sorted(valid_workers)
            workers_complete = workers
            complete = complete = matriz_colaborador_gd[(matriz_colaborador_gd['ciclo'] == 'Completo') & (matriz_colaborador_gd['employee_id'] == w)]
            workers_complete_cycle = [] if complete.empty else workers
            if not complete.empty:
                workers = []
            workers_past = sorted(past_workers)
        else:
            past_workers = set()
            valid_workers = workers_colaborador.intersection(workers_calendario_complete)
            valid_workers_complete = workers_colaborador_complete.intersection(workers_calendario_complete)

            workers = sorted(valid_workers)
            workers_complete = sorted(valid_workers_complete)
            workers_complete_cycle = sorted(set(workers_complete)-set(workers))
            workers_past = sorted(past_workers)

        if not valid_workers_complete:
            raise ValueError("No workers found that are present in all required DataFrames")

        logger.info(f"[OK] Final valid workers: {len(workers)} workers for free day atribution")
        logger.info(f"   Worker IDs: {workers[:10]}{'...' if len(workers) > 10 else ''}")
        
        logger.info(f"[OK] Final valid workers (complete): {len(workers_complete)} workers for complete cycle")
        logger.info(f"   Worker IDs (complete): {workers_complete[:10]}{'...' if len(workers_complete) > 10 else ''}")

        logger.info(f"[OK] Final valid past workers): {len(workers_past)} workers for complete cycle")
        logger.info(f"   Worker IDs (past): {workers_past[:10]}{'...' if len(workers_past) > 10 else ''}")

        # Ensure data type consistency before filtering
        matriz_colaborador_gd['employee_id'] = matriz_colaborador_gd['employee_id'].astype(int)
        matriz_calendario_gd['employee_id'] = matriz_calendario_gd['employee_id'].astype(int)
        
        matriz_colaborador_nao_alterada = matriz_colaborador_gd.copy()
        matriz_colaborador_gd = matriz_colaborador_gd[matriz_colaborador_gd['employee_id'].isin(workers_complete)]
        matriz_calendario_nao_alterada = matriz_calendario_gd.copy()
        matriz_calendario_gd = matriz_calendario_gd[matriz_calendario_gd['employee_id'].isin(workers_complete)]

        
        logger.info(f"Filtered DataFrames to valid workers:")
        logger.info(f"  - matriz_colaborador: {matriz_colaborador_gd.shape}")
        logger.info(f"  - matriz_estimativas: {matriz_estimativas_gd.shape}")
        logger.info(f"  - matriz_calendario: {matriz_calendario_gd.shape}")
        
        # =================================================================
        # 6. EXTRACT DAYS AND DATE INFORMATION
        # =================================================================
        logger.info("Extracting days and date information")
        
        days_of_year = sorted(matriz_calendario_gd['index'].unique().tolist())
        max_day = max(days_of_year)
        logger.info(f"Days of year: {len(days_of_year)} days (from {min(days_of_year)} to {max_day})")
        
        # =================================================================
        # 7. IDENTIFY SPECIAL DAYS
        # =================================================================
        logger.info("Identifying special days")
        
        # Define shifts and special days
        
        sundays = sorted(matriz_calendario_gd[matriz_calendario_gd['wd'] == 'Sun']['index'].unique().tolist())

        holidays = sorted(matriz_feriados_gd[
            (matriz_feriados_gd['tipo_feriado'] == 'A')
        ]['index'].unique().tolist())
        
        closed_holidays = set(matriz_feriados_gd[
            (matriz_feriados_gd['tipo_feriado'] == 'F')
        ]['index'].unique().tolist())
        
        special_days = sorted(set(holidays))
        logger.info(f"Special days identified:")
        logger.info(f"  - Sundays: {len(sundays)} days")
        logger.info(f"  - Holidays (non-Sunday): {len(holidays)} days")
        logger.info(f"  - Holidays (non-Sunday): {holidays} days")
        logger.info(f"  - Closed holidays: {len(closed_holidays)} days")
        logger.info(f"  - Total special days: {len(special_days)} days")

        # =================================================================
        # 8. CALCULATE ADDITIONAL PARAMETERS
        # =================================================================
        logger.info("Calculating additional parameters")
        
        # Working days (non-special days)
        non_holidays = [d for d in days_of_year if d not in closed_holidays]  # Alias for compatibility
        
        # Calculate week information
        unique_dates = sorted(matriz_calendario_gd['schedule_day'].unique())

        if unique_dates:
            unique_dates = [x.strftime('%Y-%m-%d') for x in unique_dates]
            # Get start weekday from the first date in the calendar data (not estimativas)
            # Sort calendar by date to get the actual first date
            matriz_calendario_sorted = matriz_calendario_gd.sort_values('schedule_day')
            first_date_row = matriz_calendario_sorted.iloc[0]

            # Get the year from the first date and create January 1st of that year
            year = matriz_estimativas_gd.loc[
                (matriz_estimativas_gd['data'].dt.month == 6) &
                (matriz_estimativas_gd['data'].dt.day == 25),
                'data'].dt.year.iloc[0]
            january_1st = pd.Timestamp(year=year, month=1, day=1)

            # If your system uses 1=Monday, 7=Sunday, add 1:
            start_weekday = 1
        
            
            logger.info(f"First date in dataset: {first_date_row['schedule_day']}")
            logger.info(f"Year: {year}, January 1st: {january_1st}")
            logger.info(f"Start weekday (January 1st): {start_weekday}")
            
            # Create week to days mapping using WW column and day of year
            week_to_days = {}
            week_to_days_salsa = {}
            
            # Process each unique date in the calendar (remove duplicates by date)
            unique_calendar_dates = matriz_calendario_gd.drop_duplicates(['index']).sort_values('index')
            week_number = 1
            for _, row in unique_calendar_dates.iterrows():
                day_of_year = row['index']
                #week_number = row['ww']  # Use WW column for week number
                
                # Initialize the week list if it doesn't exist
                if week_number not in week_to_days:
                    week_to_days[week_number] = []
                
                if week_number not in week_to_days_salsa:
                    week_to_days_salsa[week_number] = []
                
                if day_of_year not in week_to_days_salsa[week_number]:
                    week_to_days_salsa[week_number].append(day_of_year)
                # Add the day to its corresponding week (avoid duplicates)
                if day_of_year not in week_to_days[week_number] and day_of_year in non_holidays:
                    week_to_days[week_number].append(day_of_year)
                if day_of_year % 7 == 0:
                    week_number += 1

            # Sort days within each week to ensure chronological order
            for week in week_to_days:
                week_to_days[week].sort()
            
            for week in week_to_days_salsa:
                week_to_days_salsa[week].sort()


                        
            logger.info(f"Week to days mapping created using calendar data:")
            logger.info(f"  - Start weekday (from first date): {start_weekday}")
            logger.info(f"  - Weeks found: {sorted(week_to_days.keys())}")
            logger.info(f"  - Total weeks: {len(week_to_days)}")
            logger.info(f"  - Sample weeks: {dict(list(week_to_days.items())[:])}")
                
        else:
            start_weekday = 0
            week_to_days = {}
            logger.warning("No unique dates found in matriz_calendario_gd, week calculations may be incomplete")  
            
        logger.info(f"Week calculation:")
        logger.info(f"  - Start weekday: {start_weekday}")
        logger.info(f"  - Number of weeks: {len(week_to_days)}")
        #logger.info(f"  - Working days: {len(working_days)} days")

        # =================================================================
        # 9. PROCESS WORKER-SPECIFIC data
        # =================================================================
        logger.info("Processing worker-specific data")

        # Get the date range from matriz_calendario for validation
        min_calendar_date = matriz_calendario_gd['schedule_day'].min()
        max_calendar_date = matriz_calendario_gd['schedule_day'].max()

        jan1 = matriz_estimativas_gd.loc[
        (matriz_estimativas_gd['data'].dt.month == 1) &
        (matriz_estimativas_gd['data'].dt.day == 1) &
        (matriz_estimativas_gd['data'].dt.year == year)
        ]

        dec31 = matriz_estimativas_gd.loc[
        (matriz_estimativas_gd['data'].dt.month == 12) &
        (matriz_estimativas_gd['data'].dt.day == 31) &
        (matriz_estimativas_gd['data'].dt.year == year)
        ]
  
        min_day_year = jan1['index'].iloc[0] if not jan1.empty else 1
        max_day_year = dec31['index'].iloc[0] if not dec31.empty else 365

        logger.info(f"Calendar date range: {min_calendar_date} to {max_calendar_date}")
        logger.info(f"Calendar day of year range: {min_day_year} to {max_day_year}")
        year_range = [min_day_year, max_day_year]

        # Initialize dictionaries for worker-specific information
        empty_days = {}
        worker_absences = {}
        vacation_days = {}
        last_registered_day = {}
        first_registered_day = {}
        working_days = {}
        free_day_complete_cycle = {}
        data_admissao = {}
        data_demissao = {}
        fixed_days_off = {}
        fixed_LQs = {}
        work_day_hours = {}
        shift_M = {}
        shift_T = {}
        fixed_compensation_days = {}
       
        for w in workers_past:
            worker_calendar = matriz_calendario_nao_alterada[matriz_calendario_nao_alterada['employee_id'] == w]
            #logger.info(worker_calendar.to_string(index=False))

            if worker_calendar.empty:
                logger.warning(f"PAST WORKERS: No calendar data found for worker {w}")
                continue
            else:
                logger.info(f"PAST WORKERS: Calendar data found for worker {w}")
            shift_M[w] = set(worker_calendar[worker_calendar['horario'] == 'M']['index'].tolist())
            shift_T[w] = set(worker_calendar[worker_calendar['horario'] == 'T']['index'].tolist())
            fixed_LQs[w] = set(worker_calendar[worker_calendar['horario'] == 'LQ']['index'].tolist())
            fixed_days_off[w] = set(worker_calendar[worker_calendar['horario'] == 'L']['index'].tolist())
            fixed_compensation_days[w] = set(worker_calendar[worker_calendar['horario'] == 'LD']['index'].tolist())
            empty_days[w] = set(worker_calendar[worker_calendar['horario'] == '-']['index'].tolist())
            vacation_days[w] = set(worker_calendar[worker_calendar['horario'] == 'V']['index'].tolist())
            worker_absences[w] = set(worker_calendar[(worker_calendar['horario'] == 'A') | (worker_calendar['horario'] == 'AP')]['index'].tolist())
            work_day_hours[w] = worker_calendar['carga_diaria'].fillna(8).to_numpy()[::2].astype(int)

            logger.info(f"worker hours {w},\n{work_day_hours[w]}\nlen {len(work_day_hours[w])}")

            first_registered_day[w] = worker_calendar['index'].min()
            last_registered_day[w] = worker_calendar['index'].max()
            working_days[w] = set(shift_T[w]) | set(fixed_days_off[w]) | set(shift_M[w]) | set(fixed_LQs[w]) | set(fixed_compensation_days)


        for w in workers_complete:
            worker_calendar = matriz_calendario_gd[matriz_calendario_gd['employee_id'] == w]
            
            if worker_calendar.empty:
                logger.warning(f"No calendar data found for worker {w}")
                empty_days[w] = []
                worker_absences[w] = []
                vacation_days[w] = []
                fixed_days_off[w] = []
                fixed_LQs[w] = []
                work_day_hours[w] = []
                shift_M[w] = []
                shift_T[w] = []

                continue
            
            # Find days with specific statuses
            empty_days[w] = worker_calendar[(worker_calendar['horario'] == '-') | (worker_calendar['horario'] == 'A-') | (worker_calendar['horario'] == 'V-') | (worker_calendar['horario'] == '0')]['index'].tolist()
            vacation_days[w] = worker_calendar[(worker_calendar['horario'] == 'V') | (worker_calendar['horario'] == 'V-')]['index'].tolist()
            worker_absences[w] = worker_calendar[(worker_calendar['horario'] == 'A') | (worker_calendar['horario'] == 'AP') | (worker_calendar['horario'] == 'A-')]['index'].tolist()
            fixed_days_off[w] = worker_calendar[(worker_calendar['horario'] == 'L')]['index'].tolist()
            free_day_complete_cycle[w] = worker_calendar[worker_calendar['horario'].isin(['L', 'L_DOM'])]['index'].tolist()
            work_day_hours[w] = (worker_calendar.drop_duplicates(subset='index').set_index('index')['carga_diaria'].fillna(8).astype(int).to_dict())
            #logger.info(f"worker hours {w},\n{work_day_hours[w]}\nlen {len(work_day_hours[w])}")
            fixed_LQs[w] = set(worker_calendar[worker_calendar['horario'] == 'LQ']['index'].tolist())
            fixed_compensation_days[w] = set(worker_calendar[worker_calendar['horario'] == 'LD']['index'].tolist())
            shift_M[w] = worker_calendar[(worker_calendar['horario'] == 'M') | (worker_calendar['horario'] == 'MoT')]['index'].tolist()
            shift_T[w] = worker_calendar[(worker_calendar['horario'] == 'T') | (worker_calendar['horario'] == 'MoT')]['index'].tolist()
    
            worker_data = matriz_colaborador_gd[matriz_colaborador_gd['employee_id'] == w]
            worker_row = worker_data.iloc[0]

            # MODIFIED: Fix date handling - don't convert Timestamp to datetime
            admissao_value = worker_row.get('data_admissao', None)
            logger.info(f"Processing worker {w} with data_admissao: {admissao_value}")
            demissao_value = worker_row.get('data_demissao', None)
            logger.info(f"Processing worker {w} with data_demissao: {demissao_value}")

            # Convert data_admissao to day of year
            if admissao_value is not None and not pd.isna(admissao_value):
                try:
                    if isinstance(admissao_value, (datetime, pd.Timestamp)):
                        admissao_date = admissao_value
                    elif isinstance(admissao_value, str):
                        admissao_date = pd.to_datetime(admissao_value)
                    else:
                        data_admissao[w] = 0
                        admissao_date = None
                        
                    if admissao_date is not None:
                        # Check if admissao is within calendar date range (not day of year)
                        if min_calendar_date <= admissao_date <= max_calendar_date:
                            admissao_day_of_year = worker_calendar.loc[worker_calendar['schedule_day'] == admissao_date, 'index'].iloc[0]
                            data_admissao[w] = int(admissao_day_of_year)
                            logger.info(f"Worker {w} data_admissao: {admissao_date.date()} -> day of year {admissao_day_of_year}")
                        else:
                            data_admissao[w] = 0
                            logger.info(f"Worker {w} data_admissao {admissao_date.date()} is outside calendar range ({min_calendar_date.date()} to {max_calendar_date.date()}), set to 0")
                    else:
                        data_admissao[w] = 0
                            
                except Exception as e:
                    logger.warning(f"Could not parse data_admissao '{admissao_value}' for worker {w}: {e}")
                    data_admissao[w] = 0
            else:
                data_admissao[w] = 0

            # Convert data_demissao to day of year
            if demissao_value is not None and not pd.isna(demissao_value):
                try:
                    if isinstance(demissao_value, (datetime, pd.Timestamp)):
                        demissao_date = demissao_value
                    elif isinstance(demissao_value, str):
                        demissao_date = pd.to_datetime(demissao_value)
                    else:
                        data_demissao[w] = max_day + 1
                        demissao_date = None
                        
                    if demissao_date is not None:
                        # Check if demissao is within calendar date range (not day of year)
                        if min_calendar_date <= demissao_date <= max_calendar_date:
                            demissao_day_of_year = worker_calendar.loc[worker_calendar['schedule_day'] == demissao_date, 'index'].iloc[0]
                            data_demissao[w] = int(demissao_day_of_year)
                            logger.info(f"Worker {w} data_demissao: {demissao_date.date()} -> day of year {demissao_day_of_year}")
                        else:
                            data_demissao[w] = max_day + 1
                            logger.info(f"Worker {w} data_demissao {demissao_date.date()} is outside calendar range ({min_calendar_date.date()} to {max_calendar_date.date()}), set to 0")
                    else:
                        data_demissao[w] = max_day + 1
                            
                except Exception as e:
                    logger.warning(f"Could not parse data_demissao '{demissao_value}' for worker {w}: {e}")
                    data_demissao[w] = max_day + 1
            else:
                data_demissao[w] = max_day + 1


            # Track first and last registered days
            if w in matriz_calendario_gd['employee_id'].values:
                first_registered_day[w] = worker_calendar['index'].min()
                if  first_registered_day[w] < data_admissao[w]:
                    first_registered_day[w] = data_admissao[w]
                logger.info(f"Worker {w} first registered day: {first_registered_day[w]}")
            else:
                first_registered_day[w] = 0

            if w in matriz_calendario_gd['employee_id'].values:
                last_registered_day[w] = worker_calendar['index'].max()
                # Only adjust if there's an actual dismissal date (not 0)
                if data_demissao[w] > 0 and last_registered_day[w] > data_demissao[w]:
                    last_registered_day[w] = data_demissao[w]
                logger.info(f"Worker {w} last registered day: {last_registered_day[w]}")
            else:
                last_registered_day[w] = 0

        for w in workers_complete:
            # Mark all remaining days after last_registered_day as 'A' (absent)
            if first_registered_day[w] > 0 or last_registered_day[w] > 0:  # Ensure worker was registered at some point
                empty_days[w].extend([d for d in range(1, first_registered_day[w]) if d not in empty_days[w]])
                empty_days[w].extend([d for d in range(last_registered_day[w] + 1, max_day) if d not in empty_days[w]])
            

            empty_days[w] = set(empty_days[w]) - closed_holidays
            worker_absences[w] = set(worker_absences[w]) - closed_holidays
            fixed_days_off[w] = set(fixed_days_off[w]) - closed_holidays
            vacation_days[w] = set(vacation_days[w]) - closed_holidays
            free_day_complete_cycle[w] = sorted(set(free_day_complete_cycle[w]) - closed_holidays)
            worker_info = matriz_colaborador_gd[matriz_colaborador_gd['employee_id'] == w]

            if not worker_info.empty:
                tipo_contrato = worker_info.iloc[0].get('tipo_contrato', 'Contract Error')
            else:
                logger.warning(f"No collaborator data found for worker {w}")
                tipo_contrato = 'Contract Error'
            if tipo_contrato != 8:
                worker_absences[w], vacation_days[w], fixed_days_off[w], fixed_LQs[w] = days_off_atributtion(w, worker_absences[w], vacation_days[w], fixed_days_off[w], fixed_LQs[w], week_to_days_salsa, closed_holidays, None, year_range)
                working_days[w] = set(days_of_year) - empty_days[w] - worker_absences[w] - vacation_days[w] - closed_holidays 
                #logger.info(f"Worker {w} working days after processing: {working_days[w]}")

                if not working_days[w]:
                    logger.warning(f"Worker {w} has no working days after processing. This may indicate an issue with the data.")

        logger.info(f"Worker-specific data processed for {len(workers)} workers")
        
        # =================================================================
        # 10.1. EXTRACT WORKER CONTRACT INFORMATION
        # =================================================================
        logger.info("Extracting worker contract information")
        
        # Create dictionaries for worker contract data
        contract_type = {}
        total_l = {}
        total_l_dom = {}
        c2d = {}
        c3d = {}
        l_d = {}
        cxx = {}
        first_week_5_6 = {}
        work_days_per_week = {}
        week_compensation_limit = {}
        has_week_compensation_limit = False
        has_max_work_days_7 = False if (num_dias_cons != 7) else True

        for w in workers:
            worker_data = matriz_colaborador_gd[matriz_colaborador_gd['employee_id'] == w]
            
            if worker_data.empty:
                logger.warning(f"No contract data found for worker {w}")
                # Set default values
                contract_type[w] = 'Contract Error'  # Default contract type
                total_l[w] = 0
                total_l_dom[w] = 0
                c2d[w] = 0
                c3d[w] = 0
                l_d[w] = 0
                cxx[w] = 0
                first_week_5_6[w] = 0
                work_days_per_week[w] = 0
                week_compensation_limit[w] = 0


            else:
                worker_row = worker_data.iloc[0]  # Take first row if multiple
                # Extract contract information
                contract_type[w] = worker_row.get('tipo_contrato', 'Contract Error')
                total_l[w] = int(worker_row.get('l_total', 0))
                total_l_dom[w] = int(worker_row.get('l_dom', 0))
                c2d[w] = int(worker_row.get('c2d', 0))
                c3d[w] = int(worker_row.get('c3d', 0))
                l_d[w] = int(worker_row.get('l_d', 0))
                cxx[w] = int(worker_row.get('cxx', 0))

                first_week_5_6[w] = int(worker_row.get('seed_5_6', 0))
                week_compensation_limit[w] = int(worker_row.get('n_sem_a_folga', 0))
                if (has_week_compensation_limit == False and week_compensation_limit[w] != 0):
                    has_week_compensation_limit = True

                if contract_type[w] == 8:
                    if (first_week_5_6[w] != 0):
                        work_days_per_week[w] = populate_week_seed_5_6(first_week_5_6[w], data_admissao[w], week_to_days_salsa)
                    else:
                        work_days_per_week[w] = populate_week_fixed_days_off(fixed_days_off[w], fixed_LQs[w], week_to_days_salsa)
                    check_5_6_pattern_consistency(w, fixed_days_off[w], fixed_LQs[w], week_to_days_salsa, work_days_per_week[w])
                    worker_absences[w], vacation_days[w], fixed_days_off[w], fixed_LQs[w] = days_off_atributtion(w, worker_absences[w], vacation_days[w], fixed_days_off[w], fixed_LQs[w], week_to_days_salsa, closed_holidays, work_days_per_week[w], year_range)
                    working_days[w] = set(days_of_year) - empty_days[w] - worker_absences[w] - vacation_days[w] - closed_holidays - fixed_compensation_days[w]
                else:
                    work_days_per_week[w] = [5] * 52
                if not working_days[w]:
                    logger.warning(f"Worker {w} has no working days after processing. This may indicate an issue with the data.")
        
        for w in workers:
            if contract_type[w] == 'Contract Error':
                logger.error(f"Worker {w} has contract type error, removing from workers list")
                workers.pop(workers.index(w))  # Remove worker with contract error
            if total_l[w] < 0:
                logger.error(f"Worker {w} has non-positive total_l: {total_l[w]}, removing from workers list")
                workers.pop(workers.index(w))  # Remove worker with contract error
        logger.info(f"Contract information extracted for {len(workers)} workers")

        # =================================================================
        # 10.1B. OPERATIONAL ROLES (manager / keyholder / normal)
        # =================================================================
        logger.info("Deriving operational roles (1=manager, 2=keyholder, empty=normal) a partir dos dados")

        role_by_worker = {}
        managers = []
        keyholders = []

        # Escolher a coluna onde vêm os códigos 1/2 (ou texto), por ordem de preferência
        role_col_data = ["prioridade_folgas"]
        role_col = next((c for c in role_col_data if c in matriz_colaborador_gd.columns), None)

        #if not role_col:
        #    logger.warning("Nenhuma coluna de nível encontrada entre %s. " "Todos tratados como 'normal'.", possible_role_cols)
        #    
        #    for w in workers_complete:
        #        role_by_worker[w] = "normal"
        #else:
        logger.info("Usando coluna de nível: %s", role_col)

        for w in workers_past:
            row = matriz_colaborador_nao_alterada.loc[matriz_colaborador_nao_alterada['matricula'] == w]
            if row.empty:
                logger.info(f"calendario vazio {w}")
                role = "normal"
            else:
                raw = row.iloc[0].get(role_col)

                # Mapear 1/2/NaN e também aceitar 'manager'/'keyholder' como texto
                # 1 → manager ; 2 → keyholder ; vazio/outros → normal
                if pd.isna(raw):
                    role = "normal"
                else:
                    s = str(raw).strip().lower()
                    
                    # fallback por texto
                    if s == "manager":
                        role = "manager"
                    elif s == "keyholder":
                        role = "keyholder"
                    else:
                        role = "normal"

            role_by_worker[w] = role
            if role == "manager":
                managers.append(w)
            elif role == "keyholder":
                keyholders.append(w)

        for w in workers_complete:
            row = matriz_colaborador_gd.loc[matriz_colaborador_gd["matricula"] == w]

            if row.empty:
                role = "normal"
            else:
                raw = row.iloc[0].get(role_col)

                # Mapear 1/2/NaN e também aceitar 'manager'/'keyholder' como texto
                # 1 → manager ; 2 → keyholder ; vazio/outros → normal
                if pd.isna(raw):
                    role = "normal"
                else:
                    s = str(raw).strip().lower()
                    
                    # fallback por texto
                    if s == "manager":
                        role = "manager"
                    elif s == "keyholder":
                        role = "keyholder"
                    else:
                        role = "normal"

            role_by_worker[w] = role
            if role == "manager":
                managers.append(w)
            elif role == "keyholder":
                keyholders.append(w)

        logger.info("Roles derived: managers=%d, keyholders=%d, normals=%d", len(managers), len(keyholders), len(workers_complete) - len(managers) - len(keyholders))

        # =================================================================
        # 10.2. ADAPT PROPORTIONS FOR WORKERS FOR FIRST AND LAST DAYS
        # =================================================================
        logger.info("Adjusting worker parameters based on last registered days")
        proportion = {}
        for w in workers:
            if (last_registered_day[w] > min_day_year and last_registered_day[w] < max_day_year):
                proportion[w] = (last_registered_day[w]- first_registered_day[w])  / (max_day_year)
                logger.info(f"Adjusting worker {w} parameters based on last registered day {last_registered_day[w]} with proportion[w] {proportion[w]:.2f}")
                total_l[w] = int(round(proportion[w] * total_l[w]))
                total_l_dom[w] = int(round(proportion[w] * total_l_dom[w]))
                c2d[w] = int(math.floor(proportion[w] * c2d[w]))
                c3d[w] = int(math.floor(proportion[w] * c3d[w]))
                l_d[w] = int(round(proportion[w] * l_d[w]))
                cxx[w] = int(round(proportion[w] * cxx[w]))
                
                logger.info(f"Worker {w} parameters adjusted for last registered day {last_registered_day[w]}: "
                            f"Total L: {total_l[w]}, "
                            f"Total L DOM: {total_l_dom[w]}, "
                            f"C2D: {c2d[w]}, "
                            f"C3D: {c3d[w]}, "
                            f"L_D: {l_d[w]}, "
                            f"CXX: {cxx[w]}, ")

        logger.info("Worker parameters adjusted based on first and last registered days")

        # =================================================================
        # 11. PROCESS ESTIMATIVAS data
        # =================================================================
        logger.info("Processing estimativas data")
        
        # Extract optimization parameters from estimativas
        pess_obj = {}
        min_workers = {}
        max_workers = {}
        working_shift = ["M", "T"]

        # If estimativas has specific data, process it
        if not matriz_estimativas_gd.empty: 
            for d in days_of_year: 
                # Process pess_obj for working_shift
                for s in working_shift:
                    day_shift_data = matriz_estimativas_gd[(matriz_estimativas_gd['index'] == d) & (matriz_estimativas_gd['turno'] == s)]
                    if not day_shift_data.empty:
                        # Convert float to integer for OR-Tools compatibility
                        pess_obj[(d, s)] = int(round(day_shift_data['pess_obj'].values[0]) * 8)
                        min_workers[(d, s)] = int(round(day_shift_data['min_turno'].values[0]) * 8)
                        max_workers[(d, s)] = int(round(day_shift_data['max_turno'].values[0]) * 8)
                    else:
                        pess_obj[(d, s)] = 0
                        min_workers[(d, s)] = 0
                        max_workers[(d, s)] = 0
                    #print(f"day {d} and shift {s}: pessobj {pess_obj[(d, s)]/8}, min_workers {min_workers[(d, s)]/8}, max_workers {max_workers[(d, s)]/8}")
            logger.info(f"Processing estimativas data with {len(matriz_estimativas_gd)} records")
            logger.info(f"  - pess_obj: {len(pess_obj)/2} entries")
            logger.info(f"  - min_workers: {len(min_workers)/2} entries")
            logger.info(f"  - max_workers: {len(max_workers)/2} entries")
        # =================================================================
        # 12. DEFINITION OF ALGORITHM COUNTRY 
        # =================================================================

        if (has_max_work_days_7 == True and has_week_compensation_limit == True):
            country = "spain"
            logger.info("Detected country to be spain")
        elif (has_max_work_days_7 == False and has_week_compensation_limit == False):
            country = "portugal"
            logger.info("Detected country to be portugal")

        else:
            country = "undefined"
            logger.error(f"Some variables are true and others false, something is not being correctly received:"
                         f"\n\t\t\t7 work days in a row  -> {has_max_work_days_7},"
                         f"\n\t\t\tweek compensation limit -> {has_week_compensation_limit}."
                         )
        logger.info("[OK] Data processing completed successfully")
        
        # =================================================================
        # 13. RETURN ALL PROCESSED data
        # =================================================================
        return {
            "matriz_calendario_gd": matriz_calendario_gd,        
            "days_of_year": days_of_year,                        
            "sundays": sundays,                                  
            "holidays": holidays,                                
            "special_days": special_days,                        
            "closed_holidays": closed_holidays,                  
            "empty_days": empty_days,                            
            "worker_absences": worker_absences,
            "vacation_days": vacation_days,
            "working_days": working_days,                        
            "non_holidays": non_holidays,                        
            "start_weekday": start_weekday,                      
            "week_to_days": week_to_days,                        
            "matriz_colaborador_gd": matriz_colaborador_gd,      
            "workers": workers,                                  
            "contract_type": contract_type,                      
            "total_l": total_l,                                  
            "total_l_dom": total_l_dom,                          
            "c2d": c2d,                                          
            "c3d": c3d,                                          
            "l_d": l_d,                                          
            "cxx": cxx,                                          
            "matriz_estimativas_gd": matriz_estimativas_gd,      
            "pess_obj": pess_obj,                                
            "min_workers": min_workers,                          
            "max_workers": max_workers,                          
            "workers_complete": workers_complete,                
            "workers_complete_cycle": workers_complete_cycle,    
            "free_day_complete_cycle": free_day_complete_cycle,  
            "week_to_days_salsa": week_to_days_salsa,            
            "first_registered_day": first_registered_day,        
            "admissao_proporcional": admissao_proporcional,      
            "role_by_worker": role_by_worker,                    
            "data_admissao": data_admissao,                      
            "data_demissao": data_demissao,                      
            "last_registered_day": last_registered_day,          
            "fixed_days_off": fixed_days_off,                    
            "proportion": proportion,                            
            "fixed_LQs": fixed_LQs,                              
            "work_day_hours": work_day_hours,                    
            "work_days_per_week": work_days_per_week,            
            "week_compensation_limit": week_compensation_limit,  
            "num_dias_cons": num_dias_cons,                      
            "country": country,                                  
            "shift_M": shift_M,                                  
            "shift_T": shift_T,                                  
            "partial_workers_complete": partial_workers_complete,
            "workers_past": workers_past,                        
            "fixed_compensation_days": fixed_compensation_days,  
            "year_range": year_range,
            "unique_dates": unique_dates,
<<<<<<< HEAD
            "holiday_half_day": holiday_half_day,
            "sunday_half_day": sunday_half_day,
            "ld_holiday": ld_holiday,
            "ld_sunday": ld_sunday,
=======
            "period": period,
>>>>>>> 0c7c389c
            }
        
    except Exception as e:
        logger.error(f"Error in read_data_salsa: {e}", exc_info=True)
        raise<|MERGE_RESOLUTION|>--- conflicted
+++ resolved
@@ -808,14 +808,11 @@
             "fixed_compensation_days": fixed_compensation_days,  
             "year_range": year_range,
             "unique_dates": unique_dates,
-<<<<<<< HEAD
+            "period": period,
             "holiday_half_day": holiday_half_day,
             "sunday_half_day": sunday_half_day,
             "ld_holiday": ld_holiday,
             "ld_sunday": ld_sunday,
-=======
-            "period": period,
->>>>>>> 0c7c389c
             }
         
     except Exception as e:
