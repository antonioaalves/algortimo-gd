import pandas as pd
import math
import numpy as np
from typing import Dict, Any, List, Tuple, Optional
from datetime import date, datetime
import logging
from base_data_project.log_config import get_logger
from src.config import PROJECT_NAME



# Set up logger
logger = get_logger(PROJECT_NAME)

def read_data_salsa(medium_dataframes: Dict[str, pd.DataFrame], algorithm_treatment_params: Optional[Dict[str, Any]] = None) -> Tuple[Any, ...]:
    """
    Enhanced version of read_data_salsa with comprehensive logging and error checks.
    
    Args:
        medium_dataframes: Dictionary containing the required DataFrames
        
    Returns:
        Tuple containing all processed data elements for the algorithm
        
    Raises:
        ValueError: If required DataFrames are missing or invalid
        KeyError: If required columns are missing from DataFrames
    """
    try:
        logger.info("Starting enhanced data reading for salsa algorithm")
        
        # =================================================================
        # 1. VALIDATE INPUT data
        # =================================================================
        required_dataframes = ['df_colaborador', 'df_estimativas', 'df_calendario']
        missing_dataframes = [df for df in required_dataframes if df not in medium_dataframes]

        required_parameters = ['admissao_proporcional']
        missing_parameters = [param for param in required_parameters if param not in algorithm_treatment_params ]
        
        if missing_dataframes:
            raise ValueError(f"Missing required DataFrames: {missing_dataframes}")
        
        if missing_parameters:
            raise ValueError(f"Missing required parameters: {missing_parameters}")
        
    
        
        # Extract DataFrames
        #matriz_colaborador_gd = pd.read_csv('src/algorithms/model_salsa/data/matriz_colaborador_salsa.csv', engine='python')
        #matriz_estimativas_gd = pd.read_csv('src/algorithms/model_salsa/data/matriz_estimativas_salsa.csv', index_col=0)
        #matriz_calendario_gd = pd.read_csv('src/algorithms/model_salsa/data/matriz_calendario_salsa.csv', index_col=0)

        matriz_colaborador_gd = medium_dataframes['df_colaborador'].copy()
        matriz_estimativas_gd = medium_dataframes['df_estimativas'].copy() 
        matriz_calendario_gd = medium_dataframes['df_calendario'].copy()
        admissao_proporcional = algorithm_treatment_params['admissao_proporcional']

        matriz_colaborador_gd.columns = matriz_colaborador_gd.columns.str.lower()
        matriz_estimativas_gd.columns = matriz_estimativas_gd.columns.str.lower()
        matriz_calendario_gd.columns = matriz_calendario_gd.columns.str.lower()       

        logger.info(f"Input DataFrames loaded:")
        logger.info(f"  - matriz_colaborador: {matriz_colaborador_gd.shape}")
        logger.info(f"  - matriz_estimativas: {matriz_estimativas_gd.shape}")
        logger.info(f"  - matriz_calendario: {matriz_calendario_gd.shape}")

        logger.info("Parameters:")
        logger.info(f"  - admissao_proportional: {admissao_proporcional}")

        # =================================================================
        # 2. VALIDATE REQUIRED COLUMNS
        # =================================================================
        required_colaborador_cols = ['matricula', 'L_TOTAL', 'L_DOM', 'C2D', 'C3D', 'L_D', 'CXX', 'VZ', 'data_admissao', 'data_demissao','L_DOM_SALSA', 'L_RES', 'L_RES2']
        required_colaborador_cols = [s.lower() for s in required_colaborador_cols]
        required_calendario_cols = ['colaborador', 'data', 'wd', 'dia_tipo', 'tipo_turno']
        required_calendario_cols = [s.lower() for s in required_calendario_cols]
        required_estimativas_cols = ['data', 'turno', 'media_turno', 'max_turno', 'min_turno', 'pess_obj', 'sd_turno', 'fk_tipo_posto', 'wday' ]
        required_estimativas_cols = [s.lower() for s in required_estimativas_cols]
        
        missing_colab_cols = [col for col in required_colaborador_cols if col not in matriz_colaborador_gd.columns]
        missing_cal_cols = [col for col in required_calendario_cols if col not in matriz_calendario_gd.columns]
        missing_estima_cols = [col for col in required_estimativas_cols if col not in matriz_estimativas_gd.columns]

                
        # if missing_colab_cols:
        #     raise KeyError(f"Missing required columns in matriz_colaborador: {missing_colab_cols}")
        # if missing_cal_cols:
        #     raise KeyError(f"Missing required columns in matriz_calendario: {missing_cal_cols}")
        # if missing_estima_cols:
        #     raise KeyError(f"Missing required columns in matriz_estimativas: {missing_estima_cols}")
        
        logger.info("[OK] All required columns present in DataFrames")
        
        matriz_calendario_gd = matriz_calendario_gd[matriz_calendario_gd["colaborador"] != "TIPO_DIA"]
        matriz_colaborador_gd = matriz_colaborador_gd[matriz_colaborador_gd["matricula"] != "TIPO_DIA"]

        # =================================================================
        # 3. CALCULATE L_Q FOR colaborador data
        # =================================================================
        logger.info("Calculating L_Q values for workers")
        
        # Check for missing values in required columns
        numeric_cols = ['L_TOTAL', 'L_DOM', 'C2D', 'C3D', 'L_D', 'CXX', 'VZ', 'L_RES', 'L_RES2']
        numeric_cols = [s.lower() for s in numeric_cols]



        for col in numeric_cols:
            if matriz_colaborador_gd[col].isna().any():
                logger.warning(f"Found NaN values in column {col}, filling with 0")
                matriz_colaborador_gd[col] = matriz_colaborador_gd[col].fillna(0)

        
        
        matriz_colaborador_gd["l_q"] = (
            matriz_colaborador_gd["l_total"] - 
            matriz_colaborador_gd["l_dom"] - 
            matriz_colaborador_gd["c2d"] - 
            matriz_colaborador_gd["c3d"] - 
            matriz_colaborador_gd["l_d"] - 
            matriz_colaborador_gd["cxx"] - 
            matriz_colaborador_gd["vz"] - 
            matriz_colaborador_gd["l_res"] - 
            matriz_colaborador_gd["l_res2"]
        )
<<<<<<< HEAD
        
        logger.info(f"L_Q calculated. Range: {matriz_colaborador_gd['l_q'].min():.2f} to {matriz_colaborador_gd['l_q'].max():.2f}")
             
=======
                
>>>>>>> 8bbc44e9
        # =================================================================
        # 4. PROCESS CALENDARIO data
        # =================================================================
        logger.info("Processing calendario data")
        
        # Ensure colaborador column is numeric
        matriz_calendario_gd['colaborador'] = pd.to_numeric(matriz_calendario_gd['colaborador'], errors='coerce')
        invalid_colaborador = matriz_calendario_gd['colaborador'].isna().sum()
        if invalid_colaborador > 0:
            logger.warning(f"Found {invalid_colaborador} invalid colaborador values, removing these rows")
            matriz_calendario_gd = matriz_calendario_gd.dropna(subset=['colaborador'])
        
        # Convert data column to datetime
        try:
            matriz_calendario_gd['data'] = pd.to_datetime(matriz_calendario_gd['data'])
            matriz_estimativas_gd['data'] = pd.to_datetime(matriz_estimativas_gd['data'])
        except Exception as e:
            raise ValueError(f"Error converting data column to datetime: {e}")
        

        # =================================================================
        # 5. IDENTIFY VALID WORKERS (PRESENT IN ALL DATAFRAMES)
        # =================================================================
        logger.info("Identifying valid workers present in all DataFrames")
        
        # Get unique workers from each DataFrame
        workers_colaborador_complete = set(matriz_colaborador_gd['matricula'].dropna().astype(int))
        workers_calendario_complete = set(matriz_calendario_gd['colaborador'].dropna().astype(int))
        logger.info(f"Unique workers found:")
        logger.info(f"  - In matriz_colaborador_complete: {len(workers_colaborador_complete)} workers")
        logger.info(f"  - In matriz_calendario_complete: {len(workers_calendario_complete)} workers")

        workers_colaborador = set(matriz_colaborador_gd[matriz_colaborador_gd['ciclo'] != 'Completo']['matricula'].dropna().astype(int))

        logger.info(f"Workers found:")
        logger.info(f"  - In matriz_colaborador_complete: {len(workers_colaborador_complete)} workers")
        logger.info(f"  - In matriz_calendario: {len(workers_calendario_complete)} workers")
        logger.info(f"  - In matriz_colaborador (ciclo != 'Completo'): {len(workers_colaborador)} workers")

        valid_workers = workers_colaborador.intersection(workers_calendario_complete)
        valid_workers_complete = workers_colaborador_complete.intersection(workers_calendario_complete)

        if not valid_workers_complete:
            raise ValueError("No workers found that are present in all required DataFrames")
        
        workers = sorted(list(valid_workers))
        workers_complete = sorted(list(valid_workers_complete))
        workers_complete_cycle = sorted(set(workers_complete)-set(workers))

        logger.info(f"[OK] Final valid workers: {len(workers)} workers for free day atribution")
        logger.info(f"   Worker IDs: {workers[:10]}{'...' if len(workers) > 10 else ''}")
        
        logger.info(f"[OK] Final valid workers (complete): {len(workers_complete)} workers for complete cycle")
        logger.info(f"   Worker IDs (complete): {workers_complete[:10]}{'...' if len(workers_complete) > 10 else ''}")

        # Ensure data type consistency before filtering
        matriz_colaborador_gd['matricula'] = matriz_colaborador_gd['matricula'].astype(int)
        matriz_calendario_gd['colaborador'] = matriz_calendario_gd['colaborador'].astype(int)
        
        matriz_colaborador_gd = matriz_colaborador_gd[matriz_colaborador_gd['matricula'].isin(workers_complete)]
        matriz_calendario_gd = matriz_calendario_gd[matriz_calendario_gd['colaborador'].isin(workers_complete)]

        
        logger.info(f"Filtered DataFrames to valid workers:")
        logger.info(f"  - matriz_colaborador: {matriz_colaborador_gd.shape}")
        logger.info(f"  - matriz_estimativas: {matriz_estimativas_gd.shape}")
        logger.info(f"  - matriz_calendario: {matriz_calendario_gd.shape}")
        
        # =================================================================
        # 6. EXTRACT DAYS AND DATE INFORMATION
        # =================================================================
        logger.info("Extracting days and date information")
        
        days_of_year = sorted(matriz_calendario_gd['data'].dt.dayofyear.unique().tolist())
        logger.info(f"Days of year: {len(days_of_year)} days (from {min(days_of_year)} to {max(days_of_year)})")
        
        # =================================================================
        # 7. IDENTIFY SPECIAL DAYS
        # =================================================================
        logger.info("Identifying special days")
        
        # Define shifts and special days
        shifts = ["M", "T", "L","LQ", "F", "V","LD", "A"]
        
        sundays = sorted(matriz_calendario_gd[matriz_calendario_gd['wd'] == 'Sun']['data'].dt.dayofyear.unique().tolist())

        holidays = sorted(matriz_calendario_gd[
            (matriz_calendario_gd['wd'] != 'Sun') & 
            (matriz_calendario_gd["dia_tipo"] == "domYf")
        ]['data'].dt.dayofyear.unique().tolist())
        
        closed_holidays = sorted(matriz_calendario_gd[
            matriz_calendario_gd['tipo_turno'] == "F"
        ]['data'].dt.dayofyear.unique().tolist())
        
        special_days = sorted(list(set(sundays + holidays)))
        
        logger.info(f"Special days identified:")
        logger.info(f"  - Sundays: {len(sundays)} days")
        logger.info(f"  - Holidays (non-Sunday): {len(holidays)} days")
        logger.info(f"  - Closed holidays: {len(closed_holidays)} days")
        logger.info(f"  - Total special days: {len(special_days)} days")
        
        # =================================================================
        # 8. PROCESS WORKER-SPECIFIC data
        # =================================================================
        logger.info("Processing worker-specific data")

        # Get the date range from matriz_calendario for validation
        min_calendar_date = matriz_calendario_gd['data'].min()
        max_calendar_date = matriz_calendario_gd['data'].max()
        min_day_of_year = min_calendar_date.dayofyear
        max_day_of_year = max_calendar_date.dayofyear

        logger.info(f"Calendar date range: {min_calendar_date} to {max_calendar_date}")
        logger.info(f"Calendar day of year range: {min_day_of_year} to {max_day_of_year}")
        
        # Initialize dictionaries for worker-specific information
        empty_days = {}
        worker_holiday = {}
        missing_days = {}
        last_registered_day = {}
        first_registered_day = {}
        working_days = {}
        free_day_complete_cycle = {}
        data_admissao = {}
        data_demissao = {}
        fixed_days_off = {}
        
        # Process each worker
        for w in workers_complete:
            worker_calendar = matriz_calendario_gd[matriz_calendario_gd['colaborador'] == w]
            
            if worker_calendar.empty:
                logger.warning(f"No calendar data found for worker {w}")
                empty_days[w] = []
                worker_holiday[w] = []
                missing_days[w] = []
                fixed_days_off[w] = []
                continue
            
            # Find days with specific statuses
            worker_empty = worker_calendar[worker_calendar['tipo_turno'] == '-']['data'].dt.dayofyear.tolist()
            worker_missing = worker_calendar[worker_calendar['tipo_turno'] == 'V']['data'].dt.dayofyear.tolist()
            w_holiday = worker_calendar[(worker_calendar['tipo_turno'] == 'A') | (worker_calendar['tipo_turno'] == 'AP')]['data'].dt.dayofyear.tolist()
            worker_fixed_days_off = worker_calendar[(worker_calendar['tipo_turno'] == 'L')]['data'].dt.dayofyear.tolist()
            f_day_complete_cycle = worker_calendar[worker_calendar['tipo_turno'].isin(['L', 'L_DOM'])]['data'].dt.dayofyear.tolist()

            empty_days[w] = worker_empty
            missing_days[w] = worker_missing
            worker_holiday[w] = w_holiday
            fixed_days_off[w] = worker_fixed_days_off
            free_day_complete_cycle[w] = f_day_complete_cycle
            

            worker_data = matriz_colaborador_gd[matriz_colaborador_gd['matricula'] == w]
            worker_row = worker_data.iloc[0]

            # MODIFIED: Fix date handling - don't convert Timestamp to datetime
            admissao_value = worker_row.get('data_admissao', None)
            logger.info(f"Processing worker {w} with data_admissao: {admissao_value}")
            demissao_value = worker_row.get('data_demissao', None)
            logger.info(f"Processing worker {w} with data_demissao: {demissao_value}")

            # Convert data_admissao to day of year
            if admissao_value is not None and not pd.isna(admissao_value):
                try:
                    if isinstance(admissao_value, (datetime, pd.Timestamp)):
                        admissao_date = admissao_value
                    elif isinstance(admissao_value, str):
                        admissao_date = pd.to_datetime(admissao_value)
                    else:
                        data_admissao[w] = 0
                        admissao_date = None
                        
                    if admissao_date is not None:
                        # Check if admissao is within calendar date range (not day of year)
                        if min_calendar_date <= admissao_date <= max_calendar_date:
                            admissao_day_of_year = admissao_date.dayofyear
                            data_admissao[w] = int(admissao_day_of_year)
                            logger.info(f"Worker {w} data_admissao: {admissao_date.date()} -> day of year {admissao_day_of_year}")
                        else:
                            data_admissao[w] = 0
                            logger.info(f"Worker {w} data_admissao {admissao_date.date()} is outside calendar range ({min_calendar_date.date()} to {max_calendar_date.date()}), set to 0")
                    else:
                        data_admissao[w] = 0
                            
                except Exception as e:
                    logger.warning(f"Could not parse data_admissao '{admissao_value}' for worker {w}: {e}")
                    data_admissao[w] = 0
            else:
                data_admissao[w] = 0

            # Convert data_demissao to day of year
            if demissao_value is not None and not pd.isna(demissao_value):
                try:
                    if isinstance(demissao_value, (datetime, pd.Timestamp)):
                        demissao_date = demissao_value
                    elif isinstance(demissao_value, str):
                        demissao_date = pd.to_datetime(demissao_value)
                    else:
                        data_demissao[w] = 0
                        demissao_date = None
                        
                    if demissao_date is not None:
                        # Check if demissao is within calendar date range (not day of year)
                        if min_calendar_date <= demissao_date <= max_calendar_date:
                            demissao_day_of_year = demissao_date.dayofyear
                            data_demissao[w] = int(demissao_day_of_year)
                            logger.info(f"Worker {w} data_demissao: {demissao_date.date()} -> day of year {demissao_day_of_year}")
                        else:
                            data_demissao[w] = 0
                            logger.info(f"Worker {w} data_demissao {demissao_date.date()} is outside calendar range ({min_calendar_date.date()} to {max_calendar_date.date()}), set to 0")
                    else:
                        data_demissao[w] = 0
                            
                except Exception as e:
                    logger.warning(f"Could not parse data_demissao '{demissao_value}' for worker {w}: {e}")
                    data_demissao[w] = 0
            else:
                data_demissao[w] = 0


        # Track first and last registered days
            if w in matriz_calendario_gd['colaborador'].values:
                first_registered_day[w] = worker_calendar['data'].dt.dayofyear.min()
                if first_registered_day[w] < data_admissao[w]:
                    first_registered_day[w] = data_admissao[w]
                logger.info(f"Worker {w} first registered day: {first_registered_day[w]}")
            else:
                first_registered_day[w] = 0

            if w in matriz_calendario_gd['colaborador'].values:
                last_registered_day[w] = worker_calendar['data'].dt.dayofyear.max()
                # Only adjust if there's an actual dismissal date (not 0)
                if data_demissao[w] > 0 and last_registered_day[w] > data_demissao[w]:
                    last_registered_day[w] = data_demissao[w]
                logger.info(f"Worker {w} last registered day: {last_registered_day[w]}")
            else:
                last_registered_day[w] = 0


        for w in workers_complete:
            # Mark all remaining days after last_registered_day as 'A' (absent)
            if first_registered_day[w] > 0 or last_registered_day[w] > 0:  # Ensure worker was registered at some point
                missing_days[w].extend([d for d in range( 1, first_registered_day[w]) if d not in missing_days[w]])
                missing_days[w].extend([d for d in range(last_registered_day[w] + 1, 366) if d not in missing_days[w]])
            

            empty_days[w] = sorted(list(set(empty_days[w]) - set(closed_holidays)))
            #logger.info(f"Worker {w} empty days after removing closed holidays: {empty_days[w]}")
            worker_holiday[w] = sorted(list(set(worker_holiday[w]) - set(closed_holidays)))
            #logger.info(f"Worker {w} holiday days after removing closed holidays: {worker_holiday[w]}")
            missing_days[w] = sorted(list(set(missing_days[w]) - set(closed_holidays)))
            #logger.info(f"Worker {w} missing days after removing closed holidays: {missing_days[w]}")
            free_day_complete_cycle[w] = sorted(list(set(free_day_complete_cycle[w]) - set(closed_holidays)))
            fixed_days_off[w] = sorted(list(set(fixed_days_off[w]) - set(closed_holidays)))

<<<<<<< HEAD
            working_days[w] = set(days_of_year) - set(empty_days[w]) - set(worker_holiday[w]) - set(missing_days[w]) - set(closed_holidays) 
            logger.info(f"Worker {w} working days after processing: {working_days[w]}")
=======
            working_days[w] = set(days_of_year) - set(empty_days[w]) - set(worker_holiday[w]) - set(missing_days[w]) - set(closed_holidays) - set(free_day_complete_cycle[w])
            #logger.info(f"Worker {w} working days after processing: {working_days[w]}")
>>>>>>> 8bbc44e9

            if not working_days[w]:
                logger.warning(f"Worker {w} has no working days after processing. This may indicate an issue with the data.")



        logger.info(f"Worker-specific data processed for {len(workers)} workers")
        
        # =================================================================
        # 9. CALCULATE ADDITIONAL PARAMETERS
        # =================================================================
        logger.info("Calculating additional parameters")
        
        # Working days (non-special days)
        non_holidays = [d for d in days_of_year if d not in closed_holidays]  # Alias for compatibility
        
        # Calculate week information
        unique_dates = sorted(matriz_calendario_gd['data'].unique())

        if unique_dates:
            # Get start weekday from the first date in the calendar data (not estimativas)
            # Sort calendar by date to get the actual first date
            matriz_calendario_sorted = matriz_calendario_gd.sort_values('data')
            first_date_row = matriz_calendario_sorted.iloc[0]

            # Get the year from the first date and create January 1st of that year
            year = first_date_row['data'].year
            january_1st = pd.Timestamp(year=year, month=1, day=1)

            # If your system uses 1=Monday, 7=Sunday, add 1:
            start_weekday = january_1st.weekday() + 1
        
            
            logger.info(f"First date in dataset: {first_date_row['data']}")
            logger.info(f"Year: {year}, January 1st: {january_1st}")
            logger.info(f"Start weekday (January 1st): {start_weekday}")
            
            # Create week to days mapping using WW column and day of year
            week_to_days = {}
            week_to_days_salsa = {}
            
            # Process each unique date in the calendar (remove duplicates by date)
            unique_calendar_dates = matriz_calendario_gd.drop_duplicates(['data']).sort_values('data')
            
            for _, row in unique_calendar_dates.iterrows():
                day_of_year = row['data'].dayofyear
                week_number = row['ww']  # Use WW column for week number
                
                # Initialize the week list if it doesn't exist
                if week_number not in week_to_days:
                    week_to_days[week_number] = []
                
                if week_number not in week_to_days_salsa:
                    week_to_days_salsa[week_number] = []
                
                if day_of_year not in week_to_days_salsa[week_number]:
                    week_to_days_salsa[week_number].append(day_of_year)
                # Add the day to its corresponding week (avoid duplicates)
                if day_of_year not in week_to_days[week_number] and day_of_year in non_holidays:
                    week_to_days[week_number].append(day_of_year)
            
            # Sort days within each week to ensure chronological order
            for week in week_to_days:
                week_to_days[week].sort()
            
            for week in week_to_days_salsa:
                week_to_days_salsa[week].sort()


                        
            logger.info(f"Week to days mapping created using calendar data:")
            logger.info(f"  - Start weekday (from first date): {start_weekday}")
            logger.info(f"  - Weeks found: {sorted(week_to_days.keys())}")
            logger.info(f"  - Total weeks: {len(week_to_days)}")
            logger.info(f"  - Sample weeks: {dict(list(week_to_days.items())[-3:])}")
                
        else:
            start_weekday = 0
            week_to_days = {}
            logger.warning("No unique dates found in matriz_calendario_gd, week calculations may be incomplete")  
            
        logger.info(f"Week calculation:")
        logger.info(f"  - Start weekday: {start_weekday}")
        logger.info(f"  - Number of weeks: {len(week_to_days)}")
        #logger.info(f"  - Working days: {len(working_days)} days")

        # =================================================================
        # 9. PROCESS WORKER-SPECIFIC data
        # =================================================================
        logger.info("Processing worker-specific data")
        
        # Initialize dictionaries for worker-specific information
        empty_days = {}
        worker_holiday = {}
        missing_days = {}
        last_registered_day = {}
        first_registered_day = {}
        working_days = {}
        free_day_complete_cycle = {}
        fixed_days_off = {}
        fixed_LQs = {}
        
        # Process each worker
        for w in workers_complete:
            worker_calendar = matriz_calendario_gd[matriz_calendario_gd['colaborador'] == w]
            
            if worker_calendar.empty:
                logger.warning(f"No calendar data found for worker {w}")
                empty_days[w] = []
                worker_holiday[w] = []
                missing_days[w] = []
                fixed_days_off[w] = []
                fixed_LQs[w] = []
                continue
            
            # Find days with specific statuses
            worker_empty = worker_calendar[worker_calendar['tipo_turno'] == '-']['data'].dt.dayofyear.tolist()
            worker_missing = worker_calendar[worker_calendar['tipo_turno'] == 'V']['data'].dt.dayofyear.tolist()
            w_holiday = worker_calendar[(worker_calendar['tipo_turno'] == 'A') | (worker_calendar['tipo_turno'] == 'AP')]['data'].dt.dayofyear.tolist()
            worker_fixed_days_off = worker_calendar[(worker_calendar['tipo_turno'] == 'L')]['data'].dt.dayofyear.tolist()
            f_day_complete_cycle = worker_calendar[worker_calendar['tipo_turno'].isin(['L', 'L_DOM'])]['data'].dt.dayofyear.tolist()

            empty_days[w] = worker_empty
            missing_days[w] = worker_missing
            worker_holiday[w] = w_holiday
            fixed_days_off[w] = worker_fixed_days_off
            free_day_complete_cycle[w] = f_day_complete_cycle
            
        # Track first and last registered days
            if w in matriz_calendario_gd['colaborador'].values:
                first_registered_day[w] = worker_calendar['data'].dt.dayofyear.min()
            else:
                first_registered_day[w] = 0

            if w in matriz_calendario_gd['colaborador'].values:
                last_registered_day[w] = worker_calendar['data'].dt.dayofyear.max()
            else:
                last_registered_day[w] = 0

            logger.info(f"Worker {w} data processed: first registered day: {first_registered_day[w]}, last registered day: {last_registered_day[w]}") 
        #fixed_days_off[80001366] = [3, 13, 15, 211] 

        for w in workers_complete:
            # Mark all remaining days after last_registered_day as 'A' (absent)
            if first_registered_day[w] > 0 or last_registered_day[w] > 0:  # Ensure worker was registered at some point
                missing_days[w].extend([d for d in range( 1, first_registered_day[w]) if d not in missing_days[w]])
                missing_days[w].extend([d for d in range(last_registered_day[w] + 1, 366) if d not in missing_days[w]])
            
            empty_days[w] = sorted(list(set(empty_days[w]) - set(closed_holidays)))
            #worker_holiday[w] = sorted(list(set(worker_holiday[w]) - set(closed_holidays) - set(fixed_days_off[w]))) #Assumindo dados corretos, nao é preciso subtrair fixed days off
            worker_holiday[w], fixed_days_off[w], fixed_LQs[w] = data_treatment(set(worker_holiday[w]) - set(closed_holidays) - set(fixed_days_off[w]), set(fixed_days_off[w]), week_to_days_salsa, start_weekday)
            missing_days[w] = sorted(list(set(missing_days[w]) - set(closed_holidays)))
            free_day_complete_cycle[w] = sorted(list(set(free_day_complete_cycle[w]) - set(closed_holidays)))
            fixed_days_off[w] = sorted(list(set(fixed_days_off[w]) - set(closed_holidays)))

            working_days[w] = set(days_of_year) - set(empty_days[w]) - set(worker_holiday[w]) - set(missing_days[w]) - set(closed_holidays) 

            if not working_days[w]:
                logger.warning(f"Worker {w} has no working days after processing. This may indicate an issue with the data.")


        logger.info(f"Worker-specific data processed for {len(workers)} workers")
        
        
        # =================================================================
        # 10.1. EXTRACT WORKER CONTRACT INFORMATION
        # =================================================================
        logger.info("Extracting worker contract information")
        
        # Create dictionaries for worker contract data
        contract_type = {}
        total_l = {}
        total_l_dom = {}
        c2d = {}
        c3d = {}
        l_d = {}
        l_q = {}
        cxx = {}
        t_lq = {}


        for w in workers:
            worker_data = matriz_colaborador_gd[matriz_colaborador_gd['matricula'] == w]
            
            if worker_data.empty:
                logger.warning(f"No contract data found for worker {w}")
                # Set default values
                contract_type[w] = 'Contract Error'  # Default contract type
                total_l[w] = 0
                total_l_dom[w] = 0
                c2d[w] = 0
                c3d[w] = 0
                l_d[w] = 0
                l_q[w] = 0
                cxx[w] = 0
                t_lq[w] = 0


            else:
                worker_row = worker_data.iloc[0]  # Take first row if multiple
                logger.info(f"Processing worker {w} with data: {worker_row.to_dict()}")
                # Extract contract information
                contract_type[w] = worker_row.get('tipo_contrato', 'Contract Error')
                total_l[w] = int(worker_row.get('l_total', 0))
                total_l_dom[w] = int(worker_row.get('l_dom_salsa', 0))
                c2d[w] = int(worker_row.get('c2d', 0))
                c3d[w] = int(worker_row.get('c3d', 0))
                l_d[w] = int(worker_row.get('l_d', 0))
                l_q[w] = int(worker_row.get('l_q', 0))
                cxx[w] = int(worker_row.get('cxx', 0))
                t_lq[w] = int(worker_row.get('l_q', 0) + worker_row.get('c2d', 0) + worker_row.get('c3d', 0))

                 

                logger.info(f"Worker {w} contract information extracted: "
                            f"Contract Type: {contract_type[w]}, "
                            f"Total L: {total_l[w]}, "
                            f"Total L DOM: {total_l_dom[w]}, "
                            f"C2D: {c2d[w]}, "
                            f"C3D: {c3d[w]}, "
                            f"L_D: {l_d[w]}, "
                            f"L_Q: {l_q[w]}, "
                            f"CXX: {cxx[w]}, "
                            f"T_LQ: {t_lq[w]}, "
                            f"Data Admissao: {data_admissao[w]}, "
                            f"Data Demissao: {data_demissao[w]}")
        
        for w in workers:
            if contract_type[w] == 'Contract Error':
                logger.error(f"Worker {w} has contract type error, removing from workers list")
                workers.pop(workers.index(w))  # Remove worker with contract error
            if total_l[w] <= 0:
                logger.error(f"Worker {w} has non-positive total_l: {total_l[w]}, removing from workers list")
                workers.pop(workers.index(w))  # Remove worker with contract error



        logger.info(f"Contract information extracted for {len(workers)} workers")

        # =================================================================
        # 10.1B. OPERATIONAL ROLES (manager / keyholder / normal)
        # =================================================================
        logger.info("Deriving operational roles (1=manager, 2=keyholder, empty=normal) a partir dos dados")

        role_by_worker = {}
        managers = []
        keyholders = []

        # Escolher a coluna onde vêm os códigos 1/2 (ou texto), por ordem de preferência
        role_col_data = ["prioridades_folgas"]
        role_col = next((c for c in role_col_data if c in matriz_colaborador_gd.columns), None)

        #if not role_col:
        #    logger.warning("Nenhuma coluna de nível encontrada entre %s. " "Todos tratados como 'normal'.", possible_role_cols)
        #    
        #    for w in workers_complete:
        #        role_by_worker[w] = "normal"
        #else:
        logger.info("Usando coluna de nível: %s", role_col)

        for w in workers_complete:
            row = matriz_colaborador_gd.loc[matriz_colaborador_gd["matricula"] == w]

            if row.empty:
                role = "normal"
            else:
                raw = row.iloc[0].get(role_col)

                # Mapear 1/2/NaN e também aceitar 'manager'/'keyholder' como texto
                # 1 → manager ; 2 → keyholder ; vazio/outros → normal
                if pd.isna(raw):
                    role = "normal"
                else:
                    s = str(raw).strip().lower()
                    
                    # fallback por texto
                    if s == "manager":
                        role = "manager"
                    elif s == "keyholder":
                        role = "keyholder"
                    else:
                        role = "normal"

            role_by_worker[w] = role
            if role == "manager":
                managers.append(w)
            elif role == "keyholder":
                keyholders.append(w)

        logger.info("Roles derived: managers=%d, keyholders=%d, normals=%d", len(managers), len(keyholders), len(workers_complete) - len(managers) - len(keyholders))

        

        # =================================================================
        # 10.2. ADAPT PROPORTIONS FOR WORKERS FOR FIRST AND LAST DAYS
        # =================================================================
        logger.info("Adjusting worker parameters based on last registered days")
<<<<<<< HEAD

        logger.info(f"workers: {workers}")
=======
>>>>>>> 8bbc44e9
        proportion = {}
        for w in workers:
            logger.info(f"Adjusting parameters for worker {w} with first registered day {first_registered_day[w]} and last registered day {last_registered_day[w]}")
            if (last_registered_day[w] > 0 and last_registered_day[w] < 364):
                proportion[w] = (last_registered_day[w]- first_registered_day[w])  / (days_of_year[-1] - first_registered_day[w])
<<<<<<< HEAD
                logger.info(f"Adjusting worker {w} parameters based on last registered day {last_registered_day[w]} with proportion[w] {proportion[w]:.2f}")
=======
                logger.info(f"Adjusting worker {w} parameters based on last registered day {last_registered_day[w]} with proportion {proportion[w]:.2f}")
>>>>>>> 8bbc44e9
                total_l[w] = int(round(proportion[w] * total_l[w]))
                total_l_dom[w] = int(round(proportion[w] * total_l_dom[w]))
                c2d[w] = int(math.floor(proportion[w] * c2d[w]))
                c3d[w] = int(math.floor(proportion[w] * c3d[w]))
                l_d[w] = int(round(proportion[w] * l_d[w]))
                l_q[w] = int(round(proportion[w] * l_q[w]))
                cxx[w] = int(round(proportion[w] * cxx[w]))
                t_lq[w] = int(round(proportion[w] * t_lq[w]))
                
                logger.info(f"Worker {w} parameters adjusted for last registered day {last_registered_day[w]}: "
                            f"Total L: {total_l[w]}, "
                            f"Total L DOM: {total_l_dom[w]}, "
                            f"C2D: {c2d[w]}, "
                            f"C3D: {c3d[w]}, "
                            f"L_D: {l_d[w]}, "
                            f"L_Q: {l_q[w]}, "
                            f"CXX: {cxx[w]}, "
                            f"T_LQ: {t_lq[w]}, ")


        """
        #i dont understand what this is doing
        for w in workers:
            worker_special_days = [d for d in special_days if d in working_days[w]]
            if contract_type[w] == 6:
                total_l_dom[w] = len(worker_special_days) - l_d[w] 
            elif contract_type[w] in [4,5]:
                total_l_dom[w] = len(worker_special_days) - l_d[w] 
            logger.info(f"Worker {w} total L DOM adjusted: {total_l_dom[w]} based on special days and contract type {contract_type[w]}")

        for w in workers:
            if contract_type[w] == 6:
                l_d[w] =  l_d[w] 
            elif contract_type[w] in [4,5]:
                total_l[w] = total_l[w]        
            logger.info(f"Worker {w} L_D adjusted: {l_d[w]} based on contract type {contract_type[w]}")        
        """

        logger.info("Worker parameters adjusted based on first and last registered days")

        # =================================================================
        # 11. PROCESS ESTIMATIVAS data
        # =================================================================
        logger.info("Processing estimativas data")
        
        # Extract optimization parameters from estimativas
        pess_obj = {}
        min_workers = {}
        max_workers = {}
        working_shift = ["M", "T"]

        # If estimativas has specific data, process it
        if not matriz_estimativas_gd.empty:
            
            for d in days_of_year:
                
                # Process pess_obj for working_shift
                for s in working_shift:

                    day_shift_data = matriz_estimativas_gd[(matriz_estimativas_gd['data'].dt.dayofyear == d) & (matriz_estimativas_gd['turno'] == s)]
                    if not day_shift_data.empty:
                        # Convert float to integer for OR-Tools compatibility
                        pess_obj[(d, s)] = int(round(day_shift_data['pess_obj'].values[0]))
                    else:
                        pess_obj[(d, s)] = 0  # or any default value you prefer
                
                # Process min/max workers for all shifts
                for shift_type in shifts:
                    day_shift_data = matriz_estimativas_gd[(matriz_estimativas_gd['data'].dt.dayofyear == d) & (matriz_estimativas_gd['turno'] == shift_type)]
                    if not day_shift_data.empty:
                                    # Convert floats to integers for OR-Tools compatibility
                                    min_workers[(d, shift_type)] = int(round(day_shift_data['min_turno'].values[0]))
                                    max_workers[(d, shift_type)] = int(round(day_shift_data['max_turno'].values[0]))

            logger.info(f"Processing estimativas data with {len(matriz_estimativas_gd)} records")
            logger.info(f"  - pess_obj: {len(pess_obj)} entries")
            logger.info(f"  - min_workers: {len(min_workers)} entries")
            logger.info(f"  - max_workers: {len(max_workers)} entries")
        else:
            logger.warning("No estimativas data found, using default values for pess_obj, min_workers, max_workers, and working_shift_2")               



        # =================================================================
        # 12. ADDITIONAL WORKER ASSIGNMENTS
        # =================================================================
        logger.info("Setting up additional worker assignments")
        
        worker_week_shift = {}

        # Iterate over each worker
        for w in workers_complete:
            # Only iterate over weeks that actually exist in week_to_days
            for week in week_to_days.keys():  # Use only existing weeks instead of range(1, 53)
                worker_week_shift[(w, week, 'M')] = 0
                worker_week_shift[(w, week, 'T')] = 0
                
                # Iterate through days of the week for the current week
                for day in week_to_days[week]:
                        
                        # Get the rows for the current week and day
                         # Use WW column instead of isocalendar().week for consistency
                        shift_entries = matriz_calendario_gd[
                            (matriz_calendario_gd['ww'] == week) & 
                            (matriz_calendario_gd['data'].dt.day_of_year == day) & 
                            (matriz_calendario_gd['colaborador'] == w)
                        ]
                        
                        #logger.info(f"Processing worker {w}, week {week}, day {day}: found {len(shift_entries)} shift entries with types: {shift_entries['tipo_turno'].tolist() if not shift_entries.empty else 'None'}")

                        # Check for morning shifts ('M') for the current worker
                        if not shift_entries[shift_entries['tipo_turno'] == "M"].empty:
                            # Assign morning shift to the worker for that week
                            worker_week_shift[(w, week, 'M')] = 1  # Set to 1 if morning shift is found

                        # Check for afternoon shifts ('T') for the current worker
                        if not shift_entries[shift_entries['tipo_turno'] == "T"].empty:
                            # Assign afternoon shift to the worker for that week
                            worker_week_shift[(w, week, 'T')] = 1  # Set to 1 if afternoon shift is found
                    
                        #logger.info(f"Worker {w} week {week} day {day}: M={worker_week_shift[(w, week, 'M')]}, T={worker_week_shift[(w, week, 'T')]}")
                
            if not worker_week_shift:
                logger.warning(f"No week shifts found for worker {w}, this may indicate an issue with the data.")
            
        

        working_shift_2 = ["M", "T"]


        logger.info("[OK] Data processing completed successfully")
        
        # =================================================================
        # 13. RETURN ALL PROCESSED data
        # =================================================================
        return (
            matriz_calendario_gd,    # 0x
            days_of_year,           # 1x
            sundays,                # 2x
            holidays,               # 3x
            special_days,           # 4x
            closed_holidays,        # 5x
            empty_days,             # 6x
            worker_holiday,         # 7x
            missing_days,           # 8x
            working_days,           # 9x
            non_holidays,           # 10x
            start_weekday,          # 11x
            week_to_days,           # 12x
            worker_week_shift,      # 13x
            matriz_colaborador_gd,  # 14x
            workers,                # 15x
            contract_type,          # 16x
            total_l,                # 17x
            total_l_dom,            # 18x
            c2d,                    # 19x
            c3d,                    # 20x
            l_d,                    # 21x
            l_q,                    # 22x
            cxx,                    # 23x
            t_lq,                   # 24x                   # 25
            matriz_estimativas_gd,  # 26x
            pess_obj,                # 27x
            min_workers,            # 28x
            max_workers,            # 29x
            working_shift_2,         # 30
            workers_complete,       # 31
            workers_complete_cycle,  # 32
            free_day_complete_cycle,  # 33
            week_to_days_salsa,     # 34x
            first_registered_day,
<<<<<<< HEAD
            admissao_proporcional,   # 35x
            role_by_worker,        # 37x
            #managers,               # 38x
            #keyholders,             # 39x
=======
            proportion,
            admissao_proporcional,
>>>>>>> 8bbc44e9
            data_admissao,
            data_demissao,
            last_registered_day,
            fixed_days_off,             # 36x
            proportion,
            fixed_LQs,          # 36x
            # week_cut
        )
        
    except Exception as e:
        logger.error(f"Error in read_data_salsa: {e}", exc_info=True)
        raise

#def data_treatment(set(worker_holiday[w]) - set(closed_holidays) - set(fixed_days_off[w]), set(fixed_days_off[w]), week_to_days_salsa):
def data_treatment(worker_holiday, fixed_days_off, week_to_days_salsa, start_weekday):
    fixed_LQs = []
    for week, days in week_to_days_salsa.items():
        if (len(days) <= 6):
            continue

        week_remaining = sorted(set(days) - worker_holiday)
        len_remaining = len(week_remaining)
        saturday = days[5]
        sunday = days[6]

        if len_remaining < 3:
            print(f"caso 3 antes: {week_remaining}, {saturday}, {sunday} \n\t\t{len(worker_holiday)}\n\t\t{len(fixed_days_off)}")

            worker_holiday -= {saturday, sunday}

            fixed_days_off |= {sunday}
            fixed_LQs.append(saturday)

            print(f"caso 3 depois: {week_remaining}, {saturday}, {sunday} \n\t\t{len(worker_holiday)}\n\t\t{len(fixed_days_off)}")
    return worker_holiday, fixed_days_off, fixed_LQs<|MERGE_RESOLUTION|>--- conflicted
+++ resolved
@@ -124,13 +124,7 @@
             matriz_colaborador_gd["l_res"] - 
             matriz_colaborador_gd["l_res2"]
         )
-<<<<<<< HEAD
-        
-        logger.info(f"L_Q calculated. Range: {matriz_colaborador_gd['l_q'].min():.2f} to {matriz_colaborador_gd['l_q'].max():.2f}")
-             
-=======
-                
->>>>>>> 8bbc44e9
+                
         # =================================================================
         # 4. PROCESS CALENDARIO data
         # =================================================================
@@ -389,13 +383,8 @@
             free_day_complete_cycle[w] = sorted(list(set(free_day_complete_cycle[w]) - set(closed_holidays)))
             fixed_days_off[w] = sorted(list(set(fixed_days_off[w]) - set(closed_holidays)))
 
-<<<<<<< HEAD
             working_days[w] = set(days_of_year) - set(empty_days[w]) - set(worker_holiday[w]) - set(missing_days[w]) - set(closed_holidays) 
             logger.info(f"Worker {w} working days after processing: {working_days[w]}")
-=======
-            working_days[w] = set(days_of_year) - set(empty_days[w]) - set(worker_holiday[w]) - set(missing_days[w]) - set(closed_holidays) - set(free_day_complete_cycle[w])
-            #logger.info(f"Worker {w} working days after processing: {working_days[w]}")
->>>>>>> 8bbc44e9
 
             if not working_days[w]:
                 logger.warning(f"Worker {w} has no working days after processing. This may indicate an issue with the data.")
@@ -693,21 +682,12 @@
         # 10.2. ADAPT PROPORTIONS FOR WORKERS FOR FIRST AND LAST DAYS
         # =================================================================
         logger.info("Adjusting worker parameters based on last registered days")
-<<<<<<< HEAD
-
-        logger.info(f"workers: {workers}")
-=======
->>>>>>> 8bbc44e9
         proportion = {}
         for w in workers:
             logger.info(f"Adjusting parameters for worker {w} with first registered day {first_registered_day[w]} and last registered day {last_registered_day[w]}")
             if (last_registered_day[w] > 0 and last_registered_day[w] < 364):
                 proportion[w] = (last_registered_day[w]- first_registered_day[w])  / (days_of_year[-1] - first_registered_day[w])
-<<<<<<< HEAD
                 logger.info(f"Adjusting worker {w} parameters based on last registered day {last_registered_day[w]} with proportion[w] {proportion[w]:.2f}")
-=======
-                logger.info(f"Adjusting worker {w} parameters based on last registered day {last_registered_day[w]} with proportion {proportion[w]:.2f}")
->>>>>>> 8bbc44e9
                 total_l[w] = int(round(proportion[w] * total_l[w]))
                 total_l_dom[w] = int(round(proportion[w] * total_l_dom[w]))
                 c2d[w] = int(math.floor(proportion[w] * c2d[w]))
@@ -879,15 +859,10 @@
             free_day_complete_cycle,  # 33
             week_to_days_salsa,     # 34x
             first_registered_day,
-<<<<<<< HEAD
             admissao_proporcional,   # 35x
             role_by_worker,        # 37x
             #managers,               # 38x
             #keyholders,             # 39x
-=======
-            proportion,
-            admissao_proporcional,
->>>>>>> 8bbc44e9
             data_admissao,
             data_demissao,
             last_registered_day,
