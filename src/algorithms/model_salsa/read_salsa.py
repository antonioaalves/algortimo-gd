--- conflicted
+++ resolved
@@ -363,11 +363,7 @@
             days_not_in_calendar = set(days_of_year) - worker_present_days
             logger.info(f" ERROR Worker {w} days not in calendar data: {sorted(list(days_not_in_calendar))}")
             # Add these missing days to empty_days
-<<<<<<< HEAD
-            # worker_empty.extend(list(days_not_in_calendar))
-=======
             #worker_empty.extend(list(days_not_in_calendar))
->>>>>>> 1377f383
 
 
             empty_days[w] = worker_empty
