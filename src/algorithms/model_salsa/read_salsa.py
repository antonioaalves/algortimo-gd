import pandas as pd
import math
import numpy as np
from typing import Dict, Any, List, Tuple, Optional
from datetime import date, datetime
import logging
from base_data_project.log_config import get_logger
from src.config import PROJECT_NAME



# Set up logger
logger = get_logger(PROJECT_NAME)

def read_data_salsa(medium_dataframes: Dict[str, pd.DataFrame], algorithm_treatment_params: Optional[Dict[str, Any]] = None) -> Tuple[Any, ...]:
    """
    Enhanced version of read_data_salsa with comprehensive logging and error checks.
    
    Args:
        medium_dataframes: Dictionary containing the required DataFrames
        
    Returns:
        Tuple containing all processed data elements for the algorithm
        
    Raises:
        ValueError: If required DataFrames are missing or invalid
        KeyError: If required columns are missing from DataFrames
    """
    try:
        logger.info("Starting enhanced data reading for salsa algorithm")
        
        # =================================================================
        # 1. VALIDATE INPUT data
        # =================================================================
        required_dataframes = ['df_colaborador', 'df_estimativas', 'df_calendario']
        missing_dataframes = [df for df in required_dataframes if df not in medium_dataframes]

        required_parameters = ['admissao_proporcional']
        missing_parameters = [param for param in required_parameters if param not in algorithm_treatment_params ]
        
        if missing_dataframes:
            raise ValueError(f"Missing required DataFrames: {missing_dataframes}")
        
        if missing_parameters:
            raise ValueError(f"Missing required parameters: {missing_parameters}")
        
    
        
        # Extract DataFrames
        #matriz_colaborador_gd = pd.read_csv('src/algorithms/model_salsa/data/matriz_colaborador_salsa.csv', engine='python')
        #matriz_estimativas_gd = pd.read_csv('src/algorithms/model_salsa/data/matriz_estimativas_salsa.csv', index_col=0)
        #matriz_calendario_gd = pd.read_csv('src/algorithms/model_salsa/data/matriz_calendario_salsa.csv', index_col=0)

        matriz_colaborador_gd = medium_dataframes['df_colaborador'].copy()
        matriz_estimativas_gd = medium_dataframes['df_estimativas'].copy() 
        matriz_calendario_gd = medium_dataframes['df_calendario'].copy()
        admissao_proporcional = algorithm_treatment_params['admissao_proporcional']

        matriz_colaborador_gd.columns = matriz_colaborador_gd.columns.str.lower()
        matriz_estimativas_gd.columns = matriz_estimativas_gd.columns.str.lower()
        matriz_calendario_gd.columns = matriz_calendario_gd.columns.str.lower()       

        logger.info(f"Input DataFrames loaded:")
        logger.info(f"  - matriz_colaborador: {matriz_colaborador_gd.shape}")
        logger.info(f"  - matriz_estimativas: {matriz_estimativas_gd.shape}")
        logger.info(f"  - matriz_calendario: {matriz_calendario_gd.shape}")

        logger.info("Parameters:")
        logger.info(f"  - admissao_proportional: {admissao_proporcional}")

        # =================================================================
        # 2. VALIDATE REQUIRED COLUMNS
        # =================================================================
        required_colaborador_cols = ['matricula', 'L_TOTAL', 'L_DOM', 'C2D', 'C3D', 'L_D', 'CXX', 'VZ', 'data_admissao', 'data_demissao','L_DOM_SALSA', 'L_RES', 'L_RES2']
        required_colaborador_cols = [s.lower() for s in required_colaborador_cols]
        required_calendario_cols = ['colaborador', 'data', 'wd', 'dia_tipo', 'tipo_turno']
        required_calendario_cols = [s.lower() for s in required_calendario_cols]
        required_estimativas_cols = ['data', 'turno', 'media_turno', 'max_turno', 'min_turno', 'pess_obj', 'sd_turno', 'fk_tipo_posto', 'wday' ]
        required_estimativas_cols = [s.lower() for s in required_estimativas_cols]
        
        missing_colab_cols = [col for col in required_colaborador_cols if col not in matriz_colaborador_gd.columns]
        missing_cal_cols = [col for col in required_calendario_cols if col not in matriz_calendario_gd.columns]
        missing_estima_cols = [col for col in required_estimativas_cols if col not in matriz_estimativas_gd.columns]

                
        # if missing_colab_cols:
        #     raise KeyError(f"Missing required columns in matriz_colaborador: {missing_colab_cols}")
        # if missing_cal_cols:
        #     raise KeyError(f"Missing required columns in matriz_calendario: {missing_cal_cols}")
        # if missing_estima_cols:
        #     raise KeyError(f"Missing required columns in matriz_estimativas: {missing_estima_cols}")
        
        logger.info("[OK] All required columns present in DataFrames")
        
        matriz_calendario_gd = matriz_calendario_gd[matriz_calendario_gd["colaborador"] != "TIPO_DIA"]
        matriz_colaborador_gd = matriz_colaborador_gd[matriz_colaborador_gd["matricula"] != "TIPO_DIA"]

        # =================================================================
        # 3. CALCULATE L_Q FOR colaborador data
        # =================================================================
        logger.info("Calculating L_Q values for workers")
        
        # Check for missing values in required columns
        numeric_cols = ['L_TOTAL', 'L_DOM', 'C2D', 'C3D', 'L_D', 'CXX', 'VZ', 'L_RES', 'L_RES2']
        numeric_cols = [s.lower() for s in numeric_cols]



        for col in numeric_cols:
            if matriz_colaborador_gd[col].isna().any():
                logger.warning(f"Found NaN values in column {col}, filling with 0")
                matriz_colaborador_gd[col] = matriz_colaborador_gd[col].fillna(0)

        
        
        matriz_colaborador_gd["l_q"] = (
            matriz_colaborador_gd["l_total"] - 
            matriz_colaborador_gd["l_dom"] - 
            matriz_colaborador_gd["c2d"] - 
            matriz_colaborador_gd["c3d"] - 
            matriz_colaborador_gd["l_d"] - 
            matriz_colaborador_gd["cxx"] - 
            matriz_colaborador_gd["vz"] - 
            matriz_colaborador_gd["l_res"] - 
            matriz_colaborador_gd["l_res2"]
        )
        
        logger.info(f"L_Q calculated. Range: {matriz_colaborador_gd['l_q'].min():.2f} to {matriz_colaborador_gd['l_q'].max():.2f}")
             
        # =================================================================
        # 4. PROCESS CALENDARIO data
        # =================================================================
        logger.info("Processing calendario data")
        
        # Ensure colaborador column is numeric
        matriz_calendario_gd['colaborador'] = pd.to_numeric(matriz_calendario_gd['colaborador'], errors='coerce')
        invalid_colaborador = matriz_calendario_gd['colaborador'].isna().sum()
        if invalid_colaborador > 0:
            logger.warning(f"Found {invalid_colaborador} invalid colaborador values, removing these rows")
            matriz_calendario_gd = matriz_calendario_gd.dropna(subset=['colaborador'])
        
        # Convert data column to datetime
        try:
            matriz_calendario_gd['data'] = pd.to_datetime(matriz_calendario_gd['data'])
            matriz_estimativas_gd['data'] = pd.to_datetime(matriz_estimativas_gd['data'])
            logger.info(f"Date range: {matriz_calendario_gd['data'].min()} to {matriz_calendario_gd['data'].max()}")
        except Exception as e:
            raise ValueError(f"Error converting data column to datetime: {e}")
        

        # =================================================================
        # 5. IDENTIFY VALID WORKERS (PRESENT IN ALL DATAFRAMES)
        # =================================================================
        logger.info("Identifying valid workers present in all DataFrames")
        
        # Get unique workers from each DataFrame
        workers_colaborador_complete = set(matriz_colaborador_gd['matricula'].dropna().astype(int))
        workers_calendario_complete = set(matriz_calendario_gd['colaborador'].dropna().astype(int))
        logger.info(f"Unique workers found:")
        logger.info(f"  - In matriz_colaborador_complete: {len(workers_colaborador_complete)} workers")
        logger.info(f"  - In matriz_calendario_complete: {len(workers_calendario_complete)} workers")

        workers_colaborador = set(matriz_colaborador_gd[matriz_colaborador_gd['ciclo'] != 'Completo']['matricula'].dropna().astype(int))

        logger.info(f"Workers found:")
        logger.info(f"  - In matriz_colaborador_complete: {len(workers_colaborador_complete)} workers")
        logger.info(f"  - In matriz_calendario: {len(workers_calendario_complete)} workers")
        logger.info(f"  - In matriz_colaborador (ciclo != 'Completo'): {len(workers_colaborador)} workers")

        valid_workers = workers_colaborador.intersection(workers_calendario_complete)
        valid_workers_complete = workers_colaborador_complete.intersection(workers_calendario_complete)

        if not valid_workers_complete:
            raise ValueError("No workers found that are present in all required DataFrames")
        
        workers = sorted(list(valid_workers))
        workers_complete = sorted(list(valid_workers_complete))
        workers_complete_cycle = sorted(set(workers_complete)-set(workers))

        logger.info(f"[OK] Final valid workers: {len(workers)} workers for free day atribution")
        logger.info(f"   Worker IDs: {workers[:10]}{'...' if len(workers) > 10 else ''}")
        
        logger.info(f"[OK] Final valid workers (complete): {len(workers_complete)} workers for complete cycle")
        logger.info(f"   Worker IDs (complete): {workers_complete[:10]}{'...' if len(workers_complete) > 10 else ''}")

        # Ensure data type consistency before filtering
        matriz_colaborador_gd['matricula'] = matriz_colaborador_gd['matricula'].astype(int)
        matriz_calendario_gd['colaborador'] = matriz_calendario_gd['colaborador'].astype(int)
        
        matriz_colaborador_gd = matriz_colaborador_gd[matriz_colaborador_gd['matricula'].isin(workers_complete)]
        matriz_calendario_gd = matriz_calendario_gd[matriz_calendario_gd['colaborador'].isin(workers_complete)]

        
        logger.info(f"Filtered DataFrames to valid workers:")
        logger.info(f"  - matriz_colaborador: {matriz_colaborador_gd.shape}")
        logger.info(f"  - matriz_estimativas: {matriz_estimativas_gd.shape}")
        logger.info(f"  - matriz_calendario: {matriz_calendario_gd.shape}")
        
        # =================================================================
        # 6. EXTRACT DAYS AND DATE INFORMATION
        # =================================================================
        logger.info("Extracting days and date information")
        
        days_of_year = sorted(matriz_calendario_gd['data'].dt.dayofyear.unique().tolist())
        logger.info(f"Days of year: {len(days_of_year)} days (from {min(days_of_year)} to {max(days_of_year)})")
        
        # =================================================================
        # 7. IDENTIFY SPECIAL DAYS
        # =================================================================
        logger.info("Identifying special days")
        
        # Define shifts and special days
        shifts = ["M", "T", "L","LQ", "F", "V","LD", "A"]
        
        sundays = sorted(matriz_calendario_gd[matriz_calendario_gd['wd'] == 'Sun']['data'].dt.dayofyear.unique().tolist())

        holidays = sorted(matriz_calendario_gd[
            (matriz_calendario_gd['wd'] != 'Sun') & 
            (matriz_calendario_gd["dia_tipo"] == "domYf")
        ]['data'].dt.dayofyear.unique().tolist())
        
        closed_holidays = sorted(matriz_calendario_gd[
            matriz_calendario_gd['tipo_turno'] == "F"
        ]['data'].dt.dayofyear.unique().tolist())
        
        special_days = sorted(list(set(sundays + holidays)))
        
        logger.info(f"Special days identified:")
        logger.info(f"  - Sundays: {len(sundays)} days")
        logger.info(f"  - Holidays (non-Sunday): {len(holidays)} days")
        logger.info(f"  - Closed holidays: {len(closed_holidays)} days")
        logger.info(f"  - Total special days: {len(special_days)} days")
        
        # =================================================================
<<<<<<< HEAD
        # 8. PROCESS WORKER-SPECIFIC data
        # =================================================================
        logger.info("Processing worker-specific data")

        # Get the date range from matriz_calendario for validation
        min_calendar_date = matriz_calendario_gd['data'].min()
        max_calendar_date = matriz_calendario_gd['data'].max()
        min_day_of_year = min_calendar_date.dayofyear
        max_day_of_year = max_calendar_date.dayofyear

        logger.info(f"Calendar date range: {min_calendar_date} to {max_calendar_date}")
        logger.info(f"Calendar day of year range: {min_day_of_year} to {max_day_of_year}")
        
        # Initialize dictionaries for worker-specific information
        empty_days = {}
        worker_holiday = {}
        missing_days = {}
        last_registered_day = {}
        first_registered_day = {}
        working_days = {}
        free_day_complete_cycle = {}
        data_admissao = {}
        data_demissao = {}
        fixed_days_off = {}
        
        # Process each worker
        for w in workers_complete:
            worker_calendar = matriz_calendario_gd[matriz_calendario_gd['colaborador'] == w]
            
            if worker_calendar.empty:
                logger.warning(f"No calendar data found for worker {w}")
                empty_days[w] = []
                worker_holiday[w] = []
                missing_days[w] = []
                fixed_days_off[w] = []
                continue
            
            # Find days with specific statuses
            worker_empty = worker_calendar[worker_calendar['tipo_turno'] == '-']['data'].dt.dayofyear.tolist()
            worker_missing = worker_calendar[worker_calendar['tipo_turno'] == 'V']['data'].dt.dayofyear.tolist()
            w_holiday = worker_calendar[(worker_calendar['tipo_turno'] == 'A') | (worker_calendar['tipo_turno'] == 'AP')]['data'].dt.dayofyear.tolist()
            worker_fixed_days_off = worker_calendar[(worker_calendar['tipo_turno'] == 'L')]['data'].dt.dayofyear.tolist()
            f_day_complete_cycle = worker_calendar[worker_calendar['tipo_turno'].isin(['L', 'L_DOM'])]['data'].dt.dayofyear.tolist()

            empty_days[w] = worker_empty
            missing_days[w] = worker_missing
            worker_holiday[w] = w_holiday
            fixed_days_off[w] = worker_fixed_days_off
            free_day_complete_cycle[w] = f_day_complete_cycle
            

            worker_data = matriz_colaborador_gd[matriz_colaborador_gd['matricula'] == w]
            worker_row = worker_data.iloc[0]

            # MODIFIED: Fix date handling - don't convert Timestamp to datetime
            admissao_value = worker_row.get('data_admissao', None)
            logger.info(f"Processing worker {w} with data_admissao: {admissao_value}")
            demissao_value = worker_row.get('data_demissao', None)
            logger.info(f"Processing worker {w} with data_demissao: {demissao_value}")

            # Convert data_admissao to day of year
            if admissao_value is not None and not pd.isna(admissao_value):
                try:
                    if isinstance(admissao_value, (datetime, pd.Timestamp)):
                        admissao_date = admissao_value
                    elif isinstance(admissao_value, str):
                        admissao_date = pd.to_datetime(admissao_value)
                    else:
                        data_admissao[w] = 0
                        admissao_date = None
                        
                    if admissao_date is not None:
                        # Check if admissao is within calendar date range (not day of year)
                        if min_calendar_date <= admissao_date <= max_calendar_date:
                            admissao_day_of_year = admissao_date.dayofyear
                            data_admissao[w] = int(admissao_day_of_year)
                            logger.info(f"Worker {w} data_admissao: {admissao_date.date()} -> day of year {admissao_day_of_year}")
                        else:
                            data_admissao[w] = 0
                            logger.info(f"Worker {w} data_admissao {admissao_date.date()} is outside calendar range ({min_calendar_date.date()} to {max_calendar_date.date()}), set to 0")
                    else:
                        data_admissao[w] = 0
                            
                except Exception as e:
                    logger.warning(f"Could not parse data_admissao '{admissao_value}' for worker {w}: {e}")
                    data_admissao[w] = 0
            else:
                data_admissao[w] = 0

            # Convert data_demissao to day of year
            if demissao_value is not None and not pd.isna(demissao_value):
                try:
                    if isinstance(demissao_value, (datetime, pd.Timestamp)):
                        demissao_date = demissao_value
                    elif isinstance(demissao_value, str):
                        demissao_date = pd.to_datetime(demissao_value)
                    else:
                        data_demissao[w] = 0
                        demissao_date = None
                        
                    if demissao_date is not None:
                        # Check if demissao is within calendar date range (not day of year)
                        if min_calendar_date <= demissao_date <= max_calendar_date:
                            demissao_day_of_year = demissao_date.dayofyear
                            data_demissao[w] = int(demissao_day_of_year)
                            logger.info(f"Worker {w} data_demissao: {demissao_date.date()} -> day of year {demissao_day_of_year}")
                        else:
                            data_demissao[w] = 0
                            logger.info(f"Worker {w} data_demissao {demissao_date.date()} is outside calendar range ({min_calendar_date.date()} to {max_calendar_date.date()}), set to 0")
                    else:
                        data_demissao[w] = 0
                            
                except Exception as e:
                    logger.warning(f"Could not parse data_demissao '{demissao_value}' for worker {w}: {e}")
                    data_demissao[w] = 0
            else:
                data_demissao[w] = 0


        # Track first and last registered days
            if w in matriz_calendario_gd['colaborador'].values:
                first_registered_day[w] = worker_calendar['data'].dt.dayofyear.min()
                if first_registered_day[w] < data_admissao[w]:
                    first_registered_day[w] = data_admissao[w]
                logger.info(f"Worker {w} first registered day: {first_registered_day[w]}")
            else:
                first_registered_day[w] = 0

            if w in matriz_calendario_gd['colaborador'].values:
                last_registered_day[w] = worker_calendar['data'].dt.dayofyear.max()
                # Only adjust if there's an actual dismissal date (not 0)
                if data_demissao[w] > 0 and last_registered_day[w] > data_demissao[w]:
                    last_registered_day[w] = data_demissao[w]
                logger.info(f"Worker {w} last registered day: {last_registered_day[w]}")
            else:
                last_registered_day[w] = 0

            logger.info(f"Worker {w} data processed: first registered day: {first_registered_day[w]}, last registered day: {last_registered_day[w]}")


        for w in workers_complete:
            # Mark all remaining days after last_registered_day as 'A' (absent)
            if first_registered_day[w] > 0 or last_registered_day[w] > 0:  # Ensure worker was registered at some point
                logger.info(f"Processing worker {w} with first_registered_day: {first_registered_day[w]}, last_registered_day: {last_registered_day[w]}")
                missing_days[w].extend([d for d in range( 1, first_registered_day[w]) if d not in missing_days[w]])
                missing_days[w].extend([d for d in range(last_registered_day[w] + 1, 366) if d not in missing_days[w]])
            

            empty_days[w] = sorted(list(set(empty_days[w]) - set(closed_holidays)))
            #logger.info(f"Worker {w} empty days after removing closed holidays: {empty_days[w]}")
            worker_holiday[w] = sorted(list(set(worker_holiday[w]) - set(closed_holidays)))
            #logger.info(f"Worker {w} holiday days after removing closed holidays: {worker_holiday[w]}")
            missing_days[w] = sorted(list(set(missing_days[w]) - set(closed_holidays)))
            logger.info(f"Worker {w} missing days after removing closed holidays: {missing_days[w]}")
            free_day_complete_cycle[w] = sorted(list(set(free_day_complete_cycle[w]) - set(closed_holidays)))
            fixed_days_off[w] = sorted(list(set(fixed_days_off[w]) - set(closed_holidays)))

            working_days[w] = set(days_of_year) - set(empty_days[w]) - set(worker_holiday[w]) - set(missing_days[w]) - set(closed_holidays) - set(free_day_complete_cycle[w])
            logger.info(f"Worker {w} working days after processing: {working_days[w]}")

            if not working_days[w]:
                logger.warning(f"Worker {w} has no working days after processing. This may indicate an issue with the data.")



        logger.info(f"Worker-specific data processed for {len(workers)} workers")
        
        # =================================================================
        # 9. CALCULATE ADDITIONAL PARAMETERS
=======
        # 8. CALCULATE ADDITIONAL PARAMETERS
>>>>>>> 65268151
        # =================================================================
        logger.info("Calculating additional parameters")
        
        # Working days (non-special days)
        non_holidays = [d for d in days_of_year if d not in closed_holidays]  # Alias for compatibility
        
        # Calculate week information
        unique_dates = sorted(matriz_calendario_gd['data'].unique())

        # Around line 297-317, replace the existing week_to_days calculation with:

        if unique_dates:
            # Get start weekday from the first date in the calendar data (not estimativas)
            # Sort calendar by date to get the actual first date
            matriz_calendario_sorted = matriz_calendario_gd.sort_values('data')
            first_date_row = matriz_calendario_sorted.iloc[0]

            # Get the year from the first date and create January 1st of that year
            year = first_date_row['data'].year
            january_1st = pd.Timestamp(year=year, month=1, day=1)

            # If your system uses 1=Monday, 7=Sunday, add 1:
            start_weekday = january_1st.weekday() + 1
        
            
            logger.info(f"First date in dataset: {first_date_row['data']}")
            logger.info(f"Year: {year}, January 1st: {january_1st}")
            logger.info(f"Start weekday (January 1st): {start_weekday}")
            
            # Create week to days mapping using WW column and day of year
            week_to_days = {}
            week_to_days_salsa = {}
            
            # Process each unique date in the calendar (remove duplicates by date)
            unique_calendar_dates = matriz_calendario_gd.drop_duplicates(['data']).sort_values('data')
            
            for _, row in unique_calendar_dates.iterrows():
                day_of_year = row['data'].dayofyear
                week_number = row['ww']  # Use WW column for week number
                
                # Initialize the week list if it doesn't exist
                if week_number not in week_to_days:
                    week_to_days[week_number] = []
                
                if week_number not in week_to_days_salsa:
                    week_to_days_salsa[week_number] = []
                
                if day_of_year not in week_to_days_salsa[week_number]:
                    week_to_days_salsa[week_number].append(day_of_year)
                # Add the day to its corresponding week (avoid duplicates)
                if day_of_year not in week_to_days[week_number] and day_of_year in non_holidays:
                    week_to_days[week_number].append(day_of_year)
            
            # Sort days within each week to ensure chronological order
            for week in week_to_days:
                week_to_days[week].sort()
            
            for week in week_to_days_salsa:
                week_to_days_salsa[week].sort()

            # if len(week_to_days_salsa[1]) <= 7:
            #     week_cut = True
            # else:
            #     week_cut = False

             # Determine week_cut based on whether we have complete first/last weeks
            # week_cut = False
            
            # # Check if we have a complete dataset (starts from day 1 and goes to end of year)
            # min_day = min(days_of_year) if days_of_year else 1
            # max_day = max(days_of_year) if days_of_year else 365
            
            # # Only enable week_cut if:
            # # 1. Data starts from day 1 (or very early in the year)
            # # 2. Data goes until end of year (or very late in the year)
            # # 3. We have exactly 52 weeks OR we have week 1 with 7 days OR last week is week 52
            # if (min_day <= 7 and max_day >= 358):  # Allow some flexibility for year boundaries
            #     # Check if first week has complete days (7 days) or if we have standard 52-week structure
            #     first_week_days = len(week_to_days_salsa.get(1, []))
            #     last_week_number = max(week_to_days_salsa.keys()) if week_to_days_salsa else 0
                
            #     # Week cut is True if:
            #     # - First week has Lless than 7 days (partial week at start), OR
            #     # - Last week is week 52 (standard year structure)
            #     if first_week_days < 7 or last_week_number == 52:
            #         week_cut = True
            #         logger.info(f"Week cut enabled: first_week_days={first_week_days}, last_week={last_week_number}")
            #     else:
            #         logger.info(f"Week cut disabled: non-standard week structure (first_week_days={first_week_days}, last_week={last_week_number})")
            # else:
            #     logger.info(f"Week cut disabled: data doesn't span full year (days {min_day} to {max_day})")

                        
            logger.info(f"Week to days mapping created using calendar data:")
            logger.info(f"  - Start weekday (from first date): {start_weekday}")
            logger.info(f"  - Weeks found: {sorted(week_to_days.keys())}")
            logger.info(f"  - Total weeks: {len(week_to_days)}")
            logger.info(f"  - Sample weeks: {dict(list(week_to_days.items())[-3:])}")
                
        else:
            start_weekday = 0
            week_to_days = {}
            logger.warning("No unique dates found in matriz_calendario_gd, week calculations may be incomplete")  
            
        logger.info(f"Week calculation:")
        logger.info(f"  - Start weekday: {start_weekday}")
        logger.info(f"  - Number of weeks: {len(week_to_days)}")
        #logger.info(f"  - Working days: {len(working_days)} days")

        # =================================================================
        # 9. PROCESS WORKER-SPECIFIC data
        # =================================================================
        logger.info("Processing worker-specific data")
        
        # Initialize dictionaries for worker-specific information
        empty_days = {}
        worker_holiday = {}
        missing_days = {}
        last_registered_day = {}
        first_registered_day = {}
        working_days = {}
        free_day_complete_cycle = {}
        fixed_days_off = {}
        fixed_LQs = {}
        
        # Process each worker
        for w in workers_complete:
            worker_calendar = matriz_calendario_gd[matriz_calendario_gd['colaborador'] == w]
            
            if worker_calendar.empty:
                logger.warning(f"No calendar data found for worker {w}")
                empty_days[w] = []
                worker_holiday[w] = []
                missing_days[w] = []
                fixed_days_off[w] = []
                fixed_LQs[w] = []
                continue
            
            # Find days with specific statuses
            worker_empty = worker_calendar[worker_calendar['tipo_turno'] == '-']['data'].dt.dayofyear.tolist()
            worker_missing = worker_calendar[worker_calendar['tipo_turno'] == 'V']['data'].dt.dayofyear.tolist()
            w_holiday = worker_calendar[(worker_calendar['tipo_turno'] == 'A') | (worker_calendar['tipo_turno'] == 'AP')]['data'].dt.dayofyear.tolist()
            worker_fixed_days_off = worker_calendar[(worker_calendar['tipo_turno'] == 'L')]['data'].dt.dayofyear.tolist()
            f_day_complete_cycle = worker_calendar[worker_calendar['tipo_turno'].isin(['L', 'L_DOM'])]['data'].dt.dayofyear.tolist()

            empty_days[w] = worker_empty
            missing_days[w] = worker_missing
            worker_holiday[w] = w_holiday
            fixed_days_off[w] = worker_fixed_days_off
            free_day_complete_cycle[w] = f_day_complete_cycle
            
        # Track first and last registered days
            if w in matriz_calendario_gd['colaborador'].values:
                first_registered_day[w] = worker_calendar['data'].dt.dayofyear.min()
            else:
                first_registered_day[w] = 0

            if w in matriz_calendario_gd['colaborador'].values:
                last_registered_day[w] = worker_calendar['data'].dt.dayofyear.max()
            else:
                last_registered_day[w] = 0

            logger.info(f"Worker {w} data processed: first registered day: {first_registered_day[w]}, last registered day: {last_registered_day[w]}") 
        #fixed_days_off[80001366] = [3, 13, 15, 211] 

        for w in workers_complete:
            # Mark all remaining days after last_registered_day as 'A' (absent)
            if first_registered_day[w] > 0 or last_registered_day[w] > 0:  # Ensure worker was registered at some point
                missing_days[w].extend([d for d in range( 1, first_registered_day[w]) if d not in missing_days[w]])
                missing_days[w].extend([d for d in range(last_registered_day[w] + 1, 366) if d not in missing_days[w]])
            
            empty_days[w] = sorted(list(set(empty_days[w]) - set(closed_holidays)))
            #worker_holiday[w] = sorted(list(set(worker_holiday[w]) - set(closed_holidays) - set(fixed_days_off[w]))) #Assumindo dados corretos, nao é preciso subtrair fixed days off
            worker_holiday[w], fixed_days_off[w], fixed_LQs[w] = data_treatment(set(worker_holiday[w]) - set(closed_holidays) - set(fixed_days_off[w]), set(fixed_days_off[w]), week_to_days_salsa, start_weekday)
            missing_days[w] = sorted(list(set(missing_days[w]) - set(closed_holidays)))
            free_day_complete_cycle[w] = sorted(list(set(free_day_complete_cycle[w]) - set(closed_holidays)))
            fixed_days_off[w] = sorted(list(set(fixed_days_off[w]) - set(closed_holidays)))

            working_days[w] = set(days_of_year) - set(empty_days[w]) - set(worker_holiday[w]) - set(missing_days[w]) - set(closed_holidays) - set(free_day_complete_cycle[w]) - set(fixed_LQs[w])

            if not working_days[w]:
                logger.warning(f"Worker {w} has no working days after processing. This may indicate an issue with the data.")


        logger.info(f"Worker-specific data processed for {len(workers)} workers")
        
        
        # =================================================================
        # 10.1. EXTRACT WORKER CONTRACT INFORMATION
        # =================================================================
        logger.info("Extracting worker contract information")
        
        # Create dictionaries for worker contract data
        contract_type = {}
        total_l = {}
        total_l_dom = {}
        c2d = {}
        c3d = {}
        l_d = {}
        l_q = {}
        cxx = {}
        t_lq = {}


        for w in workers:
            worker_data = matriz_colaborador_gd[matriz_colaborador_gd['matricula'] == w]
            
            if worker_data.empty:
                logger.warning(f"No contract data found for worker {w}")
                # Set default values
                contract_type[w] = 'Contract Error'  # Default contract type
                total_l[w] = 0
                total_l_dom[w] = 0
                c2d[w] = 0
                c3d[w] = 0
                l_d[w] = 0
                l_q[w] = 0
                cxx[w] = 0
                t_lq[w] = 0


            else:
                worker_row = worker_data.iloc[0]  # Take first row if multiple
                logger.info(f"Processing worker {w} with data: {worker_row.to_dict()}")
                # Extract contract information
                contract_type[w] = worker_row.get('tipo_contrato', 'Contract Error')
                total_l[w] = int(worker_row.get('l_total', 0))
                total_l_dom[w] = int(worker_row.get('l_dom_salsa', 0))
                c2d[w] = int(worker_row.get('c2d', 0))
                c3d[w] = int(worker_row.get('c3d', 0))
                l_d[w] = int(worker_row.get('l_d', 0))
                l_q[w] = int(worker_row.get('l_q', 0))
                cxx[w] = int(worker_row.get('cxx', 0))
                t_lq[w] = int(worker_row.get('l_q', 0) + worker_row.get('c2d', 0) + worker_row.get('c3d', 0))

                 

                logger.info(f"Worker {w} contract information extracted: "
                            f"Contract Type: {contract_type[w]}, "
                            f"Total L: {total_l[w]}, "
                            f"Total L DOM: {total_l_dom[w]}, "
                            f"C2D: {c2d[w]}, "
                            f"C3D: {c3d[w]}, "
                            f"L_D: {l_d[w]}, "
                            f"L_Q: {l_q[w]}, "
                            f"CXX: {cxx[w]}, "
                            f"T_LQ: {t_lq[w]}, "
                            f"Data Admissao: {data_admissao[w]}, "
                            f"Data Demissao: {data_demissao[w]}")
        
        for w in workers:
            if contract_type[w] == 'Contract Error':
                logger.error(f"Worker {w} has contract type error, removing from workers list")
                workers.pop(workers.index(w))  # Remove worker with contract error
            if total_l[w] <= 0:
                logger.error(f"Worker {w} has non-positive total_l: {total_l[w]}, removing from workers list")
                workers.pop(workers.index(w))  # Remove worker with contract error



        logger.info(f"Contract information extracted for {len(workers)} workers")
        
        
        """ 
        # --- adicionar coluna 'level' na matriz_colaborador_cd ---

        # normalizar nomes de colunas
        matriz_colaborador_gd.columns = matriz_colaborador_gd.columns.str.lower()

        # garantir que 'matricula' é numérica
        matricula_series = pd.to_numeric(matriz_colaborador_gd['matricula'], errors='coerce')
        matriz_colaborador_gd['matricula'] = matricula_series.astype('Int64')

        # IDs a marcar
        manager_ids   = {7919, 80001331} #7656 , 5851
        keyholder_ids = {80000509, 80000937, 80001237} #,  80000686}

        # cria/força a coluna com default 'normal'
        matriz_colaborador_gd['level'] = 'normal'

        # atribui papéis
        matriz_colaborador_gd.loc[matriz_colaborador_gd['matricula'].isin(manager_ids),   'level'] = 'manager'
        matriz_colaborador_gd.loc[matriz_colaborador_gd['matricula'].isin(keyholder_ids), 'level'] = 'keyholder'

        # opcional: inspecionar distribuição
        print(matriz_colaborador_gd['level'].value_counts(dropna=False))
        print(matriz_colaborador_gd.loc[matriz_colaborador_gd['level'] != 'normal', ['matricula', 'level']])


           



        # =================================================================
        # 10.1B. OPERATIONAL ROLES (manager / keyholder / normal)
        # =================================================================
        logger.info("Deriving operational roles (manager/keyholder/normal)")

        from typing import Dict, List

        role_by_worker: Dict[int, str] = {}
        managers: List[int] = []
        keyholders: List[int] = []

        # Colunas possíveis para papel; usaremos a que existir (para testes podes criar 'role')
        possible_role_cols = ["role", "papel", "funcao", "cargo", "perfil", "categoria", "level"]  # já em lower()
        role_col = next((c for c in possible_role_cols if c in matriz_colaborador_gd.columns), None)

        # Função para normalizar valores para rótulos canónicos
        def canonical_role(raw: str) -> str:
            r = (raw or "").strip().lower()
            if r in {"manager"}:
                return "manager"
            if r in {"keyholder"}:
                return "keyholder"
            return "normal"


        for w in workers_complete:
            row = matriz_colaborador_gd.loc[matriz_colaborador_gd["matricula"] == w]

            if row.empty:
                role = "normal"
            else:
                if role_col:
                    role = canonical_role(str(row.iloc[0][role_col]))
                else:
                    # Fallback: procura flags binárias se existirem (opcional nos teus dados)
                    is_mgr = "is_manager" in row.columns and bool(row.iloc[0].get("is_manager", False))
                    is_kh  = "is_keyholder" in row.columns and bool(row.iloc[0].get("is_keyholder", False))
                    role = "manager" if is_mgr else ("keyholder" if is_kh else "normal")

            role_by_worker[w] = role
            if role == "manager":
                managers.append(w)
            elif role == "keyholder":
                keyholders.append(w)

        logger.info(
            f"Roles derived: managers={len(managers)}, keyholders={len(keyholders)}, "
            f"normals={len(workers_complete) - len(managers) - len(keyholders)}"
        ) """
        

        # =================================================================
        # 10.2. ADAPT PROPORTIONS FOR WORKERS FOR FIRST AND LAST DAYS
        # =================================================================
        logger.info("Adjusting worker parameters based on last registered days")

        logger.info(f"workers: {workers}")
        proportion = {}
        for w in workers:
            logger.info(f"first registered day for worker {w}: {first_registered_day[w]}")
            logger.info(f"last registered day for worker {w}: {last_registered_day[w]}")
            if (last_registered_day[w] > 0 and last_registered_day[w] < 364):
                proportion[w] = (last_registered_day[w]- first_registered_day[w])  / (days_of_year[-1] - first_registered_day[w])
                logger.info(f"Adjusting worker {w} parameters based on last registered day {last_registered_day[w]} with proportion[w] {proportion[w]:.2f}")
                total_l[w] = int(round(proportion[w] * total_l[w]))
                total_l_dom[w] = int(round(proportion[w] * total_l_dom[w]))
                c2d[w] = int(math.floor(proportion[w] * c2d[w]))
                c3d[w] = int(math.floor(proportion[w] * c3d[w]))
                l_d[w] = int(round(proportion[w] * l_d[w]))
                l_q[w] = int(round(proportion[w] * l_q[w]))
                cxx[w] = int(round(proportion[w] * cxx[w]))
                t_lq[w] = int(round(proportion[w] * t_lq[w]))
                
                logger.info(f"Worker {w} parameters adjusted for last registered day {last_registered_day[w]}: "
                            f"Total L: {total_l[w]}, "
                            f"Total L DOM: {total_l_dom[w]}, "
                            f"C2D: {c2d[w]}, "
                            f"C3D: {c3d[w]}, "
                            f"L_D: {l_d[w]}, "
                            f"L_Q: {l_q[w]}, "
                            f"CXX: {cxx[w]}, "
                            f"T_LQ: {t_lq[w]}, ")

        '''
        #i dont understand what this is doing
        for w in workers:
            worker_special_days = [d for d in special_days if d in working_days[w]]
            if contract_type[w] == 6:
                total_l_dom[w] = len(worker_special_days) - l_d[w] 
            elif contract_type[w] in [4,5]:
                total_l_dom[w] = len(worker_special_days) - l_d[w] 
            logger.info(f"Worker {w} total L DOM adjusted: {total_l_dom[w]} based on special days and contract type {contract_type[w]}")

        for w in workers:
            if contract_type[w] == 6:
                l_d[w] =  l_d[w] 
            elif contract_type[w] in [4,5]:
                total_l[w] = total_l[w]        
            logger.info(f"Worker {w} L_D adjusted: {l_d[w]} based on contract type {contract_type[w]}")        
        '''

        logger.info("Worker parameters adjusted based on first and last registered days")

        # =================================================================
        # 11. PROCESS ESTIMATIVAS data
        # =================================================================
        logger.info("Processing estimativas data")
        
        # Extract optimization parameters from estimativas
        pess_obj = {}
        min_workers = {}
        max_workers = {}
        working_shift = ["M", "T"]

        # If estimativas has specific data, process it
        if not matriz_estimativas_gd.empty:
            
            for d in days_of_year:
                
                # Process pess_obj for working_shift
                for s in working_shift:

                    day_shift_data = matriz_estimativas_gd[(matriz_estimativas_gd['data'].dt.dayofyear == d) & (matriz_estimativas_gd['turno'] == s)]
                    if not day_shift_data.empty:
                        # Convert float to integer for OR-Tools compatibility
                        pess_obj[(d, s)] = int(round(day_shift_data['pess_obj'].values[0]))
                    else:
                        pess_obj[(d, s)] = 0  # or any default value you prefer
                
                # Process min/max workers for all shifts
                for shift_type in shifts:
                    day_shift_data = matriz_estimativas_gd[(matriz_estimativas_gd['data'].dt.dayofyear == d) & (matriz_estimativas_gd['turno'] == shift_type)]
                    if not day_shift_data.empty:
                                    # Convert floats to integers for OR-Tools compatibility
                                    min_workers[(d, shift_type)] = int(round(day_shift_data['min_turno'].values[0]))
                                    max_workers[(d, shift_type)] = int(round(day_shift_data['max_turno'].values[0]))

            logger.info(f"Processing estimativas data with {len(matriz_estimativas_gd)} records")
            logger.info(f"  - pess_obj: {len(pess_obj)} entries")
            logger.info(f"  - min_workers: {len(min_workers)} entries")
            logger.info(f"  - max_workers: {len(max_workers)} entries")
        else:
            logger.warning("No estimativas data found, using default values for pess_obj, min_workers, max_workers, and working_shift_2")               



        # =================================================================
        # 12. ADDITIONAL WORKER ASSIGNMENTS
        # =================================================================
        logger.info("Setting up additional worker assignments")
        
        worker_week_shift = {}

        # Iterate over each worker
        for w in workers_complete:
            # Only iterate over weeks that actually exist in week_to_days
            for week in week_to_days.keys():  # Use only existing weeks instead of range(1, 53)
                worker_week_shift[(w, week, 'M')] = 0
                worker_week_shift[(w, week, 'T')] = 0
                
                # Iterate through days of the week for the current week
                for day in week_to_days[week]:
                        
                        # Get the rows for the current week and day
                         # Use WW column instead of isocalendar().week for consistency
                        shift_entries = matriz_calendario_gd[
                            (matriz_calendario_gd['ww'] == week) & 
                            (matriz_calendario_gd['data'].dt.day_of_year == day) & 
                            (matriz_calendario_gd['colaborador'] == w)
                        ]
                        
                        #logger.info(f"Processing worker {w}, week {week}, day {day}: found {len(shift_entries)} shift entries with types: {shift_entries['tipo_turno'].tolist() if not shift_entries.empty else 'None'}")

                        # Check for morning shifts ('M') for the current worker
                        if not shift_entries[shift_entries['tipo_turno'] == "M"].empty:
                            # Assign morning shift to the worker for that week
                            worker_week_shift[(w, week, 'M')] = 1  # Set to 1 if morning shift is found

                        # Check for afternoon shifts ('T') for the current worker
                        if not shift_entries[shift_entries['tipo_turno'] == "T"].empty:
                            # Assign afternoon shift to the worker for that week
                            worker_week_shift[(w, week, 'T')] = 1  # Set to 1 if afternoon shift is found
                    
                        #logger.info(f"Worker {w} week {week} day {day}: M={worker_week_shift[(w, week, 'M')]}, T={worker_week_shift[(w, week, 'T')]}")
                
            if not worker_week_shift:
                logger.warning(f"No week shifts found for worker {w}, this may indicate an issue with the data.")
            
        

        working_shift_2 = ["M", "T"]


        logger.info("[OK] Data processing completed successfully")
        
        # =================================================================
        # 13. RETURN ALL PROCESSED data
        # =================================================================
        return (
            matriz_calendario_gd,    # 0x
<<<<<<< HEAD
            days_of_year,           # 1x
            sundays,                # 2x
            holidays,               # 3x
            special_days,           # 4x
            closed_holidays,        # 5x
            empty_days,             # 6x
            worker_holiday,         # 7x
            missing_days,           # 8x
            working_days,           # 9x
            non_holidays,           # 10x
            start_weekday,          # 11x
            week_to_days,           # 12x
            worker_week_shift,      # 13x
            matriz_colaborador_gd,  # 14x
            workers,                # 15x
            contract_type,          # 16x
            total_l,                # 17x
            total_l_dom,            # 18x
            c2d,                    # 19x
            c3d,                    # 20x
            l_d,                    # 21x
            l_q,                    # 22x
            cxx,                    # 23x
            t_lq,                   # 24x                   # 25
            matriz_estimativas_gd,  # 26x
            pess_obj,                # 27x
            min_workers,            # 28x
            max_workers,            # 29x
            working_shift_2,         # 30
            workers_complete,       # 31
            workers_complete_cycle,  # 32
            free_day_complete_cycle,  # 33
            week_to_days_salsa,     # 34x
            first_registered_day,
            admissao_proporcional,   # 35x
            #role_by_worker,        # 37x
            #managers,               # 38x
            #keyholders,             # 39x
            data_admissao,
            data_demissao,
            last_registered_day,
            fixed_days_off,             # 36x
            proportion,
=======
            days_of_year,            # 1x
            sundays,                 # 2x
            holidays,                # 3x
            special_days,            # 4x
            closed_holidays,         # 5x
            empty_days,              # 6x
            worker_holiday,          # 7x
            missing_days,            # 8x
            working_days,            # 9x
            non_holidays,            # 10x
            start_weekday,           # 11x
            week_to_days,            # 12x
            worker_week_shift,       # 13x
            matriz_colaborador_gd,   # 14x
            workers,                 # 15x
            contract_type,           # 16x
            total_l,                 # 17x
            total_l_dom,             # 18x
            c2d,                     # 19x
            c3d,                     # 20x
            l_d,                     # 21x
            l_q,                     # 22x
            cxx,                     # 23x
            t_lq,                    # 24x
            matriz_estimativas_gd,   # 25x
            pess_obj,                # 26x
            min_workers,             # 27x
            max_workers,             # 28x
            working_shift_2,         # 29x
            workers_complete,        # 30x
            workers_complete_cycle,  # 31x
            free_day_complete_cycle, # 32x
            week_to_days_salsa,      # 33x
            first_registered_day,    # 34x
            last_registered_day,     # 35x
            fixed_days_off,          # 36x
            fixed_LQs,          # 36x
>>>>>>> 65268151
            # week_cut
        )
        
    except Exception as e:
        logger.error(f"Error in read_data_salsa: {e}", exc_info=True)
        raise

#def data_treatment(set(worker_holiday[w]) - set(closed_holidays) - set(fixed_days_off[w]), set(fixed_days_off[w]), week_to_days_salsa):
def data_treatment(worker_holiday, fixed_days_off, week_to_days_salsa, start_weekday):
    fixed_LQs = []
    for week, days in week_to_days_salsa.items():
        if (len(days) <= 6):
            continue

        week_remaining = sorted(set(days) - worker_holiday)
        len_remaining = len(week_remaining)
        saturday = days[5]
        sunday = days[6]

        if len_remaining < 1:
            print(f"caso 1 antes: {week_remaining}, {saturday}, {sunday} \n\t\t{len(worker_holiday)}\n\t\t{len(fixed_days_off)}")

            worker_holiday -= {saturday, sunday}
            fixed_days_off |= {saturday}
            fixed_LQs.append(sunday)

            print(f"caso 1 depois: {week_remaining}, {saturday}, {sunday} \n\t\t{len(worker_holiday)}\n\t\t{len(fixed_days_off)}")

        elif len_remaining < 2:
            print(f"caso 2 antes: {week_remaining}, {saturday}, {sunday} \n\t\t{len(worker_holiday)}\n\t\t{len(fixed_days_off)}")

            if week_remaining[0] != saturday:
                worker_holiday -= {saturday}
            elif week_remaining[0] != sunday:
                worker_holiday -= {sunday}

            fixed_days_off |= {saturday}
            fixed_LQs.append(sunday)

            print(f"caso 2 depois: {week_remaining}, {saturday}, {sunday} \n\t\t{len(worker_holiday)}\n\t\t{len(fixed_days_off)}")

        elif len_remaining < 3:
            print(f"caso 3 antes: {week_remaining}, {saturday}, {sunday} \n\t\t{len(worker_holiday)}\n\t\t{len(fixed_days_off)}")

            if week_remaining[0] != saturday and week_remaining[1] != saturday:
                worker_holiday -= {saturday}
            if week_remaining[0] != sunday and week_remaining[1] != sunday:
                worker_holiday -= {sunday}

            fixed_days_off |= {saturday}
            fixed_LQs.append(sunday)

            print(f"caso 3 depois: {week_remaining}, {saturday}, {sunday} \n\t\t{len(worker_holiday)}\n\t\t{len(fixed_days_off)}")
    return worker_holiday, fixed_days_off, fixed_LQs<|MERGE_RESOLUTION|>--- conflicted
+++ resolved
@@ -232,7 +232,6 @@
         logger.info(f"  - Total special days: {len(special_days)} days")
         
         # =================================================================
-<<<<<<< HEAD
         # 8. PROCESS WORKER-SPECIFIC data
         # =================================================================
         logger.info("Processing worker-specific data")
@@ -402,9 +401,6 @@
         
         # =================================================================
         # 9. CALCULATE ADDITIONAL PARAMETERS
-=======
-        # 8. CALCULATE ADDITIONAL PARAMETERS
->>>>>>> 65268151
         # =================================================================
         logger.info("Calculating additional parameters")
         
@@ -898,7 +894,6 @@
         # =================================================================
         return (
             matriz_calendario_gd,    # 0x
-<<<<<<< HEAD
             days_of_year,           # 1x
             sundays,                # 2x
             holidays,               # 3x
@@ -942,45 +937,7 @@
             last_registered_day,
             fixed_days_off,             # 36x
             proportion,
-=======
-            days_of_year,            # 1x
-            sundays,                 # 2x
-            holidays,                # 3x
-            special_days,            # 4x
-            closed_holidays,         # 5x
-            empty_days,              # 6x
-            worker_holiday,          # 7x
-            missing_days,            # 8x
-            working_days,            # 9x
-            non_holidays,            # 10x
-            start_weekday,           # 11x
-            week_to_days,            # 12x
-            worker_week_shift,       # 13x
-            matriz_colaborador_gd,   # 14x
-            workers,                 # 15x
-            contract_type,           # 16x
-            total_l,                 # 17x
-            total_l_dom,             # 18x
-            c2d,                     # 19x
-            c3d,                     # 20x
-            l_d,                     # 21x
-            l_q,                     # 22x
-            cxx,                     # 23x
-            t_lq,                    # 24x
-            matriz_estimativas_gd,   # 25x
-            pess_obj,                # 26x
-            min_workers,             # 27x
-            max_workers,             # 28x
-            working_shift_2,         # 29x
-            workers_complete,        # 30x
-            workers_complete_cycle,  # 31x
-            free_day_complete_cycle, # 32x
-            week_to_days_salsa,      # 33x
-            first_registered_day,    # 34x
-            last_registered_day,     # 35x
-            fixed_days_off,          # 36x
             fixed_LQs,          # 36x
->>>>>>> 65268151
             # week_cut
         )
         
