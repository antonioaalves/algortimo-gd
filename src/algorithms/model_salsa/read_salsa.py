import pandas as pd
import math
import numpy as np
from typing import Dict, Any, List, Tuple, Optional
import logging
from base_data_project.log_config import get_logger
from src.config import PROJECT_NAME

# Set up logger
logger = get_logger(PROJECT_NAME)

def read_data_salsa(medium_dataframes: Dict[str, pd.DataFrame]) -> Tuple[Any, ...]:
    """
    Enhanced version of read_data_salsa with comprehensive logging and error checks.
    
    Args:
        medium_dataframes: Dictionary containing the required DataFrames
        
    Returns:
        Tuple containing all processed data elements for the algorithm
        
    Raises:
        ValueError: If required DataFrames are missing or invalid
        KeyError: If required columns are missing from DataFrames
    """
    try:
        logger.info("Starting enhanced data reading for salsa algorithm")
        
        # =================================================================
        # 1. VALIDATE INPUT data
        # =================================================================
        required_dataframes = ['df_colaborador', 'df_estimativas', 'df_calendario']
        missing_dataframes = [df for df in required_dataframes if df not in medium_dataframes]
        
        if missing_dataframes:
            raise ValueError(f"Missing required DataFrames: {missing_dataframes}")
        
        # Extract DataFrames
        #matriz_colaborador_gd = pd.read_csv('src/algorithms/model_salsa/data/matriz_colaborador_salsa.csv', engine='python')
        #matriz_estimativas_gd = pd.read_csv('src/algorithms/model_salsa/data/matriz_estimativas_salsa.csv', index_col=0)
        #matriz_calendario_gd = pd.read_csv('src/algorithms/model_salsa/data/matriz_calendario_salsa.csv', index_col=0)

        matriz_colaborador_gd = medium_dataframes['df_colaborador'].copy()
        matriz_estimativas_gd = medium_dataframes['df_estimativas'].copy() 
        matriz_calendario_gd = medium_dataframes['df_calendario'].copy()

        matriz_colaborador_gd.columns = matriz_colaborador_gd.columns.str.lower()
        matriz_estimativas_gd.columns = matriz_estimativas_gd.columns.str.lower()
        matriz_calendario_gd.columns = matriz_calendario_gd.columns.str.lower()       

        logger.info(f"Input DataFrames loaded:")
        logger.info(f"  - matriz_colaborador: {matriz_colaborador_gd.shape}")
        logger.info(f"  - matriz_estimativas: {matriz_estimativas_gd.shape}")
        logger.info(f"  - matriz_calendario: {matriz_calendario_gd.shape}")
        
        # =================================================================
        # 2. VALIDATE REQUIRED COLUMNS
        # =================================================================
        required_colaborador_cols = ['matricula', 'L_TOTAL', 'L_DOM', 'C2D', 'C3D', 'L_D', 'CXX', 'VZ', 'L_RES', 'L_RES2']
        required_colaborador_cols = [s.lower() for s in required_colaborador_cols]
        required_calendario_cols = ['colaborador', 'data', 'wd', 'dia_tipo', 'tipo_turno']
        required_calendario_cols = [s.lower() for s in required_calendario_cols]
        required_estimativas_cols = ['data', 'turno', 'media_turno', 'max_turno', 'min_turno', 'pess_obj', 'sd_turno', 'fk_tipo_posto', 'wday' ]
        required_estimativas_cols = [s.lower() for s in required_estimativas_cols]
        
        missing_colab_cols = [col for col in required_colaborador_cols if col not in matriz_colaborador_gd.columns]
        missing_cal_cols = [col for col in required_calendario_cols if col not in matriz_calendario_gd.columns]
        missing_estima_cols = [col for col in required_estimativas_cols if col not in matriz_estimativas_gd.columns]

                
        # if missing_colab_cols:
        #     raise KeyError(f"Missing required columns in matriz_colaborador: {missing_colab_cols}")
        # if missing_cal_cols:
        #     raise KeyError(f"Missing required columns in matriz_calendario: {missing_cal_cols}")
        # if missing_estima_cols:
        #     raise KeyError(f"Missing required columns in matriz_estimativas: {missing_estima_cols}")
        
        logger.info("[OK] All required columns present in DataFrames")
        
        matriz_calendario_gd = matriz_calendario_gd[matriz_calendario_gd["colaborador"] != "TIPO_DIA"]
        matriz_colaborador_gd = matriz_colaborador_gd[matriz_colaborador_gd["matricula"] != "TIPO_DIA"]

        # =================================================================
        # 3. CALCULATE L_Q FOR colaborador data
        # =================================================================
        logger.info("Calculating L_Q values for workers")
        
        # Check for missing values in required columns
        numeric_cols = ['L_TOTAL', 'L_DOM', 'C2D', 'C3D', 'L_D', 'CXX', 'VZ', 'L_RES', 'L_RES2']
        numeric_cols = [s.lower() for s in numeric_cols]



        for col in numeric_cols:
            if matriz_colaborador_gd[col].isna().any():
                logger.warning(f"Found NaN values in column {col}, filling with 0")
                matriz_colaborador_gd[col] = matriz_colaborador_gd[col].fillna(0)

        
        
        matriz_colaborador_gd["l_q"] = (
            matriz_colaborador_gd["l_total"] - 
            matriz_colaborador_gd["l_dom"] - 
            matriz_colaborador_gd["c2d"] - 
            matriz_colaborador_gd["c3d"] - 
            matriz_colaborador_gd["l_d"] - 
            matriz_colaborador_gd["cxx"] - 
            matriz_colaborador_gd["vz"] - 
            matriz_colaborador_gd["l_res"] - 
            matriz_colaborador_gd["l_res2"]
        )
        
        logger.info(f"L_Q calculated. Range: {matriz_colaborador_gd['l_q'].min():.2f} to {matriz_colaborador_gd['l_q'].max():.2f}")
        
        # =================================================================
        # 4. PROCESS CALENDARIO data
        # =================================================================
        logger.info("Processing calendario data")
        
        # Ensure colaborador column is numeric
        matriz_calendario_gd['colaborador'] = pd.to_numeric(matriz_calendario_gd['colaborador'], errors='coerce')
        invalid_colaborador = matriz_calendario_gd['colaborador'].isna().sum()
        if invalid_colaborador > 0:
            logger.warning(f"Found {invalid_colaborador} invalid colaborador values, removing these rows")
            matriz_calendario_gd = matriz_calendario_gd.dropna(subset=['colaborador'])
        
        # Convert data column to datetime
        try:
            matriz_calendario_gd['data'] = pd.to_datetime(matriz_calendario_gd['data'])
            matriz_estimativas_gd['data'] = pd.to_datetime(matriz_estimativas_gd['data'])
            logger.info(f"Date range: {matriz_calendario_gd['data'].min()} to {matriz_calendario_gd['data'].max()}")
        except Exception as e:
            raise ValueError(f"Error converting data column to datetime: {e}")
        

        # =================================================================
        # 5. IDENTIFY VALID WORKERS (PRESENT IN ALL DATAFRAMES)
        # =================================================================
        logger.info("Identifying valid workers present in all DataFrames")
        
        # Get unique workers from each DataFrame
        workers_colaborador_complete = set(matriz_colaborador_gd['matricula'].dropna().astype(int))
        workers_calendario_complete = set(matriz_calendario_gd['colaborador'].dropna().astype(int))
        logger.info(f"Unique workers found:")
        logger.info(f"  - In matriz_colaborador_complete: {len(workers_colaborador_complete)} workers")
        logger.info(f"  - In matriz_calendario_complete: {len(workers_calendario_complete)} workers")

        workers_colaborador = set(matriz_colaborador_gd[matriz_colaborador_gd['ciclo'] != 'Completo']['matricula'].dropna().astype(int))

        logger.info(f"Workers found:")
        logger.info(f"  - In matriz_colaborador_complete: {len(workers_colaborador_complete)} workers")
        logger.info(f"  - In matriz_calendario: {len(workers_calendario_complete)} workers")
        logger.info(f"  - In matriz_colaborador (ciclo != 'Completo'): {len(workers_colaborador)} workers")

        valid_workers = workers_colaborador.intersection(workers_calendario_complete)
        valid_workers_complete = workers_colaborador_complete.intersection(workers_calendario_complete)

        if not valid_workers_complete:
            raise ValueError("No workers found that are present in all required DataFrames")
        
        workers = sorted(list(valid_workers))
        workers_complete = sorted(list(valid_workers_complete))
        workers_complete_cycle = sorted(set(workers_complete)-set(workers))

        logger.info(f"[OK] Final valid workers: {len(workers)} workers for free day atribution")
        logger.info(f"   Worker IDs: {workers[:10]}{'...' if len(workers) > 10 else ''}")
        
        logger.info(f"[OK] Final valid workers (complete): {len(workers_complete)} workers for complete cycle")
        logger.info(f"   Worker IDs (complete): {workers_complete[:10]}{'...' if len(workers_complete) > 10 else ''}")

        # Ensure data type consistency before filtering
        matriz_colaborador_gd['matricula'] = matriz_colaborador_gd['matricula'].astype(int)
        matriz_calendario_gd['colaborador'] = matriz_calendario_gd['colaborador'].astype(int)
        
        matriz_colaborador_gd = matriz_colaborador_gd[matriz_colaborador_gd['matricula'].isin(workers_complete)]
        matriz_calendario_gd = matriz_calendario_gd[matriz_calendario_gd['colaborador'].isin(workers_complete)]

        
        logger.info(f"Filtered DataFrames to valid workers:")
        logger.info(f"  - matriz_colaborador: {matriz_colaborador_gd.shape}")
        logger.info(f"  - matriz_estimativas: {matriz_estimativas_gd.shape}")
        logger.info(f"  - matriz_calendario: {matriz_calendario_gd.shape}")
        
        # =================================================================
        # 6. EXTRACT DAYS AND DATE INFORMATION
        # =================================================================
        logger.info("Extracting days and date information")
        
        days_of_year = sorted(matriz_calendario_gd['data'].dt.dayofyear.unique().tolist())
        logger.info(f"Days of year: {len(days_of_year)} days (from {min(days_of_year)} to {max(days_of_year)})")
        
        # =================================================================
        # 7. IDENTIFY SPECIAL DAYS
        # =================================================================
        logger.info("Identifying special days")
        
        # Define shifts and special days
        shifts = ["M", "T", "L","LQ", "F", "V","LD", "A"]
        
        sundays = sorted(matriz_calendario_gd[matriz_calendario_gd['wd'] == 'Sun']['data'].dt.dayofyear.unique().tolist())

        holidays = sorted(matriz_calendario_gd[
            (matriz_calendario_gd['wd'] != 'Sun') & 
            (matriz_calendario_gd["dia_tipo"] == "domYf")
        ]['data'].dt.dayofyear.unique().tolist())
        
        closed_holidays = sorted(matriz_calendario_gd[
            matriz_calendario_gd['tipo_turno'] == "F"
        ]['data'].dt.dayofyear.unique().tolist())
        
        special_days = sorted(list(set(sundays + holidays)))
        
        logger.info(f"Special days identified:")
        logger.info(f"  - Sundays: {len(sundays)} days")
        logger.info(f"  - Holidays (non-Sunday): {len(holidays)} days")
        logger.info(f"  - Closed holidays: {len(closed_holidays)} days")
        logger.info(f"  - Total special days: {len(special_days)} days")
        
        # =================================================================
        # 8. PROCESS WORKER-SPECIFIC data
        # =================================================================
        logger.info("Processing worker-specific data")
        
        # Initialize dictionaries for worker-specific information
        empty_days = {}
        worker_holiday = {}
        missing_days = {}
        last_registered_day = {}
        first_registered_day = {}
        working_days = {}
        free_day_complete_cycle = {}
        fixed_days_off = {}
        
        # Process each worker
        for w in workers_complete:
            worker_calendar = matriz_calendario_gd[matriz_calendario_gd['colaborador'] == w]
            
            if worker_calendar.empty:
                logger.warning(f"No calendar data found for worker {w}")
                empty_days[w] = []
                worker_holiday[w] = []
                missing_days[w] = []
                fixed_days_off[w] = []
                continue
            
            # Find days with specific statuses
            worker_empty = worker_calendar[worker_calendar['tipo_turno'] == '-']['data'].dt.dayofyear.tolist()
            worker_missing = worker_calendar[worker_calendar['tipo_turno'] == 'V']['data'].dt.dayofyear.tolist()
            w_holiday = worker_calendar[(worker_calendar['tipo_turno'] == 'A') | (worker_calendar['tipo_turno'] == 'AP')]['data'].dt.dayofyear.tolist()
            worker_fixed_days_off = worker_calendar[(worker_calendar['tipo_turno'] == 'L')]['data'].dt.dayofyear.tolist()
            f_day_complete_cycle = worker_calendar[worker_calendar['tipo_turno'].isin(['L', 'L_DOM'])]['data'].dt.dayofyear.tolist()

            empty_days[w] = worker_empty
            missing_days[w] = worker_missing
            worker_holiday[w] = w_holiday
            fixed_days_off[w] = worker_fixed_days_off
            free_day_complete_cycle[w] = f_day_complete_cycle
            
        # Track first and last registered days
            if w in matriz_calendario_gd['colaborador'].values:
                first_registered_day[w] = worker_calendar['data'].dt.dayofyear.min()
            else:
                first_registered_day[w] = 0

            if w in matriz_calendario_gd['colaborador'].values:
                last_registered_day[w] = worker_calendar['data'].dt.dayofyear.max()
            else:
                last_registered_day[w] = 0

            logger.info(f"Worker {w} data processed: first registered day: {first_registered_day[w]}, last registered day: {last_registered_day[w]}") 
        #fixed_days_off[80001366] = [3, 13, 15, 211] 

        for w in workers_complete:
            # Mark all remaining days after last_registered_day as 'A' (absent)
            if first_registered_day[w] > 0 or last_registered_day[w] > 0:  # Ensure worker was registered at some point
                missing_days[w].extend([d for d in range( 1, first_registered_day[w]) if d not in missing_days[w]])
                missing_days[w].extend([d for d in range(last_registered_day[w] + 1, 366) if d not in missing_days[w]])
            
            empty_days[w] = sorted(list(set(empty_days[w]) - set(closed_holidays)))
            worker_holiday[w] = sorted(list(set(worker_holiday[w]) - set(closed_holidays) - set(fixed_days_off[w]))) #Assumindo dados corretos, nao é preciso subtrair fixed days off
            missing_days[w] = sorted(list(set(missing_days[w]) - set(closed_holidays)))
            free_day_complete_cycle[w] = sorted(list(set(free_day_complete_cycle[w]) - set(closed_holidays)))
            fixed_days_off[w] = sorted(list(set(fixed_days_off[w]) - set(closed_holidays)))

            working_days[w] = set(days_of_year) - set(empty_days[w]) - set(worker_holiday[w]) - set(missing_days[w]) - set(closed_holidays) - set(free_day_complete_cycle[w])

            if not working_days[w]:
                logger.warning(f"Worker {w} has no working days after processing. This may indicate an issue with the data.")



        logger.info(f"Worker-specific data processed for {len(workers)} workers")
        
        # =================================================================
        # 9. CALCULATE ADDITIONAL PARAMETERS
        # =================================================================
        logger.info("Calculating additional parameters")
        
        # Working days (non-special days)
        non_holidays = [d for d in days_of_year if d not in closed_holidays]  # Alias for compatibility
        
        # Calculate week information
        unique_dates = sorted(matriz_calendario_gd['data'].unique())

        # Around line 297-317, replace the existing week_to_days calculation with:

        if unique_dates:
            # Get start weekday from the first date in the calendar data (not estimativas)
            # Sort calendar by date to get the actual first date
            matriz_calendario_sorted = matriz_calendario_gd.sort_values('data')
            first_date_row = matriz_calendario_sorted.iloc[0]

            # Get the year from the first date and create January 1st of that year
            year = first_date_row['data'].year
            january_1st = pd.Timestamp(year=year, month=1, day=1)

            # If your system uses 1=Monday, 7=Sunday, add 1:
            start_weekday = january_1st.weekday() + 1
        
            
            logger.info(f"First date in dataset: {first_date_row['data']}")
            logger.info(f"Year: {year}, January 1st: {january_1st}")
            logger.info(f"Start weekday (January 1st): {start_weekday}")
            
            # Create week to days mapping using WW column and day of year
            week_to_days = {}
            week_to_days_salsa = {}
            
            # Process each unique date in the calendar (remove duplicates by date)
            unique_calendar_dates = matriz_calendario_gd.drop_duplicates(['data']).sort_values('data')
            
            for _, row in unique_calendar_dates.iterrows():
                day_of_year = row['data'].dayofyear
                week_number = row['ww']  # Use WW column for week number
                
                # Initialize the week list if it doesn't exist
                if week_number not in week_to_days:
                    week_to_days[week_number] = []
                
                if week_number not in week_to_days_salsa:
                    week_to_days_salsa[week_number] = []
                
                if day_of_year not in week_to_days_salsa[week_number]:
                    week_to_days_salsa[week_number].append(day_of_year)
                # Add the day to its corresponding week (avoid duplicates)
                if day_of_year not in week_to_days[week_number] and day_of_year in non_holidays:
                    week_to_days[week_number].append(day_of_year)
            
            # Sort days within each week to ensure chronological order
            for week in week_to_days:
                week_to_days[week].sort()
            
            for week in week_to_days_salsa:
                week_to_days_salsa[week].sort()

            # if len(week_to_days_salsa[1]) <= 7:
            #     week_cut = True
            # else:
            #     week_cut = False

             # Determine week_cut based on whether we have complete first/last weeks
            # week_cut = False
            
            # # Check if we have a complete dataset (starts from day 1 and goes to end of year)
            # min_day = min(days_of_year) if days_of_year else 1
            # max_day = max(days_of_year) if days_of_year else 365
            
            # # Only enable week_cut if:
            # # 1. Data starts from day 1 (or very early in the year)
            # # 2. Data goes until end of year (or very late in the year)
            # # 3. We have exactly 52 weeks OR we have week 1 with 7 days OR last week is week 52
            # if (min_day <= 7 and max_day >= 358):  # Allow some flexibility for year boundaries
            #     # Check if first week has complete days (7 days) or if we have standard 52-week structure
            #     first_week_days = len(week_to_days_salsa.get(1, []))
            #     last_week_number = max(week_to_days_salsa.keys()) if week_to_days_salsa else 0
                
            #     # Week cut is True if:
            #     # - First week has Lless than 7 days (partial week at start), OR
            #     # - Last week is week 52 (standard year structure)
            #     if first_week_days < 7 or last_week_number == 52:
            #         week_cut = True
            #         logger.info(f"Week cut enabled: first_week_days={first_week_days}, last_week={last_week_number}")
            #     else:
            #         logger.info(f"Week cut disabled: non-standard week structure (first_week_days={first_week_days}, last_week={last_week_number})")
            # else:
            #     logger.info(f"Week cut disabled: data doesn't span full year (days {min_day} to {max_day})")

                        
            logger.info(f"Week to days mapping created using calendar data:")
            logger.info(f"  - Start weekday (from first date): {start_weekday}")
            logger.info(f"  - Weeks found: {sorted(week_to_days.keys())}")
            logger.info(f"  - Total weeks: {len(week_to_days)}")
            logger.info(f"  - Sample weeks: {dict(list(week_to_days.items())[-3:])}")
                
        else:
            start_weekday = 0
            week_to_days = {}
            logger.warning("No unique dates found in matriz_calendario_gd, week calculations may be incomplete")  
            
        logger.info(f"Week calculation:")
        logger.info(f"  - Start weekday: {start_weekday}")
        logger.info(f"  - Number of weeks: {len(week_to_days)}")
        logger.info(f"  - Working days: {len(working_days)} days")
        
        # =================================================================
        # 10.1. EXTRACT WORKER CONTRACT INFORMATION
        # =================================================================
        logger.info("Extracting worker contract information")
        
        # Create dictionaries for worker contract data
        contract_type = {}
        total_l = {}
        total_l_dom = {}
        c2d = {}
        c3d = {}
        l_d = {}
        l_q = {}
        cxx = {}
        t_lq = {}

        for w in workers:
            worker_data = matriz_colaborador_gd[matriz_colaborador_gd['matricula'] == w]
            
            if worker_data.empty:
                logger.warning(f"No contract data found for worker {w}")
                # Set default values
                contract_type[w] = 'Contract Error'  # Default contract type
                total_l[w] = 0
                total_l_dom[w] = 0
                c2d[w] = 0
                c3d[w] = 0
                l_d[w] = 0
                l_q[w] = 0
                cxx[w] = 0
                t_lq[w] = 0

            else:
                worker_row = worker_data.iloc[0]  # Take first row if multiple
                logger.info(f"Processing worker {w} with data: {worker_row.to_dict()}")
                # Extract contract information
                contract_type[w] = worker_row.get('tipo_contrato', 'Contract Error')
                total_l[w] = int(worker_row.get('l_total', 0))
                total_l_dom[w] = int(worker_row.get('l_dom_salsa', 0))
                c2d[w] = int(worker_row.get('c2d', 0))
                c3d[w] = int(worker_row.get('c3d', 0))
                l_d[w] = int(worker_row.get('l_d', 0))
                l_q[w] = int(worker_row.get('l_q', 0))
                cxx[w] = int(worker_row.get('cxx', 0))
                t_lq[w] = int(worker_row.get('l_q', 0) + worker_row.get('c2d', 0) + worker_row.get('c3d', 0))


                logger.info(f"Worker {w} contract information extracted: "
                            f"Contract Type: {contract_type[w]}, "
                            f"Total L: {total_l[w]}, "
                            f"Total L DOM: {total_l_dom[w]}, "
                            f"C2D: {c2d[w]}, "
                            f"C3D: {c3d[w]}, "
                            f"L_D: {l_d[w]}, "
                            f"L_Q: {l_q[w]}, "
                            f"CXX: {cxx[w]}, "
                            f"T_LQ: {t_lq[w]}, ")
        
        for w in workers:
            if contract_type[w] == 'Contract Error':
                logger.error(f"Worker {w} has contract type error, removing from workers list")
                workers.pop(workers.index(w))  # Remove worker with contract error
            if total_l[w] <= 0:
                logger.error(f"Worker {w} has non-positive total_l: {total_l[w]}, removing from workers list")
                workers.pop(workers.index(w))  # Remove worker with contract error

        logger.info(f"Contract information extracted for {len(workers)} workers")

        # =================================================================
        # 10.2. ADAPT PROPORTIONS FOR WORKERS FOR FIRST AND LAST DAYS
        # =================================================================
        logger.info("Adjusting worker parameters based on last registered days")
        proportion = {}
        for w in workers:
            if (last_registered_day[w] > 0 and last_registered_day[w] < 364):
                proportion[w] = (last_registered_day[w]- first_registered_day[w])  / (days_of_year[-1] - first_registered_day[w])
                logger.info(f"Adjusting worker {w} parameters based on last registered day {last_registered_day[w]} with proportion {proportion[w]:.2f}")
                total_l[w] = int(round(proportion[w] * total_l[w]))
                total_l_dom[w] = int(round(proportion[w] * total_l_dom[w]))
                c2d[w] = int(math.floor(proportion[w] * c2d[w]))
                c3d[w] = int(math.floor(proportion[w] * c3d[w]))
                l_d[w] = int(round(proportion[w] * l_d[w]))
                l_q[w] = int(round(proportion[w] * l_q[w]))
                cxx[w] = int(round(proportion[w] * cxx[w]))
                t_lq[w] = int(round(proportion[w] * t_lq[w]))
                
                logger.info(f"Worker {w} parameters adjusted for last registered day {last_registered_day[w]}: "
                            f"Total L: {total_l[w]}, "
                            f"Total L DOM: {total_l_dom[w]}, "
                            f"C2D: {c2d[w]}, "
                            f"C3D: {c3d[w]}, "
                            f"L_D: {l_d[w]}, "
                            f"L_Q: {l_q[w]}, "
                            f"CXX: {cxx[w]}, "
                            f"T_LQ: {t_lq[w]}, ")

        '''
        #i dont understand what this is doing
        for w in workers:
            worker_special_days = [d for d in special_days if d in working_days[w]]
            if contract_type[w] == 6:
                total_l_dom[w] = len(worker_special_days) - l_d[w] 
            elif contract_type[w] in [4,5]:
                total_l_dom[w] = len(worker_special_days) - l_d[w] 
            logger.info(f"Worker {w} total L DOM adjusted: {total_l_dom[w]} based on special days and contract type {contract_type[w]}")

        for w in workers:
            if contract_type[w] == 6:
                l_d[w] =  l_d[w] 
            elif contract_type[w] in [4,5]:
                total_l[w] = total_l[w]        
            logger.info(f"Worker {w} L_D adjusted: {l_d[w]} based on contract type {contract_type[w]}")        
        '''

        logger.info("Worker parameters adjusted based on first and last registered days")

        # =================================================================
        # 11. PROCESS ESTIMATIVAS data
        # =================================================================
        logger.info("Processing estimativas data")
        
        # Extract optimization parameters from estimativas
        pess_obj = {}
        min_workers = {}
        max_workers = {}
        working_shift = ["M", "T"]

        # If estimativas has specific data, process it
        if not matriz_estimativas_gd.empty:
            
            for d in days_of_year:
                
                # Process pess_obj for working_shift
                for s in working_shift:

                    day_shift_data = matriz_estimativas_gd[(matriz_estimativas_gd['data'].dt.dayofyear == d) & (matriz_estimativas_gd['turno'] == s)]
                    if not day_shift_data.empty:
                        # Convert float to integer for OR-Tools compatibility
                        pess_obj[(d, s)] = int(round(day_shift_data['pess_obj'].values[0]))
                    else:
                        pess_obj[(d, s)] = 0  # or any default value you prefer
                
                # Process min/max workers for all shifts
                for shift_type in shifts:
                    day_shift_data = matriz_estimativas_gd[(matriz_estimativas_gd['data'].dt.dayofyear == d) & (matriz_estimativas_gd['turno'] == shift_type)]
                    if not day_shift_data.empty:
                                    # Convert floats to integers for OR-Tools compatibility
                                    min_workers[(d, shift_type)] = int(round(day_shift_data['min_turno'].values[0]))
                                    max_workers[(d, shift_type)] = int(round(day_shift_data['max_turno'].values[0]))

            logger.info(f"Processing estimativas data with {len(matriz_estimativas_gd)} records")
            logger.info(f"  - pess_obj: {len(pess_obj)} entries")
            logger.info(f"  - min_workers: {len(min_workers)} entries")
            logger.info(f"  - max_workers: {len(max_workers)} entries")
        else:
            logger.warning("No estimativas data found, using default values for pess_obj, min_workers, max_workers, and working_shift_2")               



        # =================================================================
        # 12. ADDITIONAL WORKER ASSIGNMENTS
        # =================================================================
        logger.info("Setting up additional worker assignments")
        
        worker_week_shift = {}

        # Iterate over each worker
        for w in workers_complete:
            # Only iterate over weeks that actually exist in week_to_days
            for week in week_to_days.keys():  # Use only existing weeks instead of range(1, 53)
                worker_week_shift[(w, week, 'M')] = 0
                worker_week_shift[(w, week, 'T')] = 0
                
                # Iterate through days of the week for the current week
                for day in week_to_days[week]:
                        
                        # Get the rows for the current week and day
                         # Use WW column instead of isocalendar().week for consistency
                        shift_entries = matriz_calendario_gd[
                            (matriz_calendario_gd['ww'] == week) & 
                            (matriz_calendario_gd['data'].dt.day_of_year == day) & 
                            (matriz_calendario_gd['colaborador'] == w)
                        ]
                        
                        #logger.info(f"Processing worker {w}, week {week}, day {day}: found {len(shift_entries)} shift entries with types: {shift_entries['tipo_turno'].tolist() if not shift_entries.empty else 'None'}")

                        # Check for morning shifts ('M') for the current worker
                        if not shift_entries[shift_entries['tipo_turno'] == "M"].empty:
                            # Assign morning shift to the worker for that week
                            worker_week_shift[(w, week, 'M')] = 1  # Set to 1 if morning shift is found

                        # Check for afternoon shifts ('T') for the current worker
                        if not shift_entries[shift_entries['tipo_turno'] == "T"].empty:
                            # Assign afternoon shift to the worker for that week
                            worker_week_shift[(w, week, 'T')] = 1  # Set to 1 if afternoon shift is found
                    
                        #logger.info(f"Worker {w} week {week} day {day}: M={worker_week_shift[(w, week, 'M')]}, T={worker_week_shift[(w, week, 'T')]}")
                
            if not worker_week_shift:
                logger.warning(f"No week shifts found for worker {w}, this may indicate an issue with the data.")
            
        

        working_shift_2 = ["M", "T"]


        logger.info("[OK] Data processing completed successfully")
        
        # =================================================================
        # 13. RETURN ALL PROCESSED data
        # =================================================================
        return (
            matriz_calendario_gd,    # 0x
<<<<<<< HEAD
            days_of_year,           # 1x
            sundays,                # 2x
            holidays,               # 3x
            special_days,           # 4x
            closed_holidays,        # 5x
            empty_days,             # 6x
            worker_holiday,         # 7x
            missing_days,           # 8x
            working_days,           # 9x
            non_holidays,           # 10x
            start_weekday,          # 11x
            week_to_days,           # 12x
            worker_week_shift,      # 13x
            matriz_colaborador_gd,  # 14x
            workers,                # 15x
            contract_type,          # 16x
            total_l,                # 17x
            total_l_dom,            # 18x
            c2d,                    # 19x
            c3d,                    # 20x
            l_d,                    # 21x
            l_q,                    # 22x
            cxx,                    # 23x
            t_lq,                   # 24x                   # 25
            matriz_estimativas_gd,  # 26x
            pess_obj,                # 27x
            min_workers,            # 28x
            max_workers,            # 29x
            working_shift_2,         # 30
            workers_complete,       # 31
            workers_complete_cycle,  # 32
            free_day_complete_cycle,  # 33
            week_to_days_salsa,  # 34x
            first_registered_day,
            proportion
=======
            days_of_year,            # 1x
            sundays,                 # 2x
            holidays,                # 3x
            special_days,            # 4x
            closed_holidays,         # 5x
            empty_days,              # 6x
            worker_holiday,          # 7x
            missing_days,            # 8x
            working_days,            # 9x
            non_holidays,            # 10x
            start_weekday,           # 11x
            week_to_days,            # 12x
            worker_week_shift,       # 13x
            matriz_colaborador_gd,   # 14x
            workers,                 # 15x
            contract_type,           # 16x
            total_l,                 # 17x
            total_l_dom,             # 18x
            c2d,                     # 19x
            c3d,                     # 20x
            l_d,                     # 21x
            l_q,                     # 22x
            cxx,                     # 23x
            t_lq,                    # 24x
            matriz_estimativas_gd,   # 25x
            pess_obj,                # 26x
            min_workers,             # 27x
            max_workers,             # 28x
            working_shift_2,         # 29x
            workers_complete,        # 30x
            workers_complete_cycle,  # 31x
            free_day_complete_cycle, # 32x
            week_to_days_salsa,      # 33x
            first_registered_day,    # 34x
            last_registered_day,     # 35x
            fixed_days_off,          # 36x
>>>>>>> 53692c9e
            # week_cut
        )
        
    except Exception as e:
        logger.error(f"Error in read_data_salsa: {e}", exc_info=True)
        raise

<|MERGE_RESOLUTION|>--- conflicted
+++ resolved
@@ -615,43 +615,6 @@
         # =================================================================
         return (
             matriz_calendario_gd,    # 0x
-<<<<<<< HEAD
-            days_of_year,           # 1x
-            sundays,                # 2x
-            holidays,               # 3x
-            special_days,           # 4x
-            closed_holidays,        # 5x
-            empty_days,             # 6x
-            worker_holiday,         # 7x
-            missing_days,           # 8x
-            working_days,           # 9x
-            non_holidays,           # 10x
-            start_weekday,          # 11x
-            week_to_days,           # 12x
-            worker_week_shift,      # 13x
-            matriz_colaborador_gd,  # 14x
-            workers,                # 15x
-            contract_type,          # 16x
-            total_l,                # 17x
-            total_l_dom,            # 18x
-            c2d,                    # 19x
-            c3d,                    # 20x
-            l_d,                    # 21x
-            l_q,                    # 22x
-            cxx,                    # 23x
-            t_lq,                   # 24x                   # 25
-            matriz_estimativas_gd,  # 26x
-            pess_obj,                # 27x
-            min_workers,            # 28x
-            max_workers,            # 29x
-            working_shift_2,         # 30
-            workers_complete,       # 31
-            workers_complete_cycle,  # 32
-            free_day_complete_cycle,  # 33
-            week_to_days_salsa,  # 34x
-            first_registered_day,
-            proportion
-=======
             days_of_year,            # 1x
             sundays,                 # 2x
             holidays,                # 3x
@@ -688,7 +651,6 @@
             first_registered_day,    # 34x
             last_registered_day,     # 35x
             fixed_days_off,          # 36x
->>>>>>> 53692c9e
             # week_cut
         )
         
