from base_data_project.log_config import get_logger
from src.config import PROJECT_NAME

logger = get_logger(PROJECT_NAME)


<<<<<<< HEAD
def salsa_optimization(model, days_of_year, workers, working_shift, shift, pessObj, working_days, closed_holidays, min_workers, week_to_days, sundays, c2d, first_day, last_day, role_by_worker, work_day_hours, workers_past, christmas_eve, max_day_year, real_working_shift):
=======
def salsa_optimization(model, days_of_year, workers, working_shift, shift, pessObj, working_days,
                       closed_holidays, min_workers,week_to_days, sundays, c2d, first_day, last_day,
                       role_by_worker, work_day_hours, workers_past, year_range):
>>>>>>> 9932927f
    # Store the pos_diff and neg_diff variables for later access
    pos_diff_dict = {}
    neg_diff_dict = {}
    no_workers_penalties = {}
    min_workers_penalties_shift = {}
    min_workers_penalties_day = {}
    inconsistent_shift_penalties = {}

    # Create the objective function with heavy penalties
    objective_terms = []
    PESS_OBJ_PENALTY = 1000  # Penalty for deviations from pessObj
    CONSECUTIVE_FREE_DAY = -1  # Bonus for consecutive free days
    HEAVY_PENALTY = 300  # Penalty for days with no workers
    MIN_WORKER_PENALTY_SHIFT = 600  # Penalty for breaking minimum worker requirements per shift
    MIN_WORKER_PENALTY_DAY = 6000  # Penalty for breaking minimum worker requirements per day
    SUNDAY_YEAR_BALANCE_PENALTY = 1  # Penalty for unbalanced Sunday free days ALL YEAR
    C2D_YEAR_BALANCE_PENALTY = 8  # Penalty for unbalanced C2D free days ALL YEAR
    INCONSISTENT_SHIFT_PENALTY = 3  # Penalty for inconsistent shift types
    SUNDAY_BALANCE_ACROSS_WORKERS_PENALTY = 5  # Penalty for balancing Sundays across workers
    C2D_BALANCE_ACROSS_WORKERS_PENALTY = 5  # Penalty for balancing C2D across workers
    MANAGER_KEYHOLDER_CONFLICT_PENALTY = 30000
    KEYHOLDER_KEYHOLDER_CONFLICT_PENALTY = 50000
    MANAGER_MANAGER_CONFLICT_PENALTY = 50000
    hours_scale = 1000

    optimization_details = {
        'point_1_pessobj_deviations': {
            'variables': {},
            'weights': {},
            'penalty_weight': PESS_OBJ_PENALTY
        },
        'point_2_consecutive_free_days': {
            'variables': [],
            'weight': CONSECUTIVE_FREE_DAY
        },
        'point_3_no_workers': {
            'variables': {},
            'penalty_weight': HEAVY_PENALTY
        },
        'point_4_1_min_workers': {
            'variables': {},
            'penalty_weight': MIN_WORKER_PENALTY_SHIFT
        },
        'point_4_2_min_workers': {
            'variables': {},
            'penalty_weight': MIN_WORKER_PENALTY_DAY
        },
        'point_5_1_sunday_balance': {
            'variables': [],
            'penalty_weight': SUNDAY_YEAR_BALANCE_PENALTY
        },
        'point_5_2_c2d_balance': {
            'variables': [],
            'penalty_weight': C2D_YEAR_BALANCE_PENALTY
        },
        'point_6_inconsistent_shifts': {
            'variables': {},
            'penalty_weight': INCONSISTENT_SHIFT_PENALTY
        },
        'point_7_sunday_balance_across_workers': {
            'variables': [],
            'penalty_weight': SUNDAY_BALANCE_ACROSS_WORKERS_PENALTY
        },
        'point_7b_lq_balance_across_workers': {
            'variables': [],
            'penalty_weight': C2D_BALANCE_ACROSS_WORKERS_PENALTY
        },
        'point_8_manager_keyholder_conflicts': {
            'variables': {},
            'penalty_weights': {
                'mgr_kh_same_off': MANAGER_KEYHOLDER_CONFLICT_PENALTY,
                'kh_overlap': KEYHOLDER_KEYHOLDER_CONFLICT_PENALTY,
                'mgr_overlap': MANAGER_MANAGER_CONFLICT_PENALTY
            }
        }
    }

    all_workers = workers + workers_past
    closed = set(closed_holidays)

    # 1. Penalize deviations from pessObj
    day_counter = 0
    for d in days_of_year:
        for s in working_shift:
            # Calculate the number of assigned workers for this day and shift
            assigned_workers = sum(shift[(w, d, s)] * int(work_day_hours[w][day_counter]) for w in all_workers if (w, d, s) in shift)
            # Create variables to represent the positive and negative deviations from the target
            pos_diff = model.NewIntVar(0, len(all_workers) * hours_scale, f"pos_diff_{d}_{s}")
            neg_diff = model.NewIntVar(0, len(all_workers) * hours_scale, f"neg_diff_{d}_{s}")
            
            # Store the variables in dictionaries
            pos_diff_dict[(d, s)] = pos_diff
            neg_diff_dict[(d, s)] = neg_diff

            target = pessObj.get((d, s), 0)
            
            # Add constraints to ensure that the positive and negative deviations are correctly computed
            model.Add(pos_diff >= assigned_workers - target)  # If excess, pos_diff > 0
            model.Add(pos_diff >= 0)  # Ensure pos_diff is non-negative
            
            model.Add(neg_diff >= target - assigned_workers)  # If shortfall, neg_diff > 0
            model.Add(neg_diff >= 0)  # Ensure neg_diff is non-negative
            
            # Add both positive and negative deviations to the objective function
            objective_terms.append(PESS_OBJ_PENALTY * pos_diff)
            objective_terms.append(PESS_OBJ_PENALTY * neg_diff)

            optimization_details['point_1_pessobj_deviations']['variables'][(d, s)] = {
                'pos_diff': pos_diff,
                'neg_diff': neg_diff,
                'target': target
            }

    # 2. NEW: Reward consecutive free days
    consecutive_free_day_bonus = []
    for w in workers:
        all_work_days = sorted(working_days[w])
        
        # Create boolean variables for each day indicating if it's a free day
        free_day_vars = {}
        for d in all_work_days:
            free_day = model.NewBoolVar(f"free_day_{w}_{d}")
            
            # Sum the L, F, LQ, A, V shifts for this day
            free_shift_sum = sum(
                shift.get((w, d, shift_type), 0) 
                for shift_type in ["L", "F", "LQ", "A", "V"]
            )
            
            # Link the boolean variable to whether any free shift is assigned
            model.Add(free_shift_sum >= 1).OnlyEnforceIf(free_day)
            model.Add(free_shift_sum == 0).OnlyEnforceIf(free_day.Not())
            
            free_day_vars[d] = free_day


        
        # For each pair of consecutive days in the worker's schedule
        for i in range(len(all_work_days) - 1):
            day1 = all_work_days[i]
            day2 = all_work_days[i+1]
            
            # Only consider consecutive calendar days
            if day2 == day1 + 1:
                # Create a boolean variable for consecutive free days
                consecutive_free = model.NewBoolVar(f"consecutive_free_{w}_{day1}_{day2}")
                
                # Both days must be free for the bonus to apply
                model.AddBoolAnd([free_day_vars[day1], free_day_vars[day2]]).OnlyEnforceIf(consecutive_free)
                model.AddBoolOr([free_day_vars[day1].Not(), free_day_vars[day2].Not()]).OnlyEnforceIf(consecutive_free.Not())
                
                # Add a negative term (bonus) to the objective function for each consecutive free day pair
                consecutive_free_day_bonus.append(consecutive_free)

                # Store in optimization details
                optimization_details['point_2_consecutive_free_days']['variables'].append({
                    'worker': w,
                    'day1': day1,
                    'day2': day2,
                    'variable': consecutive_free
                })

    # Add the bonus term to the objective with appropriate weight (negative to minimize)
    # Using a weight of -1 to prioritize consecutive free days
    objective_terms.extend([CONSECUTIVE_FREE_DAY * term for term in consecutive_free_day_bonus])
    
    #3. No workers in a day penalty
    for d in days_of_year:
        if d not in closed_holidays:  # Skip closed holidays
            for s in working_shift:
                if pessObj.get((d, s), 0) > 0:  # Only penalize when pessObj exists
                    # Calculate the number of assigned workers for this day and shift
                    assigned_workers = sum(shift[(w, d, s)] for w in all_workers if (w, d, s) in shift)
                    
                    # Create a boolean variable to indicate if there are no workers
                    no_workers = model.NewBoolVar(f"no_workers_{d}_{s}")
                    model.Add(assigned_workers == 0).OnlyEnforceIf(no_workers)
                    model.Add(assigned_workers >= 1).OnlyEnforceIf(no_workers.Not())
                    
                    # Store the variable
                    no_workers_penalties[(d, s)] = no_workers

                    # Store in optimization details
                    optimization_details['point_3_no_workers']['variables'][(d, s)] = {
                        'variable': no_workers,
                        'target': pessObj.get((d, s), 0)
                    }
                    
                    # Add a heavy penalty to the objective function
                    objective_terms.append(HEAVY_PENALTY * no_workers)

    # 4.1 Penalize breaking minimum worker requirements per shift
    day_counter = 0
    for d in days_of_year:
        if d in closed:
            day_counter += 1
            logger.info(f"4.1: Skiping day {d}")
            continue
        for s in working_shift:
            min_req = min_workers.get((d, s), 8)
            if min_req > 0:  # Only penalize when there's a minimum requirement
                # Calculate the number of assigned workers for this day and shift
                assigned_workers = sum(shift[(w, d, s)] * int(work_day_hours[w][day_counter]) for w in all_workers if (w, d, s) in shift)
                
                # Create a variable to represent the shortfall from the minimum
                shortfall = model.NewIntVar(0, 1000, f"min_shortfall_{d}_{s}")
                model.Add(shortfall >= min_req - assigned_workers)
                model.Add(shortfall >= 0)
                
                # Store the variable
                min_workers_penalties_shift[(d, s)] = shortfall

                optimization_details['point_4_1_min_workers']['variables'][(d, s)] = {
                    'shortfall': shortfall,
                    'min_required': min_req
                }
                
                # Add penalty to the objective function
                objective_terms.append(MIN_WORKER_PENALTY_SHIFT * shortfall)
        day_counter += 1

    # 4.2 Penalize breaking minimum worker requirements per day
    day_counter = 0
    for d in days_of_year:
        if d in closed:
            day_counter += 1
            logger.info(f"4.2: Skiping day {d}")
            continue
        min_req = min_workers.get((d, 'M'), 8) + min_workers.get((d, 'T'), 8)
        if min_req < 14:
            min_req = 14

        assigned_workers_total = []
        for s in working_shift:
            # Calculate the number of assigned workers for this day and shift
            assigned_workers = [shift[(w, d, s)] * int(work_day_hours[w][day_counter]) for w in all_workers if (w, d, s) in shift]
            assigned_workers_total.extend(assigned_workers)

        # Create a variable to represent the shortfall from the minimum
        shortfall = model.NewIntVar(0, 1000, f"min_shortfall_{d}_{s}")
        model.Add(shortfall >= min_req - sum(assigned_workers_total))
        model.Add(shortfall >= 0)
        
        # Store the variable
        min_workers_penalties_day[d] = shortfall
        optimization_details['point_4_2_min_workers']['variables'][d] = {'shortfall': shortfall, 'min_required': min_req}
        
        # Add penalty to the objective function
        objective_terms.append(MIN_WORKER_PENALTY_DAY * shortfall)
        day_counter += 1

    # 5.1 Balance sundays free days 
    sunday_balance_penalties = []
    for w in workers:
        worker_sundays = [d for d in sundays if d in working_days[w] and year_range[0] <= d <= year_range[1]]
        
        if len(worker_sundays) <= 1:
            continue  # Skip if worker has 0 or 1 Sunday (no balancing needed)
        
        # Create variables for Sunday free days (L shifts)
        sunday_free_vars = []
        for sunday in worker_sundays:
            sunday_free = model.NewBoolVar(f"sunday_free_{w}_{sunday}")
            
            # Link to actual L shift assignment
            model.Add(shift.get((w, sunday, "L"), 0) + shift.get((w, sunday, "F"), 0) >= 1).OnlyEnforceIf(sunday_free)
            model.Add(shift.get((w, sunday, "L"), 0) + shift.get((w, sunday, "F"), 0) == 0).OnlyEnforceIf(sunday_free.Not())
            sunday_free_vars.append(sunday_free)
        
        # Calculate target spacing between Sunday free days
        total_sunday_free = len(sunday_free_vars)
        
        # For even distribution, we want to minimize variance in spacing
        # We'll divide the year into segments and try to have roughly equal distribution
        num_segments = min(5, total_sunday_free)  # Use 5 segments or fewer if not enough Sundays
        if num_segments > 1:
            segment_size = total_sunday_free // num_segments
            for segment in range(num_segments):
                start_idx = segment * segment_size
                end_idx = (segment + 1) * segment_size if segment < num_segments - 1 else total_sunday_free
                
                segment_sundays = sunday_free_vars[start_idx:end_idx]
                
                if len(segment_sundays) > 0:
                    # Create variables for deviation from ideal distribution
                    segment_free_count = sum(segment_sundays)
                    
                    # Handle remainder when total doesn't divide evenly
                    base_ideal = total_sunday_free // num_segments
                    remainder = total_sunday_free % num_segments
                    # First 'remainder' segments get one extra
                    ideal_count = base_ideal + (1 if segment < remainder else 0)
                    
                    # Maximum possible deviation bounds
                    max_over = len(segment_sundays)  # All Sundays in segment could be free
                    max_under = ideal_count  # Could have 0 instead of ideal_count
                    
                    # Create penalty variables for over/under allocation
                    over_penalty = model.NewIntVar(0, max_over, f"sunday_over_{w}_{segment}")
                    under_penalty = model.NewIntVar(0, max_under, f"sunday_under_{w}_{segment}")
                    
                    # Correctly calculate deviations (handling negative cases)
                    model.Add(over_penalty >= segment_free_count - ideal_count)
                    model.Add(over_penalty >= 0)  # Ensure non-negative
                    
                    model.Add(under_penalty >= ideal_count - segment_free_count)
                    model.Add(under_penalty >= 0)  # Ensure non-negative
                    
                    # Store in optimization details
                    optimization_details['point_5_1_sunday_balance']['variables'].append({
                    'worker': w,
                    'segment': segment,
                    'over_penalty': over_penalty,
                    'under_penalty': under_penalty,
                    'ideal_count': ideal_count,
                    'segment_sundays': [worker_sundays[i] for i in range(start_idx, min(end_idx, len(worker_sundays)))]
                })
                    
                    sunday_balance_penalties.append(SUNDAY_YEAR_BALANCE_PENALTY * over_penalty)
                    sunday_balance_penalties.append(SUNDAY_YEAR_BALANCE_PENALTY * under_penalty)
    
    objective_terms.extend(sunday_balance_penalties)


    # 5.2 Balance c2d free days
    c2d_balance_penalties = []
    quality_weekend_2_dict = {}
    for w in workers:
        # Find all potential quality weekends (Saturday-Sunday pairs)
        quality_weekend_vars = []
        weekend_dates = []
        
        for sunday in sundays:
            if not (year_range[0] <= sunday <= year_range[1]):
                continue
            saturday = sunday - 1
            
            # Check if both Saturday and Sunday are in worker's schedule
            if saturday in working_days[w] and sunday in working_days[w]:
                # Create boolean for this quality weekend
                quality_weekend = model.NewBoolVar(f"quality_weekend_{w}_{sunday}")
                
                # Quality weekend is True if LQ on Saturday AND L on Sunday
                has_lq_saturday = model.NewBoolVar(f"has_lq_sat_{w}_{saturday}")
                has_l_sunday = model.NewBoolVar(f"has_l_sun_{w}_{sunday}")
                
                # Link to actual shift assignments
                model.Add(shift.get((w, saturday, "LQ"), 0) >= 1).OnlyEnforceIf(has_lq_saturday)
                model.Add(shift.get((w, saturday, "LQ"), 0) == 0).OnlyEnforceIf(has_lq_saturday.Not())
                
                model.Add(shift.get((w, sunday, "L"), 0) >= 1).OnlyEnforceIf(has_l_sunday)
                model.Add(shift.get((w, sunday, "L"), 0) == 0).OnlyEnforceIf(has_l_sunday.Not())
                
                # Quality weekend requires both conditions
                model.AddBoolAnd([has_lq_saturday, has_l_sunday]).OnlyEnforceIf(quality_weekend)
                model.AddBoolOr([has_lq_saturday.Not(), has_l_sunday.Not()]).OnlyEnforceIf(quality_weekend.Not())
                quality_weekend_2_dict[(w, sunday)] = quality_weekend
                
                quality_weekend_vars.append(quality_weekend)
                weekend_dates.append(sunday)
        
        if len(quality_weekend_vars) <= 1:
            continue  # Skip if worker has 0 or 1 potential quality weekend
        
        # Divide the year into segments and try to distribute quality weekends evenly
        num_segments = min(5, len(quality_weekend_vars))  # Use 5 segments or fewer if not enough weekends
        if num_segments > 1:
            segment_size = len(quality_weekend_vars) // num_segments
            
            for segment in range(num_segments):
                start_idx = segment * segment_size
                end_idx = (segment + 1) * segment_size if segment < num_segments - 1 else len(quality_weekend_vars)
                
                segment_weekends = quality_weekend_vars[start_idx:end_idx]
                
                if len(segment_weekends) > 0:
                    segment_count = sum(segment_weekends)
                    max_possible_quality = c2d.get(w,0)  # from your business logic
                    base_ideal = max_possible_quality // num_segments
                    remainder = max_possible_quality % num_segments
                    ideal_count = base_ideal + (1 if segment < remainder else 0)
                    
                    # Maximum possible deviation bounds
                    max_over = len(segment_weekends)  # All weekends in segment could be quality
                    max_under = ideal_count  # Could have 0 instead of ideal_count
                    
                    # Create penalty variables for deviation from ideal distribution
                    over_penalty = model.NewIntVar(0, max_over, f"c2d_over_{w}_{segment}")
                    under_penalty = model.NewIntVar(0, max_under, f"c2d_under_{w}_{segment}")
                    
                    # Correctly calculate deviations (handling negative cases)
                    model.Add(over_penalty >= segment_count - ideal_count)
                    model.Add(over_penalty >= 0)  # Ensure non-negative
                    
                    model.Add(under_penalty >= ideal_count - segment_count)
                    model.Add(under_penalty >= 0)  # Ensure non-negative
                    # Store in optimization details
                    optimization_details['point_5_2_c2d_balance']['variables'].append({
                    'worker': w,
                    'segment': segment,
                    'over_penalty': over_penalty,
                    'under_penalty': under_penalty,
                    'ideal_count': ideal_count,
                    'segment_weekends': [weekend_dates[i] for i in range(start_idx, min(end_idx, len(weekend_dates)))]
                    })
                    
                    c2d_balance_penalties.append(C2D_YEAR_BALANCE_PENALTY * over_penalty)
                    c2d_balance_penalties.append(C2D_YEAR_BALANCE_PENALTY * under_penalty)

    objective_terms.extend(c2d_balance_penalties)

    # 6. Penalize inconsistent shift types within a week for each worker
    for w in workers:
        for week in week_to_days.keys():  # Iterate over all weeks
            days_in_week = week_to_days[week]
            working_days_in_week = [d for d in days_in_week if d in working_days.get(w, [])]
            
            if len(working_days_in_week) >= 2:  # Only if worker has at least 2 working days this week
                # Create variables to track if the worker has M or T shifts this week
                has_m_shift = model.NewBoolVar(f"has_m_shift_{w}_{week}")
                has_t_shift = model.NewBoolVar(f"has_t_shift_{w}_{week}")
                
                # Create expressions for total M and T shifts this week
                total_m = sum(shift.get((w, d, "M"), 0) for d in working_days_in_week)
                total_t = sum(shift.get((w, d, "T"), 0) for d in working_days_in_week)
                
                # Worker has M shifts if total_m > 0
                model.Add(total_m >= 1).OnlyEnforceIf(has_m_shift)
                model.Add(total_m == 0).OnlyEnforceIf(has_m_shift.Not())
                
                # Worker has T shifts if total_t > 0
                model.Add(total_t >= 1).OnlyEnforceIf(has_t_shift)
                model.Add(total_t == 0).OnlyEnforceIf(has_t_shift.Not())
                
                # Create a variable to indicate inconsistent shifts
                inconsistent_shifts = model.NewBoolVar(f"inconsistent_shifts_{w}_{week}")
                
                # Worker has inconsistent shifts if both M and T shifts exist
                model.AddBoolAnd([has_m_shift, has_t_shift]).OnlyEnforceIf(inconsistent_shifts)
                model.AddBoolOr([has_m_shift.Not(), has_t_shift.Not()]).OnlyEnforceIf(inconsistent_shifts.Not())
            
                # Store the variable
                inconsistent_shift_penalties[(w, week)] = inconsistent_shifts

                # Store in optimization details
                optimization_details['point_6_inconsistent_shifts']['variables'][(w, week)] = {
                    'inconsistent_variable': inconsistent_shifts,
                    'has_m_shift': has_m_shift,
                    'has_t_shift': has_t_shift,
                    'working_days_in_week': working_days_in_week
                }
                
                # Add penalty to the objective function
                objective_terms.append(INCONSISTENT_SHIFT_PENALTY * inconsistent_shifts)

    # 7 Balancing number of sundays free days across the workers (SIMPLIFIED - NO SCALE FACTOR)
    SUNDAY_BALANCE_ACROSS_WORKERS_PENALTY = 5
    sunday_balance_across_workers_penalties = []

    # Create constraint variables for each worker's total Sunday free days
    sunday_free_worker_vars = {}
    workers_with_sundays = [] 

    for w in all_workers:
        worker_sundays = [d for d in sundays if d in working_days[w] and year_range[0] <= d <= year_range[1]]
        
        if len(worker_sundays) == 0:
            continue  # Skip workers with no Sundays
        
        workers_with_sundays.append(w)
        
        # Create variables for Sunday free days
        sunday_free_vars = []
        for sunday in worker_sundays:
            sunday_free = model.NewBoolVar(f"sunday_free_{w}_{sunday}")
            
            # Link to actual L or F shift assignment
            model.Add(shift.get((w, sunday, "L"), 0) + shift.get((w, sunday, "F"), 0) >= 1).OnlyEnforceIf(sunday_free)
            model.Add(shift.get((w, sunday, "L"), 0) + shift.get((w, sunday, "F"), 0) == 0).OnlyEnforceIf(sunday_free.Not())
            
            sunday_free_vars.append(sunday_free)
        
        # Create constraint variable for total Sunday free days
        total_sunday_free_var = model.NewIntVar(0, len(worker_sundays), f"total_sunday_free_{w}")
        model.Add(total_sunday_free_var == sum(sunday_free_vars))
        
        sunday_free_worker_vars[w] = total_sunday_free_var

    # STRATEGY: Pairwise proportional balance (simplest and most reliable)
    if len(workers_with_sundays) > 1:
        # For each pair of workers, ensure proportional fairness
        for i, w1 in enumerate(workers_with_sundays):
            for w2 in workers_with_sundays[i+1:]:
                if last_day.get(w1, 0) == 0 :
                    last_day[w1] = days_of_year[-1]
                if last_day.get(w2, 0) == 0 :
                    last_day[w2] = days_of_year[-1]
                prop1 = (last_day.get(w1, 0) - first_day.get(w1, 0) + 1) / len(days_of_year)
                prop1 = max(0.0, min(1.0, prop1))
                prop2 = (last_day.get(w2, 0) - first_day.get(w2, 0) + 1) / len(days_of_year)
                prop2 = max(0.0, min(1.0, prop2))
                #logger.info(f"Worker {w1} proportion: {prop1}, first day: {first_day.get(w1, 0)}, last day: {last_day.get(w1, 0)}, Worker {w2} proportion: {prop2}, first day: {first_day.get(w2, 0)}, last day: {last_day.get(w2, 0)}")

                if prop1 > 0 and prop2 > 0:
                    # Calculate proportion ratio as integers (multiply by 100 for precision)
                    prop1_int = int(prop1 * 100)
                    prop2_int = int(prop2 * 100)
                    
                    # Calculate maximum possible difference
                    max_sundays_w1 = len([d for d in sundays if d in working_days[w1] and year_range[0] <= d <= year_range[1]])
                    max_sundays_w2 = len([d for d in sundays if d in working_days[w2] and year_range[0] <= d <= year_range[1]])
                    max_diff = max(max_sundays_w1 * prop2_int, max_sundays_w2 * prop1_int)
                    
                    # Create variables for proportional difference
                    proportional_diff_pos = model.NewIntVar(0, max_diff, f"prop_diff_pos_{w1}_{w2}")
                    proportional_diff_neg = model.NewIntVar(0, max_diff, f"prop_diff_neg_{w1}_{w2}")
                    
                    # Proportional balance constraint:
                    # sunday_free_worker_vars[w1] / prop1 should ≈ sunday_free_worker_vars[w2] / prop2
                    # Rearranged: sunday_free_worker_vars[w1] * prop2_int should ≈ sunday_free_worker_vars[w2] * prop1_int
                    
                    model.Add(proportional_diff_pos >= 
                            sunday_free_worker_vars[w1] * prop2_int - sunday_free_worker_vars[w2] * prop1_int)
                    model.Add(proportional_diff_pos >= 0)
                    
                    model.Add(proportional_diff_neg >= 
                            sunday_free_worker_vars[w2] * prop1_int - sunday_free_worker_vars[w1] * prop2_int)
                    model.Add(proportional_diff_neg >= 0)

                    # Store in optimization details
                    optimization_details['point_7_sunday_balance_across_workers']['variables'].append({
                        'worker1': w1,
                        'worker2': w2,
                        'proportional_diff_pos': proportional_diff_pos,
                        'proportional_diff_neg': proportional_diff_neg,
                        'prop1': prop1,
                        'prop2': prop2,
                        'total_sunday_free_w1': sunday_free_worker_vars[w1],
                        'total_sunday_free_w2': sunday_free_worker_vars[w2]
                    })
                    
                    # Add penalties for proportional imbalance
                    weight = SUNDAY_BALANCE_ACROSS_WORKERS_PENALTY // 2  # Distribute penalty across pairs
                    sunday_balance_across_workers_penalties.append(weight * proportional_diff_pos)
                    sunday_balance_across_workers_penalties.append(weight * proportional_diff_neg)

    # Add to objective
    objective_terms.extend(sunday_balance_across_workers_penalties)  
 


    # 7B Balancing number of LQ (quality weekends) across workers (pairwise)
    # Business rule: a weekend counts as LQ iff Saturday has shift "LQ" AND Sunday has shift "L".
    LQ_BALANCE_ACROSS_WORKERS_PENALTY = 5
    lq_balance_across_workers_penalties = []

    lq_free_worker_vars = {}
    workers_with_lq = []
    saturdays = [s - 1 for s in sundays if (s - 1) in days_of_year and year_range[0] <= s <= year_range[1]]

    for w in all_workers:
        # Only consider weekends where the worker is actually exposed:
        # both Saturday and the following Sunday exist in their working_days.
        eligible_saturdays = [s for s in saturdays if (s in working_days[w] and (s + 1) in working_days[w] and year_range[0] <= s <= year_range[1])]
        if not eligible_saturdays:
            continue

        workers_with_lq.append(w)
        lq_free_vars = []

        for s in eligible_saturdays:
            d = s + 1  # following Sunday

            # --- Saturday LQ flag ---
            # Use the existing shift var if available; otherwise create a dummy Bool forced to 0.
            if (w, s, "LQ") in shift:
                lq_sat = shift[(w, s, "LQ")]
            else:
                lq_sat = model.NewBoolVar(f"lq_sat_{w}_{s}")
                model.Add(lq_sat == 0)  

            # --- Sunday must be  "L" ---
            if (w, d, "L") in shift:
                sun_is_L = shift[(w, d, "L")]
            else:
                sun_is_L = model.NewBoolVar(f"sun_is_L_{w}_{d}")

                model.Add(sun_is_L == 0)  
            
            if (w, d, "F") in shift:
                sun_is_F = shift[(w, d, "F")]
            else:
                sun_is_F = model.NewBoolVar(f"sun_is_F_{w}_{d}")
                model.Add(sun_is_F == 0)

            # --- Weekend LQ indicator (AND of Saturday LQ and Sunday L) ---
            
            lq_weekend = model.NewBoolVar(f"lq_weekend_{w}_{s}_{d}")
            model.AddMultiplicationEquality(lq_weekend, [lq_sat, sun_is_L])

            lq_free_vars.append(lq_weekend)

        # Total LQ weekends per worker (bounded by the number of eligible weekends)
        total_lq_free_var = model.NewIntVar(0, len(lq_free_vars), f"total_lq_free_{w}")
        model.Add(total_lq_free_var == sum(lq_free_vars))
        lq_free_worker_vars[w] = total_lq_free_var

    if len(workers_with_lq) > 1:
        for i, w1 in enumerate(workers_with_lq):
            for w2 in workers_with_lq[i+1:]:
                # Keep your existing 'proportion' for consistency.
                # If you compute a specific LQ exposure (prop_lq), you can swap it here.
                if last_day.get(w1, 0) == 0 :
                    last_day[w1] = days_of_year[-1]
                if last_day.get(w2, 0) == 0 :
                    last_day[w2] = days_of_year[-1]
                prop1 = (last_day.get(w1, 0) - first_day.get(w1, 0) + 1) / len(days_of_year)
                prop1 = max(0.0, min(1.0, prop1))
                prop2 = (last_day.get(w2, 0) - first_day.get(w2, 0) + 1) / len(days_of_year)
                prop2 = max(0.0, min(1.0, prop2))
                if prop1 <= 0 or prop2 <= 0:
                    continue

                # Integer scaling avoids division and floating-point issues
                prop1_int = int(prop1 * 100)
                prop2_int = int(prop2 * 100)

                max_w1 = len([s for s in saturdays if (s in working_days[w1] and (s + 1) in working_days[w1])])
                max_w2 = len([s for s in saturdays if (s in working_days[w2] and (s + 1) in working_days[w2])])
                max_diff = max(max_w1 * prop2_int, max_w2 * prop1_int)

                diff_pos = model.NewIntVar(0, max_diff, f"lq_prop_diff_pos_{w1}_{w2}")
                diff_neg = model.NewIntVar(0, max_diff, f"lq_prop_diff_neg_{w1}_{w2}")

                # Normalize without division by comparing: c1*prop2 ≈ c2*prop1
                # Compare normalized counts without divisions: c1*prop2 ≈ c2*prop1
                model.Add(diff_pos >= lq_free_worker_vars[w1] * prop2_int - lq_free_worker_vars[w2] * prop1_int)
                model.Add(diff_neg >= lq_free_worker_vars[w2] * prop1_int - lq_free_worker_vars[w1] * prop2_int)

                # Store in optimization details
                optimization_details['point_7b_lq_balance_across_workers']['variables'].append({
                    'worker1': w1,
                    'worker2': w2,
                    'diff_pos': diff_pos,
                    'diff_neg': diff_neg,
                    'prop1': prop1,
                    'prop2': prop2,
                    'total_lq_free_w1': lq_free_worker_vars[w1],
                    'total_lq_free_w2': lq_free_worker_vars[w2]
                })

                weight = LQ_BALANCE_ACROSS_WORKERS_PENALTY // 2
                lq_balance_across_workers_penalties.append(weight * diff_pos)
                lq_balance_across_workers_penalties.append(weight * diff_neg)

    # Add to objective
    objective_terms.extend(lq_balance_across_workers_penalties) 

   

#################################################################################################################################
    # 8) Mutualy exclusive free days for managers and keyholders (STRSOL 879)


    # OFF_LABELS consideradas como “folga”
    OFF_LABELS = ("L", "LQ", "LD")

    # Pré-listas (assume que já tens role_by_worker)
    for w in all_workers:
        logger.info(f"Worker: {w}, Role: {role_by_worker.get(w, 'normal')}")

    managers   = [w for w in all_workers if role_by_worker.get(w, "normal") == "manager"]
    keyholders = [w for w in all_workers if role_by_worker.get(w, "normal") == "keyholder"]
    logger.info(f"Managers: {managers}, Keyholders: {keyholders}")

    debug_vars = {}

    for d in days_of_year:
        if d in closed:
            continue

        # Somas lineares (0/1) de “folga” por grupo (não criamos BoolVar por worker)
        def off_sum(group):
            # soma direta L + LQ; com exactly-one por (w,d), isto é 0/1 por worker
            return sum(
                sum(shift.get((w, d, lab), 0) for lab in OFF_LABELS)
                for w in group
                if d in days_of_year
            )

        mgr_sum = off_sum(managers)
        kh_sum  = off_sum(keyholders)

        # --- a) Manager & Keyholder off no mesmo dia (penaliza se ambos >= 1)
        mgr_any = model.NewBoolVar(f"mgr_any_{d}")
        kh_any  = model.NewBoolVar(f"kh_any_{d}")

        model.Add(mgr_sum >= 1).OnlyEnforceIf(mgr_any)
        model.Add(mgr_sum == 0).OnlyEnforceIf(mgr_any.Not())

        model.Add(kh_sum >= 1).OnlyEnforceIf(kh_any)
        model.Add(kh_sum == 0).OnlyEnforceIf(kh_any.Not())

        both_off = model.NewBoolVar(f"mgr_kh_both_off_{d}")
        # AND(mgr_any, kh_any)
        model.AddBoolAnd([mgr_any, kh_any]).OnlyEnforceIf(both_off)
        model.AddBoolOr([mgr_any.Not(), kh_any.Not()]).OnlyEnforceIf(both_off.Not())

        # Store in optimization details
        optimization_details['point_8_manager_keyholder_conflicts']['variables'][(d, 'mgr_kh_same_off')] = {
            'both_off': both_off,
            'mgr_any': mgr_any,
            'kh_any': kh_any
        }

        objective_terms.append(MANAGER_KEYHOLDER_CONFLICT_PENALTY * both_off)

        # --- b) Overlap entre keyholders (>= 2 off no mesmo dia)
        if KEYHOLDER_KEYHOLDER_CONFLICT_PENALTY > 0:
            kh_overlap = model.NewBoolVar(f"kh_overlap_{d}")
            debug_vars[f"kh_overlap_{d}"] = kh_overlap

            model.Add(kh_sum >= 2).OnlyEnforceIf(kh_overlap)
            model.Add(kh_sum <= 1).OnlyEnforceIf(kh_overlap.Not())

            # Store in optimization details
            optimization_details['point_8_manager_keyholder_conflicts']['variables'][(d, 'kh_overlap')] = {
                'kh_overlap': kh_overlap,
                'kh_count': kh_sum
            }

            objective_terms.append(KEYHOLDER_KEYHOLDER_CONFLICT_PENALTY * kh_overlap)

        # --- c) Overlap entre managers (>= 2 off no mesmo dia) [opcional]
        if MANAGER_MANAGER_CONFLICT_PENALTY > 0 and managers:
            mgr_overlap = model.NewBoolVar(f"mgr_overlap_{d}")
            debug_vars[f"mgr_overlap_{d}"] = mgr_overlap
            model.Add(mgr_sum >= 2).OnlyEnforceIf(mgr_overlap)
            model.Add(mgr_sum <= 1).OnlyEnforceIf(mgr_overlap.Not())

            # Store in optimization details
            optimization_details['point_8_manager_keyholder_conflicts']['variables'][(d, 'mgr_overlap')] = {
                'mgr_overlap': mgr_overlap,
                'mgr_count': mgr_sum
            }

            objective_terms.append(MANAGER_MANAGER_CONFLICT_PENALTY * mgr_overlap)
<<<<<<< HEAD

    #9 Christmas and New year's eve equalization

    #confirmar indice para int(work_day_hours[w][christmas_eve])
    christmas_shift = sum(shift[(w, christmas_eve, s)] * int(work_day_hours[w][christmas_eve -1]) for s in real_working_shift for w in all_workers if (w, christmas_eve, s) in shift)
    new_year_shift = sum(shift[(w, max_day_year, s)] * int(work_day_hours[w][max_day_year - 1]) for s in real_working_shift for w in all_workers if (w, max_day_year, s) in shift)
    christmas_surplus = model.NewIntVar(0, len(all_workers) * hours_scale, f"christmas_surplus")
    new_year_surplus = model.NewIntVar(0, len(all_workers) * hours_scale, f"new_year_surplus")

            
    # Add constraints to ensure that the positive and negative deviations are correctly computed
    model.Add(christmas_surplus >= christmas_shift - new_year_shift)  # If excess, christmas_surplus > 0
    model.Add(christmas_surplus >= 0)  # Ensure christmas_surplus is non-negative
            
    model.Add(new_year_surplus >= new_year_shift - christmas_shift)  # If shortfall, new_year_surplus > 0
    model.Add(new_year_surplus >= 0)  # Ensure new_year_surplus is non-negative
            
    # Add both positive and negative deviations to the objective function
    objective_terms.append(PESS_OBJ_PENALTY * christmas_surplus)
    objective_terms.append(PESS_OBJ_PENALTY * new_year_surplus)
        



=======
>>>>>>> 9932927f
    model.Minimize(sum(objective_terms))

    return debug_vars, optimization_details<|MERGE_RESOLUTION|>--- conflicted
+++ resolved
@@ -4,13 +4,9 @@
 logger = get_logger(PROJECT_NAME)
 
 
-<<<<<<< HEAD
-def salsa_optimization(model, days_of_year, workers, working_shift, shift, pessObj, working_days, closed_holidays, min_workers, week_to_days, sundays, c2d, first_day, last_day, role_by_worker, work_day_hours, workers_past, christmas_eve, max_day_year, real_working_shift):
-=======
 def salsa_optimization(model, days_of_year, workers, working_shift, shift, pessObj, working_days,
                        closed_holidays, min_workers,week_to_days, sundays, c2d, first_day, last_day,
-                       role_by_worker, work_day_hours, workers_past, year_range):
->>>>>>> 9932927f
+                       role_by_worker, work_day_hours, workers_past, year_range, christmas_eve, max_day_year, real_working_shift):
     # Store the pos_diff and neg_diff variables for later access
     pos_diff_dict = {}
     neg_diff_dict = {}
@@ -758,7 +754,6 @@
             }
 
             objective_terms.append(MANAGER_MANAGER_CONFLICT_PENALTY * mgr_overlap)
-<<<<<<< HEAD
 
     #9 Christmas and New year's eve equalization
 
@@ -783,8 +778,6 @@
 
 
 
-=======
->>>>>>> 9932927f
     model.Minimize(sum(objective_terms))
 
     return debug_vars, optimization_details