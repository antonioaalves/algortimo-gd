--- conflicted
+++ resolved
@@ -1,31 +1,18 @@
 from base_data_project.log_config import get_logger
-<<<<<<< HEAD
-from src.config import PROJECT_NAME
+from src.configuration_manager.instance import get_config
+_config_manager = get_config()
+logger = get_logger(_config_manager.project_name)
 import numpy as np
 import math 
-=======
-from src.configuration_manager.instance import get_config
->>>>>>> e4a251c8
-
-_config_manager = get_config()
-logger = get_logger(_config_manager.project_name)
-
-
-<<<<<<< HEAD
-def salsa_optimization(model, days_of_year, workers, workers_complete_cycle, working_shift, shift, pessObj, working_days, closed_holidays, min_workers, week_to_days, sundays, c2d, first_day, last_day, role_by_worker, work_day_hours, workers_past):
+
+
+def salsa_optimization(model, days_of_year, workers, workers_complete_cycle, real_working_shift, shift, pessObj, working_days, closed_holidays, min_workers,max_workers, week_to_days, sundays, c2d, first_day, last_day, role_by_worker, work_day_hours, workers_past, year_range):
    
-=======
-def salsa_optimization(model, days_of_year, workers, working_shift, shift, pessObj, working_days,
-                       closed_holidays, min_workers, max_workers, week_to_days, sundays, c2d, 
-                       first_day, last_day, role_by_worker, work_day_hours, workers_past, year_range):
-    # Store the pos_diff and neg_diff variables for later access
->>>>>>> e4a251c8
     pos_diff_dict = {}
     neg_diff_dict = {}
     no_workers_penalties = {}
     min_workers_penalties_shift = {}
     min_workers_penalties_day = {}
-    max_workers_penalties_shift = {}
     inconsistent_shift_penalties = {}
 
     # Create the objective function with heavy penalties
@@ -34,7 +21,6 @@
     CONSECUTIVE_FREE_DAY = -1  # Bonus for consecutive free days
     HEAVY_PENALTY = 300  # Penalty for days with no workers
     MIN_WORKER_PENALTY_SHIFT = 600  # Penalty for breaking minimum worker requirements per shift
-    MAX_WORKER_PENALTY_SHIFT = 300  # Penalty for breaking maximum worker requirements per shift
     MIN_WORKER_PENALTY_DAY = 6000  # Penalty for breaking minimum worker requirements per day
     SUNDAY_YEAR_BALANCE_PENALTY = 1  # Penalty for unbalanced Sunday free days ALL YEAR
     C2D_YEAR_BALANCE_PENALTY = 8  # Penalty for unbalanced C2D free days ALL YEAR
@@ -68,10 +54,6 @@
             'variables': {},
             'penalty_weight': MIN_WORKER_PENALTY_DAY
         },
-        'point_4_3_min_workers': {
-            'variables': {},
-            'penalty_weight': MIN_WORKER_PENALTY_DAY
-        },
         'point_5_1_sunday_balance': {
             'variables': [],
             'penalty_weight': SUNDAY_YEAR_BALANCE_PENALTY
@@ -104,7 +86,6 @@
 
     scale=10000
     objective_terms = []
-    real_working_shift=['M', 'T']
     workers_not_complete=[w for w in workers if w not in workers_complete_cycle]
     
     # Weights:
@@ -273,43 +254,9 @@
         for s in real_working_shift:
 
             target = pessObj.get((d, s), 0)
-<<<<<<< HEAD
             assigned_workers = sum(
                 shift[(w, d, s)] * work_day_hours[w][day_counter]
                 for w in workers if (w, d, s) in shift
-=======
-            # Add constraints to ensure that the positive and negative deviations are correctly computed
-            model.Add(pos_diff >= assigned_workers - target)  # If excess, pos_diff > 0
-            model.Add(pos_diff >= 0)  # Ensure pos_diff is non-negative
-            
-            model.Add(neg_diff >= target - assigned_workers)  # If shortfall, neg_diff > 0
-            model.Add(neg_diff >= 0)  # Ensure neg_diff is non-negative
-            
-            # Add both positive and negative deviations to the objective function
-            objective_terms.append(PESS_OBJ_PENALTY * pos_diff)
-            objective_terms.append(PESS_OBJ_PENALTY * neg_diff)
-
-            optimization_details['point_1_pessobj_deviations']['variables'][(d, s)] = {
-                'pos_diff': pos_diff,
-                'neg_diff': neg_diff,
-                'target': target
-            }
-
-    # 2. NEW: Reward consecutive free days
-    consecutive_free_day_bonus = []
-    for w in workers:
-        all_work_days = sorted(working_days[w])
-        
-        # Create boolean variables for each day indicating if it's a free day
-        free_day_vars = {}
-        for d in all_work_days:
-            free_day = model.NewBoolVar(f"free_day_{w}_{d}")
-            
-            # Sum the L, F, LQ, A, V shifts for this day
-            free_shift_sum = sum(
-                shift.get((w, d, shift_type), 0) 
-                for shift_type in ["L", "F", "LQ", "A", "V"]
->>>>>>> e4a251c8
             )
 
             excess  = model.NewIntVar(0, len(workers)*8, f'excess_{d}_{s}')
@@ -414,7 +361,6 @@
                 zero_assigned_vars.append(zero_assigned)
         day_counter += 1
 
-<<<<<<< HEAD
     objective_zero = sum(zero_assigned_vars)
     objective_terms.append(objective_zero * no_workers_weight)
 
@@ -428,123 +374,6 @@
         for s in real_working_shift:
             target = pessObj.get((d,s), 0)
             assigned_workers = sum(shift[(w,d,s)]*work_day_hours[w][day_counter] for w in workers if (w,d,s) in shift)
-=======
-    # 4.3 Penalize breaking max worker requirements per shift
-    day_counter = 0
-    for d in days_of_year:
-        if d in closed:
-            day_counter += 1
-            logger.info(f"4.3: Skiping day {d}")
-            continue
-        for s in working_shift:
-            max_req = max_workers.get((d, s), 8)
-            if max_req > 0:  # Only penalize when there's a minimum requirement
-                # Calculate the number of assigned workers for this day and shift
-                assigned_workers = sum(shift[(w, d, s)] * int(work_day_hours[w][day_counter]) for w in all_workers if (w, d, s) in shift)
-                
-                # Create a variable to represent the shortfall from the minimum
-                overfall = model.NewIntVar(0, 1000, f"min_overfall_{d}_{s}")
-                model.Add(overfall >= assigned_workers - max_req)
-                model.Add(overfall >= 0)
-                
-                # Store the variable
-                max_workers_penalties_shift[(d, s)] = overfall
-
-                optimization_details['point_4_3_min_workers']['variables'][(d, s)] = {
-                    'overfall': overfall,
-                    'max_required': max_req
-                }
-                
-                # Add penalty to the objective function
-                objective_terms.append(MAX_WORKER_PENALTY_SHIFT * overfall)
-        day_counter += 1
-
-    # 5.1 Balance sundays free days 
-    sunday_balance_penalties = []
-    for w in workers:
-        worker_sundays = [d for d in sundays if d in working_days[w] and year_range[0] <= d <= year_range[1]]
-        
-        if len(worker_sundays) <= 1:
-            continue  # Skip if worker has 0 or 1 Sunday (no balancing needed)
-        
-        # Create variables for Sunday free days (L shifts)
-        sunday_free_vars = []
-        for sunday in worker_sundays:
-            sunday_free = model.NewBoolVar(f"sunday_free_{w}_{sunday}")
-            
-            # Link to actual L shift assignment
-            model.Add(shift.get((w, sunday, "L"), 0) + shift.get((w, sunday, "F"), 0) >= 1).OnlyEnforceIf(sunday_free)
-            model.Add(shift.get((w, sunday, "L"), 0) + shift.get((w, sunday, "F"), 0) == 0).OnlyEnforceIf(sunday_free.Not())
-            sunday_free_vars.append(sunday_free)
-        
-        # Calculate target spacing between Sunday free days
-        total_sunday_free = len(sunday_free_vars)
-        
-        # For even distribution, we want to minimize variance in spacing
-        # We'll divide the year into segments and try to have roughly equal distribution
-        num_segments = min(5, total_sunday_free)  # Use 5 segments or fewer if not enough Sundays
-        if num_segments > 1:
-            segment_size = total_sunday_free // num_segments
-            for segment in range(num_segments):
-                start_idx = segment * segment_size
-                end_idx = (segment + 1) * segment_size if segment < num_segments - 1 else total_sunday_free
-                
-                segment_sundays = sunday_free_vars[start_idx:end_idx]
-                
-                if len(segment_sundays) > 0:
-                    # Create variables for deviation from ideal distribution
-                    segment_free_count = sum(segment_sundays)
-                    
-                    # Handle remainder when total doesn't divide evenly
-                    base_ideal = total_sunday_free // num_segments
-                    remainder = total_sunday_free % num_segments
-                    # First 'remainder' segments get one extra
-                    ideal_count = base_ideal + (1 if segment < remainder else 0)
-                    
-                    # Maximum possible deviation bounds
-                    max_over = len(segment_sundays)  # All Sundays in segment could be free
-                    max_under = ideal_count  # Could have 0 instead of ideal_count
-                    
-                    # Create penalty variables for over/under allocation
-                    over_penalty = model.NewIntVar(0, max_over, f"sunday_over_{w}_{segment}")
-                    under_penalty = model.NewIntVar(0, max_under, f"sunday_under_{w}_{segment}")
-                    
-                    # Correctly calculate deviations (handling negative cases)
-                    model.Add(over_penalty >= segment_free_count - ideal_count)
-                    model.Add(over_penalty >= 0)  # Ensure non-negative
-                    
-                    model.Add(under_penalty >= ideal_count - segment_free_count)
-                    model.Add(under_penalty >= 0)  # Ensure non-negative
-                    
-                    # Store in optimization details
-                    optimization_details['point_5_1_sunday_balance']['variables'].append({
-                    'worker': w,
-                    'segment': segment,
-                    'over_penalty': over_penalty,
-                    'under_penalty': under_penalty,
-                    'ideal_count': ideal_count,
-                    'segment_sundays': [worker_sundays[i] for i in range(start_idx, min(end_idx, len(worker_sundays)))]
-                })
-                    
-                    sunday_balance_penalties.append(SUNDAY_YEAR_BALANCE_PENALTY * over_penalty)
-                    sunday_balance_penalties.append(SUNDAY_YEAR_BALANCE_PENALTY * under_penalty)
-    
-    objective_terms.extend(sunday_balance_penalties)
-
-
-    # 5.2 Balance c2d free days
-    c2d_balance_penalties = []
-    quality_weekend_2_dict = {}
-    for w in workers:
-        # Find all potential quality weekends (Saturday-Sunday pairs)
-        quality_weekend_vars = []
-        weekend_dates = []
-        
-        for sunday in sundays:
-            if not (year_range[0] <= sunday <= year_range[1]):
-                continue
-            saturday = sunday - 1
->>>>>>> e4a251c8
             
             if target > 0:
                 
@@ -554,7 +383,6 @@
                 model.Add(assigned_workers == 0).OnlyEnforceIf(zero_assigned)
                 model.Add(assigned_workers != 0).OnlyEnforceIf(zero_assigned.Not())
                 
-<<<<<<< HEAD
                 zero_assigned_vars.append(zero_assigned)
     day_counter+=1
     objective_zero = sum(zero_assigned_vars[i] for i in range(len(zero_assigned_vars)))
@@ -566,7 +394,7 @@
     list_of_sundays_per_worker = []
 
     for w in workers_not_complete:
-        sunday_free = sum(shift[(w, d, 'L')] for d in sundays if (w, d, 'L') in shift)
+        sunday_free = sum(shift[(w, d, 'L')] for d in sundays if (w, d, 'L') in shift and year_range[0] <= d <= year_range[1])
         list_of_sundays_per_worker.append(sunday_free)
 
 
@@ -587,7 +415,7 @@
     list_of_LQs_per_worker = []
 
     for w in workers_not_complete:
-        LQs = sum(shift[(w, d-1, 'LQ')] for d in sundays if (w, d-1, 'LQ') in shift)
+        LQs = sum(shift[(w, d-1, 'LQ')] for d in sundays if (w, d-1, 'LQ') in shift and year_range[0] < d  <= year_range[1])
         list_of_LQs_per_worker.append(LQs)
 
 
@@ -609,70 +437,6 @@
     list_of_free_days_per_worker = []
     is_free_dict = {} #new
 
-=======
-                model.Add(shift.get((w, sunday, "L"), 0) >= 1).OnlyEnforceIf(has_l_sunday)
-                model.Add(shift.get((w, sunday, "L"), 0) == 0).OnlyEnforceIf(has_l_sunday.Not())
-                
-                # Quality weekend requires both conditions
-                model.AddBoolAnd([has_lq_saturday, has_l_sunday]).OnlyEnforceIf(quality_weekend)
-                model.AddBoolOr([has_lq_saturday.Not(), has_l_sunday.Not()]).OnlyEnforceIf(quality_weekend.Not())
-                quality_weekend_2_dict[(w, sunday)] = quality_weekend
-                
-                quality_weekend_vars.append(quality_weekend)
-                weekend_dates.append(sunday)
-        
-        if len(quality_weekend_vars) <= 1:
-            continue  # Skip if worker has 0 or 1 potential quality weekend
-        
-        # Divide the year into segments and try to distribute quality weekends evenly
-        num_segments = min(5, len(quality_weekend_vars))  # Use 5 segments or fewer if not enough weekends
-        if num_segments > 1:
-            segment_size = len(quality_weekend_vars) // num_segments
-            
-            for segment in range(num_segments):
-                start_idx = segment * segment_size
-                end_idx = (segment + 1) * segment_size if segment < num_segments - 1 else len(quality_weekend_vars)
-                
-                segment_weekends = quality_weekend_vars[start_idx:end_idx]
-                
-                if len(segment_weekends) > 0:
-                    segment_count = sum(segment_weekends)
-                    max_possible_quality = c2d.get(w,0)  # from your business logic
-                    base_ideal = max_possible_quality // num_segments
-                    remainder = max_possible_quality % num_segments
-                    ideal_count = base_ideal + (1 if segment < remainder else 0)
-                    
-                    # Maximum possible deviation bounds
-                    max_over = len(segment_weekends)  # All weekends in segment could be quality
-                    max_under = ideal_count  # Could have 0 instead of ideal_count
-                    
-                    # Create penalty variables for deviation from ideal distribution
-                    over_penalty = model.NewIntVar(0, max_over, f"c2d_over_{w}_{segment}")
-                    under_penalty = model.NewIntVar(0, max_under, f"c2d_under_{w}_{segment}")
-                    
-                    # Correctly calculate deviations (handling negative cases)
-                    model.Add(over_penalty >= segment_count - ideal_count)
-                    model.Add(over_penalty >= 0)  # Ensure non-negative
-                    
-                    model.Add(under_penalty >= ideal_count - segment_count)
-                    model.Add(under_penalty >= 0)  # Ensure non-negative
-                    # Store in optimization details
-                    optimization_details['point_5_2_c2d_balance']['variables'].append({
-                    'worker': w,
-                    'segment': segment,
-                    'over_penalty': over_penalty,
-                    'under_penalty': under_penalty,
-                    'ideal_count': ideal_count,
-                    'segment_weekends': [weekend_dates[i] for i in range(start_idx, min(end_idx, len(weekend_dates)))]
-                    })
-                    
-                    c2d_balance_penalties.append(C2D_YEAR_BALANCE_PENALTY * over_penalty)
-                    c2d_balance_penalties.append(C2D_YEAR_BALANCE_PENALTY * under_penalty)
-
-    objective_terms.extend(c2d_balance_penalties)
-
-    # 6. Penalize inconsistent shift types within a week for each worker
->>>>>>> e4a251c8
     for w in workers:
         consecutive_free_vars = []
         free_day_vars = []
@@ -697,11 +461,6 @@
 
                 consecutive_free_vars.append(consecutive_free)
 
-<<<<<<< HEAD
-=======
-    for w in all_workers:
-        worker_sundays = [d for d in sundays if d in working_days[w] and year_range[0] <= d <= year_range[1]]
->>>>>>> e4a251c8
         
         list_of_free_days_per_worker.append(sum(free_day_vars))
         list_of_consecutive_free_days_per_worker.append(sum(consecutive_free_vars))
@@ -770,104 +529,7 @@
         semester_diff = model.NewIntVar(0, len(sundays), f"semester_diff_{w}")
         model.Add(semester_diff == max_free_sundays - min_free_sundays)
         
-<<<<<<< HEAD
         objective_terms.append(semester_diff*sunday_imbalance_weight_average)  
-=======
-        sunday_free_worker_vars[w] = total_sunday_free_var
-
-    # STRATEGY: Pairwise proportional balance (simplest and most reliable)
-    if len(workers_with_sundays) > 1:
-        # For each pair of workers, ensure proportional fairness
-        for i, w1 in enumerate(workers_with_sundays):
-            for w2 in workers_with_sundays[i+1:]:
-                if last_day.get(w1, 0) == 0 :
-                    last_day[w1] = days_of_year[-1]
-                if last_day.get(w2, 0) == 0 :
-                    last_day[w2] = days_of_year[-1]
-                prop1 = (last_day.get(w1, 0) - first_day.get(w1, 0) + 1) / len(days_of_year)
-                prop1 = max(0.0, min(1.0, prop1))
-                prop2 = (last_day.get(w2, 0) - first_day.get(w2, 0) + 1) / len(days_of_year)
-                prop2 = max(0.0, min(1.0, prop2))
-                #logger.info(f"Worker {w1} proportion: {prop1}, first day: {first_day.get(w1, 0)}, last day: {last_day.get(w1, 0)}, Worker {w2} proportion: {prop2}, first day: {first_day.get(w2, 0)}, last day: {last_day.get(w2, 0)}")
-
-                if prop1 > 0 and prop2 > 0:
-                    # Calculate proportion ratio as integers (multiply by 100 for precision)
-                    prop1_int = int(prop1 * 100)
-                    prop2_int = int(prop2 * 100)
-                    
-                    # Calculate maximum possible difference
-                    max_sundays_w1 = len([d for d in sundays if d in working_days[w1] and year_range[0] <= d <= year_range[1]])
-                    max_sundays_w2 = len([d for d in sundays if d in working_days[w2] and year_range[0] <= d <= year_range[1]])
-                    max_diff = max(max_sundays_w1 * prop2_int, max_sundays_w2 * prop1_int)
-                    
-                    # Create variables for proportional difference
-                    proportional_diff_pos = model.NewIntVar(0, max_diff, f"prop_diff_pos_{w1}_{w2}")
-                    proportional_diff_neg = model.NewIntVar(0, max_diff, f"prop_diff_neg_{w1}_{w2}")
-                    
-                    # Proportional balance constraint:
-                    # sunday_free_worker_vars[w1] / prop1 should ≈ sunday_free_worker_vars[w2] / prop2
-                    # Rearranged: sunday_free_worker_vars[w1] * prop2_int should ≈ sunday_free_worker_vars[w2] * prop1_int
-                    
-                    model.Add(proportional_diff_pos >= 
-                            sunday_free_worker_vars[w1] * prop2_int - sunday_free_worker_vars[w2] * prop1_int)
-                    model.Add(proportional_diff_pos >= 0)
-                    
-                    model.Add(proportional_diff_neg >= 
-                            sunday_free_worker_vars[w2] * prop1_int - sunday_free_worker_vars[w1] * prop2_int)
-                    model.Add(proportional_diff_neg >= 0)
-
-                    # Store in optimization details
-                    optimization_details['point_7_sunday_balance_across_workers']['variables'].append({
-                        'worker1': w1,
-                        'worker2': w2,
-                        'proportional_diff_pos': proportional_diff_pos,
-                        'proportional_diff_neg': proportional_diff_neg,
-                        'prop1': prop1,
-                        'prop2': prop2,
-                        'total_sunday_free_w1': sunday_free_worker_vars[w1],
-                        'total_sunday_free_w2': sunday_free_worker_vars[w2]
-                    })
-                    
-                    # Add penalties for proportional imbalance
-                    weight = SUNDAY_BALANCE_ACROSS_WORKERS_PENALTY // 2  # Distribute penalty across pairs
-                    sunday_balance_across_workers_penalties.append(weight * proportional_diff_pos)
-                    sunday_balance_across_workers_penalties.append(weight * proportional_diff_neg)
-
-    # Add to objective
-    objective_terms.extend(sunday_balance_across_workers_penalties)  
- 
-
-
-    # 7B Balancing number of LQ (quality weekends) across workers (pairwise)
-    # Business rule: a weekend counts as LQ iff Saturday has shift "LQ" AND Sunday has shift "L".
-    LQ_BALANCE_ACROSS_WORKERS_PENALTY = 5
-    lq_balance_across_workers_penalties = []
-
-    lq_free_worker_vars = {}
-    workers_with_lq = []
-    saturdays = [s - 1 for s in sundays if (s - 1) in days_of_year and year_range[0] < s <= year_range[1]]
-
-    for w in all_workers:
-        # Only consider weekends where the worker is actually exposed:
-        # both Saturday and the following Sunday exist in their working_days.
-        eligible_saturdays = [s for s in saturdays if (s in working_days[w] and (s + 1) in working_days[w] and year_range[0] <= s <= year_range[1])]
-        if not eligible_saturdays:
-            continue
-
-        workers_with_lq.append(w)
-        lq_free_vars = []
-
-        for s in eligible_saturdays:
-            d = s + 1  # following Sunday
-
-            # --- Saturday LQ flag ---
-            # Use the existing shift var if available; otherwise create a dummy Bool forced to 0.
-            if (w, s, "LQ") in shift:
-                lq_sat = shift[(w, s, "LQ")]
-            else:
-                lq_sat = model.NewBoolVar(f"lq_sat_{w}_{s}")
-                model.Add(lq_sat == 0)  
->>>>>>> e4a251c8
 
     #6.1 Control the worst-case outcome sundays
     
@@ -966,7 +628,6 @@
         
     # 8. Weeks of inconsistent shifts error
 
-<<<<<<< HEAD
     for w in workers:
         inconsistent_weeks=[]
         for week, days in week_to_days.items():
@@ -1021,9 +682,6 @@
                 objective_terms.append(free_manager*same_free_day_manager_weight)   
                 objective_terms.append(free_keyholders*same_free_day_keyholders_weight)   
                  
-=======
-            objective_terms.append(MANAGER_MANAGER_CONFLICT_PENALTY * mgr_overlap)
->>>>>>> e4a251c8
     model.Minimize(sum(objective_terms))
 
 
@@ -1031,3 +689,4 @@
 
     return optimization_details
 
+
