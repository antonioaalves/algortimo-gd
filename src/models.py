--- conflicted
+++ resolved
@@ -153,14 +153,9 @@
             'stage1_schedule': None,
             'stage2_schedule': None,
         }
-<<<<<<< HEAD
         # External call data coming from the product
         self.logger.info(f"DEBUGGING: config_manager: {self.config_manager}")
         self.external_call_data = self.config_manager.parameters.external_call_data if self.config_manager else {}
-=======
-        # External call data coming from the product - See data lifecycle to understand what this data is
-        self.external_call_data = external_data
->>>>>>> 89ecebcc
         
         self.logger.info("DescansosDataModel initialized")
     
