"""Data models and operations for the my_new_project project.

This module contains data models, transformation functions, and utility methods
for working with the project's data structures.
"""

import logging
import pandas as pd
import numpy as np
import os
from typing import Dict, List, Any, Optional, Union, Tuple
from datetime import datetime, timedelta
from isoweek import Week
import json

# Import project-specific components
from src.config import PROJECT_NAME, CONFIG, ROOT_DIR
from src.helpers import (
    calcular_max, count_open_holidays, 
    insert_feriados, insert_closed_days, insert_holidays_absences,
    create_m0_0t, create_mt_mtt_cycles, assign_days_off, assign_empty_days,
    add_trads_code, assign_90_cycles, load_pre_ger_scheds, get_limit_mt,
    count_dates_per_year, load_wfm_scheds, func_turnos, adjusted_isoweek,
    custom_round, calcular_folgas2, calcular_folgas3, insert_holidays_absences, insert_closed_days,
    get_param_for_posto, convert_types_out, bulk_insert_with_query, insert_dayoffs_override
)
from src.load_csv_functions.load_valid_emp import load_valid_emp_csv
from src.algorithms.factory import AlgorithmFactory
from base_data_project.data_manager.managers.base import BaseDataManager
from base_data_project.data_manager.managers.managers import CSVDataManager, DBDataManager
from base_data_project.storage.models import BaseDataModel
from base_data_project.storage.containers import BaseDataContainer
from base_data_project.log_config import get_logger

#from src.services.example_service import AlgoritmoGDService

class DescansosDataModel(BaseDataModel):
    """
    Container for managing and transforming project data.
    
    This class provides a central place for data operations including:
    - Loading and validating data entities
    - Transforming data for analysis
    - Tracking data lineage and operations
    """
    
    def __init__(self, data_container: BaseDataContainer, project_name: str = PROJECT_NAME, external_data: Dict[str, Any] = CONFIG.get('defaults_external_data', {})):
        """Initialize the DescansosDataModel with data dictionaries for storing dataframes.
        
        Args:
            data_container: Container for storing intermediate data
            project_name: Name of the project
            external_data: External data dictionary with process parameters
            
        Data Structures:
            raw_data: Dictionary containing raw dataframes loaded from queries
                - df_calendario: Calendar information from database
                - df_colaborador: Employee information from database
                - df_estimativas: Workload estimates from database
                
            auxiliary_data: Dictionary containing processed/intermediate dataframes
                - messages_df: DataFrame for messages
                - final: Final data (TODO: rename)
                - num_fer_doms: Number of holidays and Sundays
                - params_df: Algorithm parameters
                - params_lq: LQ parameters
                - valid_emp: Valid employees filtered for processing
                - colabs_id_list: List of collaborator IDs
                - convenio: Convention information
                - unit_id: Unit ID
                - secao_id: Section ID
                - posto_id_list: List of posto IDs
                - current_posto_id: Current posto ID
                - df_festivos: Holiday information
                - df_closed_days: Closed days information
                - df_turnos: Shift information
                - df_calendario_passado: Past calendar information
                - df_day_aloc: Day allocation information
                - emp_pre_ger: Pre-generated employee information
                - df_count: Count information
                
            medium_data: Dictionary containing transformed data for algorithm input
                - df_calendario: Transformed calendar data
                - df_colaborador: Transformed employee data
                - df_estimativas: Transformed estimates data
                
            formatted_data: Dictionary containing final results
                - df_final: Final output DataFrame
        """
        super().__init__(data_container=data_container, project_name=project_name)
        # Static data, doesn't change during the process run but are essential for data model treatments - See data lifecycle to understand what this data is
        self.auxiliary_data = {
            'messages_df': pd.DataFrame(), # df containing messages to set process errors
            'final': None, # TODO: change the name
            'num_fer_doms': 0, # number of feriados and Sundays in the year
            'params_df': None, # algorithm parameters
            'algorithm_name': None, # algorithm name - now comes from query
            'params_lq': None, # LQ parameters
            'valid_emp': None, # valid employees filtered for processing
            'colabs_id_list': None, # list of collaborator IDs
            'convenio': None, # convention information
            'unit_id': None, # unit ID
            'secao_id': None, # section ID
            'posto_id_list': None, # list of posto IDs
            'current_posto_id': None, # current posto ID
            'df_festivos': None, # holiday information dataframe
            'df_closed_days': None, # closed days information dataframe
            'df_ausencias_ferias': None, # holidays absences information dataframe
            'df_days_off': None, # days off information dataframe
            'df_turnos': None, # shift information dataframe
            'df_calendario_passado': None, # past calendar information dataframe
            'df_day_aloc': None, # day allocation information dataframe
            'emp_pre_ger': None, # pre-generated employee information dataframe
            'df_count': None, # count information dataframe
            'start_date2': None, # start date 2
            'end_date2': None # end date 2
        }
        
        # Algorithm treatment params - data to be sent to the algorithm for treatment purposes
        self.algorithm_treatment_params = {
            'admissao_proporcional': None,
        }
        # Data first stage - See data lifecycle to understand what this data is
        self.raw_data: Dict[str, Any] = {
            'df_calendario': None,
            'df_colaborador': None,
            'df_estimativas': None
        }
        # Data second stage - See data lifecycle to understand what this data is
        self.medium_data: Dict[str, Any] = {
            'df_calendario': None,
            'df_colaborador': None,
            'df_estimativas': None
        }
        # Data third stage - See data lifecycle to understand what this data is
        self.rare_data: Dict[str, Any] = {
            'df_results': None,
            'stage1_schedule': None,
            'stage2_schedule': None,
        }
        # Data final stage - See data lifecycle to understand what this data is
        self.formatted_data: Dict[str, Any] = {
            'df_final': None,  # Final output DataFrame
            'stage1_schedule': None,
            'stage2_schedule': None,
        }
        # External call data coming from the product - See data lifecycle to understand what this data is
        self.external_call_data = external_data
        
        self.logger.info("DescansosDataModel initialized")
    
    def load_process_data(self, data_manager: BaseDataManager, entities_dict: Dict[str, str]) -> tuple[bool, str, Optional[str]]:
        """
        Load data from the data manager.
        
        Args:
            data_manager: The data manager instance
            enities: list of entities names to load
            
        Returns:
            True if successful, False otherwise
        """
        # Load messages df - CRITICAL for set_process_errors to work
        messages_df = pd.DataFrame()
        # This variable is only initialized because of the type checker
        # In the future it should contain the error message to add to the log
        error_message = None
        try:
            self.logger.info(f"DEBUGGING: Loading messages_df from CSV file")
            messages_path = os.path.join(ROOT_DIR, 'data', 'csvs', 'messages_df.csv')
            messages_df = pd.read_csv(messages_path)
            self.logger.info(f"DEBUGGING: messages_df loaded successfully with {len(messages_df)} rows")
        except Exception as e:
            self.logger.error(f"Error loading messages_df: {e}")
            # Don't return False - continue without messages_df for now
            
        if messages_df.empty:
            self.logger.warning("DEBUGGING: messages_df is empty - set_process_errors will be skipped")
        else:
            self.logger.info(f"DEBUGGING: messages_df has {len(messages_df)} rows - set_process_errors will work")

        try:
            self.logger.info("Loading process data from data manager")

            # Get entities to load from configuration
            if not entities_dict:
                self.logger.warning("No entities passed as argument")
                return False, "errSubproc", 'No entities passed as argument'

            # Load valid_emp
            try:
                self.logger.info(f"Loading valid_emp from data manager")
                if isinstance(data_manager, CSVDataManager):
                    self.logger.info(f"Loading valid_emp from csv")
                    valid_emp = load_valid_emp_csv()
                elif isinstance(data_manager, DBDataManager):
                    # valid emp info
                    self.logger.info(f"Loading valid_emp from database")
                    query_path = entities_dict['valid_emp']
                    process_id_str = "'" + str(self.external_call_data['current_process_id']) + "'"
                    valid_emp = data_manager.load_data('valid_emp', query_file=query_path, process_id=process_id_str)
                else:
                    self.logger.error(f"No instance found for data_manager: {data_manager.__name__}")


                if valid_emp.empty:
                    self.logger.error("valid_emp is empty")
                    # TODO: Add set process errors
                    return False, "errNoColab", "valid_emp is empty"
                    
                valid_emp['prioridade_folgas'] = valid_emp['prioridade_folgas'].fillna(0.0)
                valid_emp['prioridade_folgas'] = valid_emp['prioridade_folgas'].astype(int)
                valid_emp['prioridade_folgas'] = valid_emp['prioridade_folgas'].astype(str)
                
                # Convert prioridade_folgas values: '1' -> 'manager', '2' -> 'keyholder'
                valid_emp['prioridade_folgas'] = valid_emp['prioridade_folgas'].replace({
                    '1': 'manager',
                    '2': 'keyholder',
                    '1.0': 'manager',
                    '2.0': 'keyholder',
                    '0': 'normal'
                })
                valid_emp['prioridade_folgas'] = valid_emp['prioridade_folgas'].fillna('')
                self.logger.info(f"valid_emp:\n{valid_emp}")

                self.logger.info(f"valid_emp shape (rows {valid_emp.shape[0]}, columns {valid_emp.shape[1]}): {valid_emp.columns.tolist()}")
            except Exception as e:
                self.logger.error(f"Error loading valid_emp: {e}", exc_info=True)
                return False, "errSubproc", str(e)


            # Load important info into memory
            try:
                self.logger.info(f"Loading important info into memory(unit_id, secao_id, posto_id_list, colabs_id_list, main_year)")
                # Save important this important info to be able to use it on querys
                unit_id = valid_emp['fk_unidade'].unique()[0]  # Get first (and only) unique value
                secao_id = valid_emp['fk_secao'].unique()[0]   # Get first (and only) unique value
                posto_id_list = valid_emp['fk_tipo_posto'].unique().tolist()  # Get list of unique values
                self.logger.info(f"unit_id: {unit_id}, secao_id: {secao_id}, posto_id_list: {posto_id_list} stored in variables")

                if len(valid_emp['fk_unidade'].unique()) > 1 or len(valid_emp['fk_secao'].unique()) > 1 or len(valid_emp['fk_tipo_posto'].unique()) == 0:
                    self.logger.error("More than one fk_secao or fk_unidade associated with the process.")
                    raise ValueError

                # Get colab_ids list
                colabs_id_list = valid_emp['fk_colaborador'].unique().tolist()
                self.logger.info(f"colabs_id_list: {colabs_id_list} stored in variables")
                main_year = count_dates_per_year(start_date_str=self.external_call_data.get('start_date', ''), end_date_str=self.external_call_data.get('end_date', ''))
                self.logger.info(f"main_year: {main_year} stored in variables")
            except Exception as e:
                self.logger.error(f"Error loading important info into memory(unit_id, secao_id, posto_id_list, colabs_id_list, main_year): {e}", exc_info=True)
                return False, "errSubproc", str(e)

            # TODO: semanas_restantes logic to add to auxiliary_data

            # Load params_lq
            try:
                self.logger.info(f"Loading params_lq from data manager")
                # Logic needed because query cant run against dfs
                if isinstance(data_manager, CSVDataManager):
                    self.logger.info(f"Loading params_lq from csv")
                    params_lq = data_manager.load_data('params_lq')
                elif isinstance(data_manager, DBDataManager):
                    self.logger.info(f"Loading params_lq from database")
                    query_path = entities_dict['params_lq']
                    params_lq = data_manager.load_data('params_lq', query_file=query_path)
                else:
                    self.logger.error(f"No instance found for data_manager: {data_manager.__name__}")
                self.logger.info(f"params_lq shape (rows {params_lq.shape[0]}, columns {params_lq.shape[1]}): {params_lq.columns.tolist()}")
            except Exception as e:
                self.logger.error(f"Error loading params_lq: {e}", exc_info=True)
                return False, "errSubproc", str(e)

            # Load festivos information
            try:
                self.logger.info(f"Loading df_festivos from data manager")
                # TODO: join the other query and make only one df
                query_path = entities_dict['df_festivos']
                unit_id_str = "'" + str(unit_id) + "'"
                df_festivos = data_manager.load_data('df_festivos', query_file=query_path, unit_id=unit_id_str)
                self.logger.info(f"df_festivos shape (rows {df_festivos.shape[0]}, columns {df_festivos.shape[1]}): {df_festivos.columns.tolist()}")
            except Exception as e:
                self.logger.error(f"Error loading df_festivos: {e}", exc_info=True)
                return False, "errSubproc", str(e)

            # Load start_date2 and end_date2
            try:
                self.logger.info(f"Treating start_date2 and end_date2")
                start_date2 = pd.to_datetime(f"{main_year}-01-01")
                end_date2 = pd.to_datetime(f"{main_year}-12-31")
            except Exception as e:
                self.logger.error(f"Error treating start_date2 and end_date2: {e}", exc_info=True)
                return False, "errSubproc", str(e)

            # Load closed days information
            try:
                self.logger.info(f"Loading df_closed_days from data manager")
                query_path = entities_dict['df_closed_days']
                unit_id_str = "'" + str(unit_id) + "'"
                df_closed_days = data_manager.load_data('df_closed_days', query_file=query_path, unit_id=unit_id_str)
                self.logger.info(f"df_closed_days shape (rows {df_closed_days.shape[0]}, columns {df_closed_days.shape[1]}): {df_closed_days.columns.tolist()}")
            except Exception as e:
                self.logger.error(f"Error loading df_closed_days: {e}", exc_info=True)
                return False, "errSubproc", str(e)

            # Treat df_closed_days
            try:
                self.logger.info(f"Treating df_closed_days")
                if len(df_closed_days) > 0:
                    df_closed_days = (df_closed_days
                            .assign(data=pd.to_datetime(df_closed_days['data'].dt.strftime('%Y-%m-%d')))
                            .query('(data >= @start_date2 and data <= @end_date2) or data < "2000-12-31"')
                            .assign(data=lambda x: x['data'].apply(lambda d: d.replace(year=start_date2.year)))
                            [['data']]
                            .drop_duplicates())
            except Exception as e:
                self.logger.error(f"Error treating df_closed_days: {e}", exc_info=True)
                return False, "errSubproc", str(e)

            # Load global parameters - Very important!! This could be done with params_lq query most probably
            try:
                self.logger.info(f"Loading parameters from data manager")
                query_path = entities_dict['params_df']
                unit_id_str = "'" + str(unit_id) + "'"
                params_df = data_manager.load_data('params_df', query_file=query_path, unit_id=unit_id_str)
                self.logger.info(f"params_df shape (rows {params_df.shape[0]}, columns {params_df.shape[1]}): {params_df.columns.tolist()}")
                self.logger.info(f"DEBUG: params_df {params_df}")
            except Exception as e:
                self.logger.error(f"Error loading parameters: {e}", exc_info=True)
                return False, "errSubproc", str(e)

            # Load algorithm treatment params
            try:
                self.logger.info(f"Loading algorithm treatment params from data manager")
                query_path = entities_dict['parameters_cfg']
                parameters_cfg = data_manager.load_data('parameters_cfg', query_file=query_path)
                self.logger.info(f"parameters_cfg shape (rows {parameters_cfg.shape[0]}, columns {parameters_cfg.shape[1]}): {parameters_cfg.columns.tolist()}")
                
                # Need to check if parameters_cfg is empty, because it might well be
                if parameters_cfg.empty:
                    self.logger.error(f"parameters_cfg is empty")
                    return False, "errSubproc", "parameters_cfg is empty"
                # Store the value to then validate it
                parameters_cfg = str(parameters_cfg["WFM.S_PCK_CORE_PARAMETER.GETCHARATTR('ADMISSAO_PROPORCIONAL')"].iloc[0]).lower()
                self.logger.info(f"parameters_cfg: {parameters_cfg}")
            except Exception as e:
                self.logger.error(f"Error loading algorithm treatment params: {e}", exc_info=True)
                return False, "errSubproc", str(e)

            if parameters_cfg not in ['floor', 'ceil']:
                self.logger.error(f"admissao_proporcional is not a valid value: {parameters_cfg}")
                return False, "errSubproc", "admissao_proporcional is not a valid value"

            # Copy the dataframes into the apropriate dict
            try:
                self.logger.info(f"Copying dataframes into the apropriate dict")
                # Copy the dataframes into the apropriate dict
                # AUX DATA
                self.auxiliary_data['valid_emp'] = valid_emp.copy()
                self.auxiliary_data['params_lq'] = params_lq.copy()
                self.auxiliary_data['params_df'] = params_df.copy()
                self.auxiliary_data['df_festivos'] = df_festivos.copy()
                self.auxiliary_data['df_closed_days'] = df_closed_days.copy()
                self.auxiliary_data['unit_id'] = unit_id 
                self.auxiliary_data['secao_id'] = secao_id
                self.auxiliary_data['posto_id_list'] = posto_id_list
                self.auxiliary_data['main_year'] = main_year
                self.auxiliary_data['start_date2'] = start_date2
                self.auxiliary_data['end_date2'] = end_date2
                self.auxiliary_data['colabs_id_list'] = colabs_id_list
                self.auxiliary_data['messages_df'] = messages_df
                
                # ALGORITHM TREATMENT PARAMS
                # TODO: remove comment from query line
                self.algorithm_treatment_params['admissao_proporcional'] = parameters_cfg
                #self.algorithm_treatment_params['admissao_proporcional'] = 'floor'
                self.logger.info(f"algorithm_treatment_params: {self.algorithm_treatment_params}")

                if not self.auxiliary_data:
                    self.logger.warning("No data was loaded into auxiliary_data")
                    return False, "errSubproc", "No data was loaded into auxiliary_data"
            except KeyError as e:
                self.logger.error(f"KeyError: {e}", exc_info=True)
                return False, "errSubproc", str(e)
            except ValueError as e:
                self.logger.error(f"ValueError: {e}", exc_info=True)
                return False, "errSubproc", str(e)
            except Exception as e:
                self.logger.error(f"Error copying dataframes into the apropriate dict, saving them in auxiliary_data: {e}", exc_info=True)
                return False, "errSubproc", str(e)
                
            self.logger.info(f"Successfully loaded {len(self.raw_data)} entities")
            return True, "validSubProc", ''
            
        except Exception as e:
            self.logger.error(f"Error loading process data: {str(e)}", exc_info=True)
            return False, "errSubproc", str(e)

    def validate_process_data(self):
        """
        Implement a validation method for process data loading
        """
        return True

    def treat_params(self) -> dict[str, Any]:
        """
        Treat parameters and store them in memory
        """
        try:
            # Treat params
            self.logger.info(f"Treating parameters in load_process_data")
            params_df = self.auxiliary_data['params_df'].copy()
            params_names_list = CONFIG.get('parameters_names', [])
            params_defaults = CONFIG.get('parameters_defaults', {})
            self.logger.info(f"params_df before treatment:\n{params_df}")

            # Get all parameters in one call
            retrieved_params = get_param_for_posto(
                df=params_df, 
                posto_id=self.external_call_data['current_process_id'], 
                unit_id=self.auxiliary_data['unit_id'], 
                secao_id=self.auxiliary_data['secao_id'], 
                params_names_list=params_names_list
            ) or {}

            self.logger.info(f"Retrieved params after get_param_for_posto:\n{retrieved_params}")
            # Merge with defaults (retrieved params take precedence)
            for param_name in params_names_list:
                param_value = retrieved_params.get(param_name, params_defaults.get(param_name))
                self.auxiliary_data[param_name] = param_value
                self.logger.info(f"Parameter {param_name} = {param_value}")

                # Workaround feito para registar o nome do algoritmo - assim usa-se uma funcionalidade base do base-data-project
                if param_name == 'GD_algorithmName':
                    algorithm_name = param_value
            self.logger.info(f"Treating parameters completed successfully")
            return {'success': True, 'algorithm_name': algorithm_name}
        except Exception as e:
            self.logger.error(f"Error treating parameters: {e}", exc_info=True)	
            return {'success': False, 'algorithm_name': ''}

    def validate_params(self):
        """
        Validate parameters
        """
        self.logger.info(f"Validating parameters in validate_params method. Not implemented yet.")
        return True

    def load_colaborador_info(self, data_manager: BaseDataManager, posto_id: int = 0) -> bool:
        """
        transform database data into data raw
        """
        try:
            self.logger.info(f"Starting load_colaborador_info method.")
            try:
                self.logger.info(f"Loading colaborador info from data_model. Creating colabs_id_list")
                valid_emp = self.auxiliary_data['valid_emp'].copy()
                valid_emp = valid_emp[valid_emp['fk_tipo_posto'] == posto_id]
                # TODO: check if this is need since it also is loaded in load_process_data
                colabs_id_list = valid_emp['fk_colaborador'].tolist()
                self.logger.info(f"Loaded information from valid_emp into colabs_id_list: {colabs_id_list}")

                start_date = self.external_call_data['start_date']
                end_date = self.external_call_data['end_date']
                process_id = self.external_call_data['current_process_id']
            except Exception as e:
                self.logger.error(f"Error loading colaborador info: {e}", exc_info=True)
                return False

            try:
                self.logger.info(f"Creating colabs_str to be used in df_colaborador query.")
                if len(colabs_id_list) == 0:
                    self.logger.error(f"Error in load_colaborador_info method: colabs_id_list provided is empty (invalid): {colabs_id_list}")
                    return False
                elif len(colabs_id_list) == 1:
                    self.logger.info(f"colabs_id_list has only one value: {colabs_id_list[0]}")
                    colabs_str = str(colabs_id_list[0])
                elif len(colabs_id_list) > 1:
                    # Fix: Create a proper comma-separated list of numbers without any quotes
                    self.logger.info(f"colabs_id_list has more than one value: {colabs_id_list}")
                    colabs_str = ','.join(str(x) for x in colabs_id_list)
                
                self.logger.info(f"colabs_str: {colabs_str}, type: {type(colabs_str)}")
            except Exception as e:
                self.logger.error(f"Error creating colabs_str to be used in query: {e}", exc_info=True)
                return False
            
            try:
                query_path = CONFIG.get('available_entities_aux', {}).get('df_contratos')
                df_contratos = data_manager.load_data('df_contratos', query_file=query_path, colabs_id=colabs_str, start_date=start_date, end_date=end_date, process_id=process_id)
                self.logger.info(f"df_contratos shape (rows {df_contratos.shape[0]}, columns {df_contratos.shape[1]}): {df_contratos.columns.tolist()}")
                self.logger.info(f"Saving df_contratos in auxiliary_data")
                self.auxiliary_data['df_contratos'] = df_contratos.copy()
            except Exception as e:
                self.logger.error(f"Error loading df_contratos: {e}", exc_info=True)
                return False
            
            try:
                # colaborador info
                self.logger.info(f"Loading df_colaborador info from data manager")
                query_path = CONFIG.get('available_entities_raw', {}).get('df_colaborador')
                df_colaborador = data_manager.load_data('df_colaborador', query_file=query_path, colabs_id=colabs_str)
                df_colaborador = df_colaborador.rename(columns={'ec.codigo': 'fk_colaborador', 'codigo': 'fk_colaborador'})
                self.logger.info(f"df_colaborador shape (rows {df_colaborador.shape[0]}, columns {df_colaborador.shape[1]}): {df_colaborador.columns.tolist()}")
                
                # Saving values into memory
                self.logger.info(f"Saving df_colaborador in raw_data")
                self.raw_data['df_colaborador'] = df_colaborador.copy()
                self.auxiliary_data['num_fer_doms'] = 0
                self.logger.info(f"load_colaborador_info completed successfully.")
                return True
            except KeyError as e:
                self.logger.error(f"KeyError: {e}", exc_info=True)
                return False
            except ValueError as e:
                self.logger.error(f"ValueError: {e}", exc_info=True)
                return False
            except Exception as e:
                self.logger.error(f"Error loading colaborador info using data manager. Error: {e}")
                return False
        except Exception as e:
            self.logger.error(f"Error loading colaborador info method: {e}", exc_info=True)
            return False
        
    def validate_colaborador_info(self) -> bool:
        """Function to validate the colaborador info"""
        try:
            self.logger.info("Starting validate_colaborador_info processing")
            # Get colaborador info data
            try:
                df_colaborador = self.raw_data['df_colaborador'].copy()
                #num_fer_dom = self.auxiliary_data['num_fer_dom']
            except KeyError as e:
                self.logger.error(f"Missing required DataFrame in validate_colaborador_info: {e}", exc_info=True)
                return False
            except Exception as e:
                self.logger.error(f"Error loading data in validate_colaborador_info: {e}", exc_info=True)
                return False

            # Validate colaborador info
            if df_colaborador.empty or len(df_colaborador) < 1:
                self.logger.error(f"df_colaborador is empty. df_colaborador shape: {df_colaborador.shape}")
                return False

            # Validate specific df_colaborador columns
            
            #if num_fer_dom is None:
            #    self.logger.error("num_fer_dom is None")
            #    return False
            return True
        except Exception as e:
            self.logger.error(f"Error in validate_colaborador_info method: {e}", exc_info=True)
            return False

    def load_estimativas_info(self, data_manager: BaseDataManager, posto_id: int = 0, start_date: str = '', end_date: str = ''):
        """
        Load necessities from data manager and treat them data
        """
        try:
            self.logger.info(f"Starting load_estimativas_info method.")
            
            # Validate input parameters
            if posto_id == 0:
                self.logger.error(f"posto_id provided is invalid: {posto_id}")
                return False
            if start_date == '' or start_date == None or end_date == '' or end_date == None:
                self.logger.error(f"start_date or end_date provided are empty. start: {start_date}, end_date: {end_date}")
                return False

            try:
                # TODO: Review this
                self.logger.info("Initializing df_estimativas as an empty dataframe")
                # df_estimativas borns as an empty dataframe
                df_estimativas = pd.DataFrame()

                columns_select = ['nome', 'emp', 'fk_tipo_posto', 'loja', 'secao', 'h_tm_in', 'h_tm_out', 'h_tt_in', 'h_tt_out', 'h_seg_in', 'h_seg_out', 'h_ter_in', 'h_ter_out', 'h_qua_in', 'h_qua_out', 'h_qui_in', 'h_qui_out', 'h_sex_in', 'h_sex_out', 'h_sab_in', 'h_sab_out', 'h_dom_in', 'h_dom_out', 'h_fer_in', 'h_fer_out'] # TODO: define what columns to select
                self.logger.info(f"Columns to select: {columns_select}")
            except Exception as e:
                self.logger.error(f"Error initializing estimativas info: {e}", exc_info=True)
                return False

            try:
                self.logger.info(f"Loading df_turnos from raw_data df_colaborador with columns selected: {columns_select}")
                # Get sql file path, if the cvs is being used, it gets the the path defined on dummy_data_filepaths
                # turnos information: doesnt need a query since is information resent on core_alg_params
                
                df_turnos = self.raw_data['df_colaborador'].copy()
                df_turnos = df_turnos[columns_select]
                self.logger.info(f"df_turnos shape (rows {df_turnos.shape[0]}, columns {df_turnos.shape[1]}): {df_turnos.columns.tolist()}")
            except Exception as e:
                self.logger.error(f"Error processing df_turnos from colaborador data: {e}", exc_info=True)
                return False

            try:
                self.logger.info("Loading df_estrutura_wfm from data manager")
                # Estrutura wfm information
                query_path = CONFIG.get('available_entities_aux', {}).get('df_estrutura_wfm', '')
                if not query_path:
                    self.logger.warning("df_estrutura_wfm query path not found in config")
                df_estrutura_wfm = data_manager.load_data('df_estrutura_wfm', query_file=query_path)
                self.logger.info(f"df_estrutura_wfm shape (rows {df_estrutura_wfm.shape[0]}, columns {df_estrutura_wfm.shape[1]}): {df_estrutura_wfm.columns.tolist()}")
            except Exception as e:
                self.logger.error(f"Error loading df_estrutura_wfm: {e}", exc_info=True)
                return False

            try:
                self.logger.info("Loading df_feriados from data manager")
                # feriados information
                query_path = CONFIG.get('available_entities_aux', {}).get('df_feriados', '')
                if not query_path:
                    self.logger.warning("df_feriados query path not found in config")
                df_feriados = data_manager.load_data('df_feriados', query_file=query_path)
                self.logger.info(f"df_feriados shape (rows {df_feriados.shape[0]}, columns {df_feriados.shape[1]}): {df_feriados.columns.tolist()}")
            except Exception as e:
                self.logger.error(f"Error loading df_feriados: {e}", exc_info=True)
                return False

            try:
                self.logger.info("Loading df_faixa_horario from data manager")
                # faixa horario information
                query_path = CONFIG.get('available_entities_aux', {}).get('df_faixa_horario', '')
                if not query_path:
                    self.logger.warning("df_faixa_horario query path not found in config")
                df_faixa_horario = data_manager.load_data('df_faixa_horario', query_file=query_path)
                self.logger.info(f"df_faixa_horario shape (rows {df_faixa_horario.shape[0]}, columns {df_faixa_horario.shape[1]}): {df_faixa_horario.columns.tolist()}")
            except Exception as e:
                self.logger.error(f"Error loading df_faixa_horario: {e}", exc_info=True)
                return False

            try:
                self.logger.info("Loading df_orcamento from data manager")
                # orcamento information
                query_path = CONFIG.get('available_entities_aux', {}).get('df_orcamento', '')
                if not query_path:
                    self.logger.warning("df_orcamento query path not found in config")
                start_date_quoted = "'" + start_date + "'"
                end_date_quoted = "'" + end_date + "'"
                df_orcamento = data_manager.load_data('df_orcamento', query_file=query_path, posto_id=posto_id, start_date=start_date_quoted, end_date=end_date_quoted)
                self.logger.info(f"df_orcamento shape (rows {df_orcamento.shape[0]}, columns {df_orcamento.shape[1]}): {df_orcamento.columns.tolist()}")
            except Exception as e:
                self.logger.error(f"Error loading df_orcamento: {e}", exc_info=True)
                return False

            try:
                self.logger.info("Loading df_granularidade from data manager")
                # granularidade information
                query_path = CONFIG.get('available_entities_aux', {}).get('df_granularidade', '')
                if not query_path:
                    self.logger.warning("df_granularidade query path not found in config")
                start_date_quoted = "'" + start_date + "'"
                end_date_quoted = "'" + end_date + "'"
                df_granularidade = data_manager.load_data('df_granularidade', query_file=query_path, start_date=start_date_quoted, end_date=end_date_quoted, posto_id=posto_id)
                self.logger.info(f"df_granularidade shape (rows {df_granularidade.shape[0]}, columns {df_granularidade.shape[1]}): {df_granularidade.columns.tolist()}")
            except Exception as e:
                self.logger.error(f"Error loading df_granularidade: {e}", exc_info=True)
                return False

            try:
                self.logger.info("Saving dataframes to auxiliary_data and raw_data")
                # TODO: save the dataframes if they are needed elsewhere, if not let them die here
                self.raw_data['df_estimativas'] = df_estimativas.copy()
                self.auxiliary_data['df_turnos'] = df_turnos.copy()
                self.auxiliary_data['df_estrutura_wfm'] = df_estrutura_wfm.copy()
                self.auxiliary_data['df_feriados'] = df_feriados.copy()
                self.auxiliary_data['df_faixa_horario'] = df_faixa_horario.copy()
                self.auxiliary_data['df_orcamento'] = df_orcamento.copy()
                self.auxiliary_data['df_granularidade'] = df_granularidade.copy()
                
                if not self.auxiliary_data:
                    self.logger.warning("No data was loaded into auxiliary_data")
                    return False
                    
                self.logger.info(f"load_estimativas_info completed successfully.")
                return True
            except KeyError as e:
                self.logger.error(f"KeyError when saving dataframes: {e}", exc_info=True)
                return False
            except ValueError as e:
                self.logger.error(f"ValueError when saving dataframes: {e}", exc_info=True)
                return False
            except Exception as e:
                self.logger.error(f"Error saving dataframes to auxiliary_data and raw_data: {e}", exc_info=True)
                return False
        
        except Exception as e:
            self.logger.error(f"Error in load_estimativas_info method: {e}", exc_info=True)
            return False

    def validate_estimativas_info(self) -> tuple[bool, list[str]]:
        """Function to validate the estimativas info"""
        try:
            self.logger.info("Starting validate_estimativas_info processing")
            validation_success = True
            invalid_entities = []
            # Get estimativas info data
            # Not needed since df_estimativas is empty
            #try:
            #    df_estimativas = self.raw_data['df_estimativas'].copy()
            #except KeyError as e:
            #    self.logger.error(f"Missing required DataFrame in validate_estimativas_info: {e}", exc_info=True)
            #    validation_success = False
            #    invalid_entities.append('df_estimativas')
            #except Exception as e:
            #    self.logger.error(f"Error loading data in validate_estimativas_info: {e}", exc_info=True)
            #    validation_success = False
            #    invalid_entities.append('df_estimativas')

            ## Validate estimativas info
            #if df_estimativas.empty or len(df_estimativas) < 1:
            #    self.logger.error(f"df_estimativas is empty. df_estimativas shape: {df_estimativas.shape}")
            #    validation_success = False
            #    invalid_entities.append('df_estimativas')

            # Validate granularidade info
            try:
                df_granularidade = self.auxiliary_data['df_granularidade'].copy()
            except KeyError as e:
                self.logger.error(f"Missing required DataFrame in validate_estimativas_info: {e}", exc_info=True)
                validation_success = False
                invalid_entities.append('df_granularidade')
            except Exception as e:
                self.logger.error(f"Error loading data in validate_estimativas_info: {e}", exc_info=True)
                validation_success = False
                invalid_entities.append('df_granularidade')

            # Validate granularidade info
            if df_granularidade.empty or len(df_granularidade) < 1:
                self.logger.error(f"df_granularidade is empty. df_granularidade shape: {df_granularidade.shape}")
                validation_success = False
                invalid_entities.append('df_granularidade')

            # Validate df_faixa_horario info
            try:
                df_faixa_horario = self.auxiliary_data['df_faixa_horario'].copy()
            except KeyError as e:
                self.logger.error(f"Missing required df_faixa_horario DataFrame in auxiliary_data: {e}", exc_info=True)
                validation_success = False
                invalid_entities.append('df_faixa_horario')
            except Exception as e:
                self.logger.error(f"Error loading data in validate_estimativas_info: {e}", exc_info=True)
                validation_success = False
                invalid_entities.append('df_faixa_horario')

            if df_faixa_horario.empty or len(df_faixa_horario) < 1:
                self.logger.error(f"df_faixa_horario is empty. df_faixa_horario shape: {df_faixa_horario.shape}")
                validation_success = False
                invalid_entities.append('df_faixa_horario')

            # Overall validation result return
            if not validation_success:
                self.logger.error(f"Invalid entities: {invalid_entities}")
                return False, invalid_entities
            # If validation is successful, return True and an empty list of invalid entities
            return True, []

        except Exception as e:
            self.logger.error(f"Error in validate_estimativas_info method: {e}", exc_info=True)
            return False, []

    
    def load_calendario_info(self, data_manager: BaseDataManager, process_id: int = 0, posto_id: int = 0, start_date: str = '', end_date: str = '', colabs_passado: List[int] = []):
        """
        Load calendario from data manager and treat the data
        """
        try:
            self.logger.info(f"Starting load_calendario_info method.")
            
            # Validate input parameters
            if posto_id == 0 or posto_id == None:
                self.logger.error("posto_id is 0, returning False. Check load_calendario_info call method.")
                return False
        
            try:
                self.logger.info("Loading tipo_contrato info from df_colaborador")
                # Tipo_contrato info
                df_colaborador = self.raw_data['df_colaborador'].copy()
                self.logger.info(f"df_colaborador shape (rows {df_colaborador.shape[0]}, columns {df_colaborador.shape[1]}): {df_colaborador.columns.tolist()}")
                
                colaborador_list = df_colaborador['emp'].tolist()
                self.logger.info(f"Extracted {len(colaborador_list)} collaborators from emp column")
                #df_tipo_contrato = df_colaborador[['emp', 'tipo_contrato']] # TODO: ensure it is needed
            except Exception as e:
                self.logger.error(f"Error processing colaborador info: {e}", exc_info=True)
                return False

            try:
                self.logger.info("Identifying employees with 90-day cycles")
                # Get the colab_id for ciclos 90 - FIXED: Added str.upper() and proper column selection
                colaborador_90_list = df_colaborador[df_colaborador['seq_turno'].str.upper() == 'CICLO']['fk_colaborador'].tolist()
                self.logger.info(f"Found {len(colaborador_90_list)} employees with 90-day cycles: {colaborador_90_list}")
            except KeyError as e:
                self.logger.error(f"Column not found for 90-day cycles: {e}", exc_info=True)
                self.logger.info(f"Available columns: {df_colaborador.columns.tolist()}")
                colaborador_90_list = []
            except Exception as e:
                self.logger.error(f"Error processing 90-day cycles: {e}", exc_info=True)
                colaborador_90_list = []

            try:
                self.logger.info("Initializing empty df_calendario")
                # Get sql file path, if the cvs is being used, it gets the the path defined on dummy_data_filepaths
                # calendario information
                #query_path = CONFIG.get('available_entities_raw', {}).get('df_calendario', '')
                #df_calendario = data_manager.load_data('df_calendario', custom_query=query_path)
                df_calendario = pd.DataFrame()
                self.logger.info("df_calendario initialized as empty DataFrame")
            except Exception as e:
                self.logger.error(f"Error initializing df_calendario: {e}", exc_info=True)
                return False

            try:
                # Set up calendario passado dates
                self.logger.info("Setting up calendario passado dates")
                # Calendario passado - FIXED: Added proper type conversion
                main_year = str(self.auxiliary_data.get('main_year', ''))
                if not main_year:
                    self.logger.warning("main_year not found in auxiliary_data")
                    main_year = pd.to_datetime(start_date).year
                
                first_date_passado = f"{main_year}-01-01"
                self.logger.info(f"first_date_passado: {first_date_passado}")
                
                last_date_passado = pd.to_datetime(self.external_call_data.get('end_date', end_date))
                last_date_passado = last_date_passado + pd.Timedelta(days=7)
                last_date_passado = last_date_passado.strftime('%Y-%m-%d')
                self.logger.info(f"last_date_passado: {last_date_passado}")
            except Exception as e:
                self.logger.error(f"Error setting up dates: {e}", exc_info=True)
                return False

            try:
                # Filter employees by admission date
                self.logger.info("Filtering employees by admission date")
                df_colaborador = self.raw_data['df_colaborador']
                start_date_dt = pd.to_datetime(start_date)

                # Fixed: Added proper error handling
                colabs_passado = df_colaborador[
                    pd.to_datetime(df_colaborador['data_admissao']) < start_date_dt
                ]['fk_colaborador'].tolist()
                self.logger.info(f"Found {len(colabs_passado)} employees with past admission dates: {colabs_passado}")
            except Exception as e:
                self.logger.error(f"Error filtering employees by admission date: {e}", exc_info=True)
                colabs_passado = []

            # Treat colabs_passado str
            try:
                self.logger.info("Treating colabs_passado str")
                self.logger.info(f"Creating colabs_str to be used in df_colaborador query.")
                #if len(colabs_passado) == 0:
                #    self.logger.error(f"Error in load_colaborador_info method: colabs_passado provided is empty (invalid): {colabs_passado}")
                #    return False
                if len(colabs_passado) == 1:
                    self.logger.info(f"colabs_passado has only one value: {colabs_passado[0]}")
                    colabs_str = str(colabs_passado[0])
                elif len(colabs_passado) > 1:
                    # Fix: Create a proper comma-separated list of numbers without any quotes
                    self.logger.info(f"colabs_passado has more than one value: {colabs_passado}")
                    colabs_str = ','.join(str(x) for x in colabs_passado)
                self.logger.info(f"colabs_str: {colabs_str}")
            except Exception as e:
                self.logger.error(f"Error treating colabs_passado str: {e}", exc_info=True)
                colabs_str = ''

            try:
                # Only query if we have employees and the date range makes sense
                if len(colabs_passado) > 0 and start_date_dt != pd.to_datetime(first_date_passado):
                    self.logger.info("Loading df_calendario_passado since conditions are met")
                    query_path = CONFIG.get('available_entities_aux', {}).get('df_calendario_passado', '')
                    if not query_path:
                        self.logger.warning("df_calendario_passado query path not found in config")
                        df_calendario_passado = pd.DataFrame()
                    else:
                        df_calendario_passado = data_manager.load_data(
                            'df_calendario_passado', 
                            query_file=query_path, 
                            start_date=first_date_passado, 
                            end_date=last_date_passado, 
                            colabs=colabs_str
                        )
                        self.logger.info(f"df_calendario_passado shape (rows {df_calendario_passado.shape[0]}, columns {df_calendario_passado.shape[1]}): {df_calendario_passado.columns.tolist()}")
                else:
                    self.logger.info("Conditions not met for loading df_calendario_passado")
                    df_calendario_passado = pd.DataFrame()
            except Exception as e:
                # TODO: Check default behavior
                self.logger.error(f"Error loading df_calendario_passado: {e}", exc_info=True)
                df_calendario_passado = pd.DataFrame()

            try:
                self.logger.info("Processing historical calendar data")
                # Process calendar data if available
                if len(df_calendario_passado) == 0:
                    self.logger.info(f"No historical calendar data for employees: {colabs_passado}")
                    reshaped_final_3 = pd.DataFrame()
                    emp_pre_ger = []
                    df_count = pd.DataFrame()
                else:
                    reshaped_final_3, emp_pre_ger, df_count = load_wfm_scheds(
                        df_calendario_passado,  # Your DataFrame with historical schedule data
                        df_calendario_passado['employee_id'].unique().tolist()  # List of employee IDs
                    )
                    self.logger.info(f"Successfully processed historical calendar data - reshaped_final_3: {reshaped_final_3.shape}, emp_pre_ger: {len(emp_pre_ger)}, df_count: {df_count.shape}")
            except Exception as e:
                self.logger.error(f"Error in load_wfm_scheds: {e}", exc_info=True)
                reshaped_final_3 = pd.DataFrame()
                emp_pre_ger = []
                df_count = pd.DataFrame()

            try:
                self.logger.info("Loading df_ausencias_ferias from data manager")
                # Ausencias ferias information
                query_path = CONFIG.get('available_entities_aux', {}).get('df_ausencias_ferias', '')
                if query_path:
                    colabs_id="'" + "','".join([str(x) for x in colaborador_list]) + "'"
                    df_ausencias_ferias = data_manager.load_data(
                        'df_ausencias_ferias', 
                        query_file=query_path, 
                        colabs_id=colabs_id
                    )
                    self.logger.info(f"df_ausencias_ferias shape (rows {df_ausencias_ferias.shape[0]}, columns {df_ausencias_ferias.shape[1]}): {df_ausencias_ferias.columns.tolist()}")
                else:
                    self.logger.warning("df_ausencias_ferias query path not found")
                    df_ausencias_ferias = pd.DataFrame()
            except Exception as e:
                self.logger.error(f"Error loading ausencias_ferias: {e}", exc_info=True)
                df_ausencias_ferias = pd.DataFrame()

            # DF_CORE_PRO_EMP_HORARIO_DET - pre folgas do ciclo
            try:
                self.logger.info("Loading df_core_pro_emp_horario_det from data manager")
                query_path = CONFIG.get('available_entities_aux', {}).get('df_core_pro_emp_horario_det', '')
                if query_path:
                    df_core_pro_emp_horario_det = data_manager.load_data(
                        'df_core_pro_emp_horario_det', 
                        query_file=query_path, 
                        process_id=process_id, 
                        start_date=start_date, 
                        end_date=end_date
                    )
                    self.logger.info(f"df_core_pro_emp_horario_det shape (rows {df_core_pro_emp_horario_det.shape[0]}, columns {df_core_pro_emp_horario_det.shape[1]}): {df_core_pro_emp_horario_det.columns.tolist()}")
                    self.logger.info(f"DEBUG: df_core_pro_emp_horario_det: {df_core_pro_emp_horario_det}")
            except Exception as e:
                self.logger.error(f"Error loading df_core_pro_emp_horario_det: {e}", exc_info=True)
                df_core_pro_emp_horario_det = pd.DataFrame()

            # TODO: Validate if df_core_pro_emp_horario_det is empty here, shoould be in another places
            if df_core_pro_emp_horario_det.empty:
                self.logger.info("df_core_pro_emp_horario_det is empty, creating with default columns")
                df_core_pro_emp_horario_det = pd.DataFrame(
                    columns=['employee_id', 'schedule_day', 'tipo_dia']
                )

            try:
                self.logger.info("Loading df_ciclos_90 from data manager")
                # Ciclos de 90
                if len(colaborador_90_list) > 0:
                    query_path = CONFIG.get('available_entities_aux', {}).get('df_ciclos_90', '')
                    if query_path:
                        df_ciclos_90 = data_manager.load_data(
                            'df_ciclos_90', 
                            query_file=query_path, 
                            process_id=process_id, 
                            start_date=start_date, 
                            end_date=end_date, 
                            colab90ciclo=','.join(map(str, colaborador_90_list))
                        )
                        self.logger.info(f"df_ciclos_90 shape (rows {df_ciclos_90.shape[0]}, columns {df_ciclos_90.shape[1]}): {df_ciclos_90.columns.tolist()}")
                    else:
                        self.logger.warning("df_ciclos_90 query path not found")
                        df_ciclos_90 = pd.DataFrame()
                else:
                    self.logger.info("No employees with 90-day cycles")
                    df_ciclos_90 = pd.DataFrame()
            except Exception as e:
                self.logger.error(f"Error loading ciclos_90: {e}", exc_info=True)
                df_ciclos_90 = pd.DataFrame()

            try:
                self.logger.info("Loading df_days_off from data manager")
                query_path = CONFIG.get('available_entities_aux', {}).get('df_days_off', '')
                if query_path:
                    colabs_id="'" + "','".join([str(x) for x in colaborador_list]) + "'"
                    df_days_off = data_manager.load_data(
                        'df_days_off', 
                        query_file=query_path, 
                        colabs_id=colabs_id
                    )
                    if df_days_off.empty:
                        df_days_off = pd.DataFrame(columns=pd.Index(['employee_id', 'schedule_dt', 'sched_type']))
                        self.logger.info("df_days_off was empty, created with default columns")
                    else:
                        self.logger.info(f"df_days_off shape (rows {df_days_off.shape[0]}, columns {df_days_off.shape[1]}): {df_days_off.columns.tolist()}")
                else:
                    self.logger.warning("df_days_off query path not found")
                    df_days_off = pd.DataFrame()
            except Exception as e:
                self.logger.error(f"Error loading df_days_off: {e}", exc_info=True)
                df_days_off = pd.DataFrame()

            try:
                self.logger.info("Saving results to auxiliary_data and raw_data")
                # Saving results in memory
                self.auxiliary_data['df_calendario_past'] = pd.DataFrame()
                self.auxiliary_data['df_ausencias_ferias'] = df_ausencias_ferias.copy()
                self.auxiliary_data['df_days_off'] = df_days_off.copy()
                self.auxiliary_data['df_ciclos_90'] = df_ciclos_90.copy()
                self.auxiliary_data['df_calendario_passado'] = reshaped_final_3.copy()
                self.auxiliary_data['emp_pre_ger'] = emp_pre_ger
                self.auxiliary_data['df_count'] = df_count.copy()
                self.auxiliary_data['df_core_pro_emp_horario_det'] = df_core_pro_emp_horario_det.copy()
                self.raw_data['df_calendario'] = df_calendario.copy()

                # TODO: remove this
                self.logger.info(f"df_calendario shape: {df_calendario.shape}")
                
                if not self.auxiliary_data:
                    self.logger.warning("No data was loaded into auxiliary_data")
                    return False
                    
                self.logger.info("load_calendario_info completed successfully")
                return True
            except KeyError as e:
                self.logger.error(f"KeyError when saving calendario data: {e}", exc_info=True)
                return False
            except ValueError as e:
                self.logger.error(f"ValueError when saving calendario data: {e}", exc_info=True)
                return False
            except Exception as e:
                self.logger.error(f"Error saving calendario results to memory: {e}", exc_info=True)
                return False
            
        except Exception as e:
            self.logger.error(f"Error in load_calendario_info method: {e}", exc_info=True)
            return False

    def validate_calendario_info(self) -> tuple[bool, list[str]]:
        """
        Validate the calendario info.
        """
        try:
            # TODO: implement validation
            self.logger.info("Validating calendario info")
            validation_success = True
            invalid_entities = []

            # Validate df_calendario
            #try:
            #    df_calendario = self.auxiliary_data['df_calendario']
            #except KeyError as e:
            #    self.logger.error(f"Missing required DataFrame: {e}", exc_info=True)
            #    validation_success = False
            #    invalid_entities.append('df_calendario')
            #except Exception as e:
            #    self.logger.error(f"Error loading DataFrames: {e}", exc_info=True)
            #    validation_success = False
            #    invalid_entities.append('df_calendario_missing')
            #
            #if df_calendario.empty and len(df_calendario) == 0:
            #    validation_success = False
            #    invalid_entities.append('df_calendario_empty')

            if not validation_success:
                self.logger.error(f"Validation failed for entities: {invalid_entities}")
                return False, []
            
            self.logger.info("Validation completed successfully")
            return True, []
        except Exception as e:  
            self.logger.error(f"Error in validate_calendario_info method: {e}", exc_info=True)
            return False, []
    
    def load_estimativas_transformations(self) -> bool:
        """
        Convert R output_turnos function to Python.
        Process shift/schedule data and calculate shift statistics.
        
        Stores results in:
        - auxiliary_data['df_turnos']: Processed shift data
        - raw_data['df_estimativas']: Final output matrix (matrizB_og equivalent)
        
        Returns:
            bool: True if successful, False otherwise
        """
        try:
            # TODO: understand if this is the best way to log with the class name
            #logger = logging.getLogger(self.__class__.__name__)
            self.logger.info("Starting load_estimativas_transformations")
            
            try:
                self.logger.info("Extracting parameters from auxiliary_data and external_data")
                # Get parameters from auxiliary_data and external_data
                start_date = self.external_call_data['start_date']
                end_date = self.external_call_data['end_date']
                fk_unidade = self.auxiliary_data['unit_id']
                fk_secao = self.auxiliary_data['secao_id'] 
                fk_tipo_posto = self.auxiliary_data['current_posto_id']
                
                self.logger.info(f"Parameters extracted - start_date: {start_date}, end_date: {end_date}, fk_unidade: {fk_unidade}, fk_secao: {fk_secao}, fk_tipo_posto: {fk_tipo_posto}")
            except KeyError as e:
                self.logger.error(f"Missing required parameter: {e}", exc_info=True)
                return False
            except Exception as e:
                self.logger.error(f"Error extracting parameters: {e}", exc_info=True)
                return False
            
            try:
                self.logger.info("Loading DataFrames from existing data")
                # Get DataFrames from existing data
                df_turnos = self.auxiliary_data['df_turnos'].copy()
                df_estrutura_wfm = self.auxiliary_data['df_estrutura_wfm'].copy()
                df_faixa_horario = self.auxiliary_data['df_faixa_horario'].copy()
                df_feriados = self.auxiliary_data['df_feriados'].copy()
                df_orcamento = self.auxiliary_data['df_orcamento'].copy()  # This is dfGranularidade equivalent - TODO: check if this is needed
                
                self.logger.info(f"DataFrames loaded - df_turnos: {df_turnos.shape}, df_estrutura_wfm: {df_estrutura_wfm.shape}, df_faixa_horario: {df_faixa_horario.shape}, df_feriados: {df_feriados.shape}, df_orcamento: {df_orcamento.shape}")
            except KeyError as e:
                self.logger.error(f"Missing required DataFrame: {e}", exc_info=True)
                return False
            except Exception as e:
                self.logger.error(f"Error loading DataFrames: {e}", exc_info=True)
                return False
            
            try:
                self.logger.info("Processing df_turnos data")
                # Filter df_turnos by fk_tipo_posto
                df_turnos = df_turnos[df_turnos['fk_tipo_posto'] == fk_tipo_posto].copy()
                self.logger.info(f"Filtered df_turnos by fk_tipo_posto {fk_tipo_posto}: {df_turnos.shape}")
                
                # Define time columns for min/max calculations
                columns_in = ["h_tm_in", "h_seg_in", "h_ter_in", "h_qua_in", "h_qui_in", "h_sex_in", "h_sab_in", "h_dom_in", "h_fer_in"]
                columns_out = ["h_tt_out", "h_seg_out", "h_ter_out", "h_qua_out", "h_qui_out", "h_sex_out", "h_sab_out", "h_dom_out", "h_fer_out"]
                self.logger.info(f"Time columns defined - in: {len(columns_in)}, out: {len(columns_out)}")
                
                # Calculate MinIN1 and MaxOUT2
                df_turnos['min_in1'] = df_turnos[columns_in].min(axis=1, skipna=True)
                df_turnos['max_out2'] = df_turnos[columns_out].max(axis=1, skipna=True)
                
                # Fill missing values for h_tm_out and h_tt_in
                df_turnos['h_tm_out'] = df_turnos['h_tm_out'].fillna(df_turnos['h_tt_out'])
                df_turnos['h_tt_in'] = df_turnos['h_tt_in'].fillna(df_turnos[columns_in].min(axis=1, skipna=True))
                
                # Select relevant columns
                df_turnos = df_turnos[['emp', 'fk_tipo_posto', 'min_in1', 'h_tm_out', 'h_tt_in', 'max_out2']].copy()
                
                # Fill remaining missing values
                df_turnos['min_in1'] = df_turnos['min_in1'].fillna(df_turnos['h_tt_in'])
                df_turnos['max_out2'] = df_turnos['max_out2'].fillna(df_turnos['h_tm_out'])
                
                self.logger.info("Basic time calculations completed")
            except Exception as e:
                self.logger.error(f"Error processing df_turnos data: {e}", exc_info=True)
                return False
            
            try:
                self.logger.info("Converting time columns to datetime")
                # Convert time columns to datetime (using 2000-01-01 as base date)
                time_cols = ['min_in1', 'h_tm_out', 'h_tt_in', 'max_out2']
                for col in time_cols:
                    df_turnos[col] = pd.to_datetime('2000-01-01 ' + df_turnos[col].astype(str), format='%Y-%m-%d %H:%M:%S', errors='coerce')
                
                # Handle overnight shifts (add 24 hours if end time is before start time)
                mask_tm = df_turnos['h_tm_out'] < df_turnos['min_in1']
                df_turnos.loc[mask_tm, 'h_tm_out'] += timedelta(days=1)
                
                mask_max = df_turnos['max_out2'] < df_turnos['h_tt_in']
                df_turnos.loc[mask_max, 'max_out2'] += timedelta(days=1)
                
                self.logger.info("Time conversion and overnight shift handling completed")
            except Exception as e:
                self.logger.error(f"Error converting time columns: {e}", exc_info=True)
                return False
            
            # Group by fk_tipo_posto and calculate aggregated times
            df_turnos_grouped = df_turnos.groupby('fk_tipo_posto').agg({
                'min_in1': 'min',
                'h_tm_out': 'max', 
                'h_tt_in': 'min',
                'max_out2': 'max'
            }).reset_index()
            
            # Calculate MED1 and MED2
            df_turnos_grouped['med1'] = np.where(
                df_turnos_grouped['h_tm_out'] < df_turnos_grouped['h_tt_in'],
                df_turnos_grouped['h_tm_out'],
                df_turnos_grouped[['h_tm_out', 'h_tt_in']].min(axis=1)
            )
            
            df_turnos_grouped['med2'] = np.where(
                df_turnos_grouped['h_tm_out'] < df_turnos_grouped['h_tt_in'],
                df_turnos_grouped['h_tt_in'], 
                df_turnos_grouped[['h_tm_out', 'h_tt_in']].min(axis=1)
            )
            
            # Select and rename columns
            df_turnos = df_turnos_grouped[['fk_tipo_posto', 'min_in1', 'med1', 'med2', 'max_out2']].copy()
            
            # Calculate MED3
            df_turnos['med3'] = df_turnos['med1'].copy()
            df_turnos['med3'] = np.where(df_turnos['med3'] < df_turnos['med2'], df_turnos['med2'], df_turnos['med3'])
            df_turnos = df_turnos.drop('med2', axis=1)
            
            # Fill missing values
            df_turnos['med3'] = df_turnos['med3'].fillna(df_turnos['med1'])
            df_turnos['max_out2'] = df_turnos['max_out2'].fillna(df_turnos['med3'])
            df_turnos['med1'] = df_turnos['med1'].fillna(df_turnos['min_in1'])
            df_turnos['med3'] = df_turnos['med3'].fillna(df_turnos['max_out2'])
            
            # Merge with estrutura_wfm
            df_estrutura_wfm_filtered = df_estrutura_wfm[df_estrutura_wfm['fk_tipo_posto'] == fk_tipo_posto].copy()
            df_turnos = pd.merge(df_estrutura_wfm_filtered, df_turnos, on='fk_tipo_posto', how='left')
            
            # Create date sequence
            date_range = pd.date_range(start=start_date, end=end_date, freq='D')
            df_data = pd.DataFrame({'data': date_range})
            df_data['wd'] = df_data['data'].dt.day_name().str.lower()
            
            # Add unit information
            df_unidade = pd.DataFrame({'fk_unidade': [fk_unidade]})
            df_data = df_data.assign(key=1).merge(df_unidade.assign(key=1), on='key').drop('key', axis=1)
            
            # Process holidays
            df_feriados_filtered = df_feriados[df_feriados['fk_unidade'] == fk_unidade].copy()
            
            if len(df_feriados_filtered) > 0:
                # df_feriados_filtered['data'] = pd.to_datetime(df_feriados_filtered['data'])

                if len(df_feriados_filtered) > 0:
                    # Check what columns are available
                    self.logger.info(f"df_feriados_filtered columns: {df_feriados_filtered.columns.tolist()}")
                    
                    # Check if 'data' column exists, otherwise try 'database'
                    if 'data' in df_feriados_filtered.columns:
                        df_feriados_filtered['data'] = pd.to_datetime(df_feriados_filtered['data'])
                    elif 'database' in df_feriados_filtered.columns:
                        df_feriados_filtered['data'] = pd.to_datetime(df_feriados_filtered['database'])
                    else:
                        self.logger.error(f"No date column found in df_feriados_filtered. Available columns: {df_feriados_filtered.columns.tolist()}")
                        # Set to empty DataFrame if no date column
                        df_feriados_filtered = pd.DataFrame()
                else:
                    self.logger.info("df_feriados_filtered is empty, skipping date conversion")                

                df_feriados_filtered['tipo_dia'] = 'feriado'
                
                # Filter holidays by date range
                start_dt = pd.to_datetime(start_date)
                end_dt = pd.to_datetime(end_date)
                year = start_dt.year
                
                mask = ((df_feriados_filtered['data'] >= start_dt) & (df_feriados_filtered['data'] <= end_dt)) | \
                    (df_feriados_filtered['data'] < pd.to_datetime('2000-12-31'))
                df_feriados_filtered = df_feriados_filtered[mask].copy()
                df_feriados_filtered['data'] = pd.Series(df_feriados_filtered['data']).apply(lambda x: x.replace(year=year))
                
                # Merge with data
                df_data = pd.merge(df_data, pd.DataFrame(df_feriados_filtered[['fk_unidade', 'data', 'tipo_dia']]), 
                                on=['fk_unidade', 'data'], how='left')
                df_data['wd'] = df_data['tipo_dia'].fillna(df_data['wd'])
                df_data = df_data.drop('tipo_dia', axis=1)
            
            # Process faixa_horario
            self.logger.info(f"DEBUG: df_faixa_horario before filter:\n {df_faixa_horario}")
            df_faixa_horario_filtered = df_faixa_horario[df_faixa_horario['fk_secao'] == fk_secao].copy()
            
            # Expand date ranges in faixa_horario
            expanded_rows = []
            for _, row in df_faixa_horario_filtered.iterrows():
                date_range_fh = pd.date_range(start=row['data_ini'], end=row['data_fim'], freq='D')
                for date in date_range_fh:
                    new_row = row.copy()
                    new_row['data'] = date
                    expanded_rows.append(new_row)

            #self.logger.info(f"DEBUG: expanded_rows:\n {expanded_rows}")
            
            if expanded_rows:
                df_faixa_horario_expanded = pd.DataFrame(expanded_rows)
                
                # Reshape from wide to long format for time columns
                time_columns = ["aber_seg", "fech_seg", "aber_ter", "fech_ter", "aber_qua", "fech_qua", 
                            "aber_qui", "fech_qui", "aber_sex", "fech_sex", "aber_sab", "fech_sab", 
                            "aber_dom", "fech_dom", "aber_fer", "fech_fer"]

                self.logger.info(f"DEBUG: df_faixa_horario_expanded before melt:\n {df_faixa_horario_expanded}")
                
                df_faixa_long = pd.melt(df_faixa_horario_expanded, 
                                    id_vars=['fk_secao', 'data', 'data_ini', 'data_fim'],
                                    value_vars=time_columns,
                                    var_name='wd_ab', value_name='value')

                self.logger.info(f"DEBUG: df_faixa_long after melt:\n {df_faixa_long}")
                
                # Split wd_ab into action (aber/fech) and weekday
                df_faixa_long[['a_f', 'wd']] = df_faixa_long['wd_ab'].str.split('_', expand=True)

                self.logger.info(f"DEBUG: df_faixa_long after split:\n {df_faixa_long}")
                
                # Pivot back to get aber and fech columns
                df_faixa_wide = df_faixa_long.pivot_table(
                    index=['fk_secao', 'data', 'wd'], 
                    columns='a_f', 
                    values='value', 
                    aggfunc='first'
                ).reset_index()

                self.logger.info(f"DEBUG: df_faixa_wide after pivot:\n {df_faixa_wide}")
                
                # Clean column names
                df_faixa_wide.columns.name = None
                
                # Convert weekday names and match with actual dates
                df_faixa_wide['wd'] = df_faixa_wide['wd'].str.replace('sab', 'sáb')
                df_faixa_wide['wd_date'] = df_faixa_wide['data'].dt.day_name().str.lower()
                df_faixa_wide['wd_date'] = df_faixa_wide['wd_date'].str.replace('saturday', 'sáb')
                df_faixa_wide['wd_date'] = df_faixa_wide['wd_date'].str.replace('sunday', 'dom')
                df_faixa_wide['wd_date'] = df_faixa_wide['wd_date'].str.replace('monday', 'seg')
                df_faixa_wide['wd_date'] = df_faixa_wide['wd_date'].str.replace('tuesday', 'ter')
                df_faixa_wide['wd_date'] = df_faixa_wide['wd_date'].str.replace('wednesday', 'qua')
                df_faixa_wide['wd_date'] = df_faixa_wide['wd_date'].str.replace('thursday', 'qui')
                df_faixa_wide['wd_date'] = df_faixa_wide['wd_date'].str.replace('friday', 'sex')

                self.logger.info(f"DEBUG: df_faixa_wide after weekday replacement:\n {df_faixa_wide}")
                
                # Filter matching weekdays
                df_faixa_horario_final = df_faixa_wide[df_faixa_wide['wd'] == df_faixa_wide['wd_date']].copy()

                self.logger.info(f"DEBUG: df_faixa_horario_final after filter:\n {df_faixa_horario_final}")
                
                # Convert time columns to datetime
                df_faixa_horario_final['aber'] = pd.to_datetime(df_faixa_horario_final['aber'], format='%Y-%m-%d %H:%M:%S', errors='coerce')
                df_faixa_horario_final['fech'] = pd.to_datetime(df_faixa_horario_final['fech'], format='%Y-%m-%d %H:%M:%S', errors='coerce')
                
                df_faixa_horario_final = df_faixa_horario_final[['fk_secao', 'data', 'aber', 'fech']]
            else:
                df_faixa_horario_final = pd.DataFrame({col: [] for col in ['fk_secao', 'data', 'aber', 'fech']})

            self.logger.info(f"DEBUG: df_faixa_horario_final:\n {df_faixa_horario_final}")
            
            # Merge all data together
            df_turnos = pd.merge(df_turnos, df_data, on=['fk_unidade'], how='left')
            df_turnos = pd.merge(df_turnos, pd.DataFrame(df_faixa_horario_final), on=['fk_secao', 'data'], how='left')
            
            # Fill missing times with faixa_horario values
            df_turnos['max_out2'] = df_turnos['max_out2'].fillna(df_turnos['fech'])
            df_turnos['min_in1'] = df_turnos['min_in1'].fillna(df_turnos['aber'])
            
            # Calculate middle time
            df_turnos['middle_time'] = pd.to_datetime(
                (df_turnos['min_in1'].astype('int64') + df_turnos['max_out2'].astype('int64')) / 2,
                unit='ns'
            )
            
            # Round to nearest hour
            df_turnos['hour'] = df_turnos['middle_time'].dt.hour
            df_turnos['middle_time'] = pd.to_datetime('2000-01-01 ' + df_turnos['hour'].astype(str) + ':00:00')
            
            # Select final columns and rename
            df_turnos = df_turnos[['fk_unidade', 'unidade', 'fk_secao', 'secao', 'fk_tipo_posto', 'tipo_posto',
                                'min_in1', 'med1', 'med3', 'max_out2', 'middle_time', 'aber', 'fech', 'data']].copy()
            
            # Update med1 and med3 with middle_time
            df_turnos['med1'] = df_turnos['middle_time']
            df_turnos['med3'] = df_turnos['middle_time']
            df_turnos = df_turnos.drop('middle_time', axis=1)
            
            # Rename columns to match R output
            df_turnos.columns = ["fk_unidade", "unidade", "fk_secao", "secao", "fk_tipo_posto", "tipo_posto", 
                                "m_ini", "m_out", "t_ini", "t_out", "aber", "fech", "data"]
            
            # Reshape to long format for turnos
            df_turnos_long1 = pd.melt(pd.DataFrame(df_turnos), 
                                    id_vars=[col for col in df_turnos.columns if col not in ["m_ini", "t_ini"]], 
                                    value_vars=["m_ini", "t_ini"],
                                    var_name='turno', value_name='h_ini_1')
            
            df_turnos_long2 = pd.melt(pd.DataFrame(df_turnos),
                                    id_vars=[col for col in df_turnos.columns if col not in ["m_out", "t_out"]],
                                    value_vars=["m_out", "t_out"], 
                                    var_name='turno2', value_name='h_out_1')
            
            # Map turno names
            df_turnos_long1['turno'] = df_turnos_long1['turno'].replace({"m_ini": "m", "t_ini": "t"})
            df_turnos_long2['turno2'] = df_turnos_long2['turno2'].replace({"m_out": "m", "t_out": "t"})
            
            # Merge the two long formats
            common_cols = [col for col in df_turnos_long1.columns 
                        if col in df_turnos_long2.columns 
                        and col not in ['turno', 'h_ini_1', 'turno2', 'h_out_1']]

            df_turnos_final = pd.merge(df_turnos_long1, df_turnos_long2, on=common_cols, how='inner')
            
            # Filter matching turnos
            df_turnos_final = df_turnos_final[df_turnos_final['turno'] == df_turnos_final['turno2']].copy()
            df_turnos_final = df_turnos_final.drop('turno2', axis=1)
            
            # Filter out where start and end times are equal
            df_turnos_final = df_turnos_final[df_turnos_final['h_ini_1'] != df_turnos_final['h_out_1']].copy()
            
            # Handle overnight shifts
            df_turnos_final = pd.DataFrame(df_turnos_final)
            mask_overnight = df_turnos_final['h_ini_1'] > df_turnos_final['h_out_1']
            df_turnos_final.loc[mask_overnight, 'h_out_1'] += timedelta(days=1)
            
            # Update fech and aber based on turno
            df_turnos_final.loc[df_turnos_final['turno'] == 'M', 'fech'] = df_turnos_final.loc[df_turnos_final['turno'] == 'M', 'h_out_1']
            df_turnos_final.loc[df_turnos_final['turno'] == 'T', 'aber'] = df_turnos_final.loc[df_turnos_final['turno'] == 'T', 'h_ini_1']
            
            # Adjust times based on aber/fech constraints
            mask_m = df_turnos_final['turno'] == 'M'
            df_turnos_final.loc[mask_m, 'h_ini_1'] = df_turnos_final.loc[mask_m, ['h_ini_1', 'aber']].min(axis=1)
            
            mask_t = df_turnos_final['turno'] == 'T'
            df_turnos_final.loc[mask_t, 'h_out_1'] = df_turnos_final.loc[mask_t, ['h_out_1', 'fech']].max(axis=1)
            
            # Process granularity data (df_orcamento equivalent)
            # TODO: shouldnt it be from a query
            df_granularidade = self.auxiliary_data.get('df_granularidade', pd.DataFrame())
            #df_granularidade = df_orcamento[['fk_unidade', 'unidade', 'fk_secao', 'secao', 'fk_tipo_posto', 'tipo_posto', 
            #                                'data', 'hora_ini', 'pessoas_min', 'pessoas_estimado', 'pessoas_final']].copy()
            
            # Select relevant columns from df_turnos_final
            df_turnos_processing = df_turnos_final[['fk_tipo_posto', 'h_ini_1', 'h_out_1', 'turno', 'data']].copy()
            df_turnos_processing['fk_posto_turno'] = df_turnos_processing['fk_tipo_posto'].astype(str) + '_' + df_turnos_processing['turno']
            
            # Convert dates to proper format
            df_granularidade['data'] = pd.to_datetime(df_granularidade['data'])
            df_turnos_processing['data'] = pd.to_datetime(df_turnos_processing['data'])
            df_granularidade['hora_ini'] = pd.to_datetime(df_granularidade['hora_ini'])
            df_turnos_processing['h_ini_1'] = pd.to_datetime(df_turnos_processing['h_ini_1'])
            df_turnos_processing['h_out_1'] = pd.to_datetime(df_turnos_processing['h_out_1'])
            
            # Filter by fk_tipo_posto
            df_turnos_processing = df_turnos_processing[df_turnos_processing['fk_tipo_posto'] == fk_tipo_posto].copy()
            
            # Handle case where no turnos exist
            if len(df_turnos_processing) == 0:
                min_time = df_granularidade['hora_ini'].min()
                max_time = df_granularidade['hora_ini'].max()
                
                # Calculate middle time
                middle_seconds = (min_time.hour * 3600 + min_time.minute * 60 + 
                                max_time.hour * 3600 + max_time.minute * 60) / 2
                middle_hour = int(middle_seconds // 3600)
                middle_time = pd.to_datetime(f'2000-01-01 {middle_hour:02d}:00:00')
                
                # Create default turnos
                new_rows = [
                    {
                        'fk_tipo_posto': fk_tipo_posto,
                        'h_ini_1': min_time,
                        'h_out_1': middle_time,
                        'turno': 'M',
                        'data': None,
                        'fk_posto_turno': f'{fk_tipo_posto}_M'
                    },
                    {
                        'fk_tipo_posto': fk_tipo_posto,
                        'h_ini_1': middle_time,
                        'h_out_1': max_time,
                        'turno': 'T', 
                        'data': None,
                        'fk_posto_turno': f'{fk_tipo_posto}_T'
                    }
                ]
                df_turnos_processing = pd.DataFrame(new_rows)
            
            # Filter granularity data
            df_granularidade = df_granularidade[df_granularidade['fk_tipo_posto'] == fk_tipo_posto].copy()
            
            # Process each unique turno
            output_final = pd.DataFrame()
            
            df_turnos_processing = pd.DataFrame(df_turnos_processing)
            for i, fk_posto_turno in enumerate(df_turnos_processing['fk_posto_turno'].unique()):
                self.logger.info(f"Processing turno {i+1}: {fk_posto_turno}")
                
                df_turnos_f = pd.DataFrame(df_turnos_processing[df_turnos_processing['fk_posto_turno'] == fk_posto_turno].copy())
                fk_posto = pd.DataFrame(df_turnos_f)['fk_tipo_posto'].iloc[0]
                turno = pd.DataFrame(df_turnos_f)['turno'].iloc[0]
                
                # Filter granularity data for this posto
                df_granularidade_f = pd.DataFrame(df_granularidade[df_granularidade['fk_tipo_posto'] == fk_posto].copy())
                
                # Merge with turno data
                df_granularidade_f = pd.merge(df_granularidade_f, df_turnos_f, 
                                            on=['fk_tipo_posto', 'data'], how='inner')
                
                # Filter by time range
                time_mask = (df_granularidade_f['hora_ini'] >= df_granularidade_f['h_ini_1']) & \
                        (df_granularidade_f['hora_ini'] < df_granularidade_f['h_out_1'])
                df_granularidade_f = pd.DataFrame(df_granularidade_f[time_mask].copy())
                
                df_granularidade_f = df_granularidade_f.sort_values(['data', 'hora_ini'], ascending=[True, True]).drop_duplicates()
                df_granularidade_f['pessoas_final'] = pd.to_numeric(df_granularidade_f['pessoas_final'], errors='coerce')
                
                # Calculate statistics
                if len(df_granularidade_f) == 0:
                    output = pd.DataFrame({
                        'data': [],
                        'media_turno': [],
                        'max_turno': [],
                        'min_turno': [],
                        'sd_turno': []
                    })
                else:
                    output = df_granularidade_f.groupby('data').agg({
                        'pessoas_final': [
                            ('media_turno', 'mean'),
                            ('max_turno', lambda x: calcular_max(x.tolist())),
                            ('min_turno', 'min'),
                            ('sd_turno', 'std')
                        ]
                    }).reset_index()
                    
                    # Flatten column names
                    output.columns = ['data', 'media_turno', 'max_turno', 'min_turno', 'sd_turno']
                
                # Create complete date range
                date_range_complete = pd.date_range(start=start_date, end=end_date, freq='D')
                df_data_complete = pd.DataFrame({'data': date_range_complete})
                
                # Merge with output
                output = pd.merge(df_data_complete, output, on='data', how='left')
                output = output.fillna(0)
                
                output['turno'] = turno
                output['fk_tipo_posto'] = fk_posto
                
                output_final = pd.concat([output_final, output], ignore_index=True)
                
                self.logger.info(f"Completed processing turno {fk_posto_turno}")
            
            # Final processing
            if len(output_final) > 0:
                output_final['data_turno'] = output_final['data'].astype(str) + '_' + output_final['turno']
            
            output_final = output_final.fillna(0)
            output_final = output_final.drop_duplicates()
            output_final['fk_tipo_posto'] = fk_tipo_posto
            
            # Remove duplicates based on key columns
            output_final = output_final.drop_duplicates(['fk_tipo_posto', 'data', 'data_turno', 'turno'])
            
            # Convert numeric columns
            numeric_cols = ['max_turno', 'min_turno', 'media_turno', 'sd_turno']
            for col in numeric_cols:
                output_final[col] = pd.to_numeric(output_final[col], errors='coerce')
            
            try:
                self.logger.info("Storing results in appropriate class attributes")
                # Store processed turnos data in auxiliary_data
                self.auxiliary_data['df_turnos'] = df_turnos_processing.copy()
                self.auxiliary_data['df_feriados_filtered'] = df_feriados_filtered.copy()
                
                # Store final output matrix (matrizB_og equivalent) in raw_data
                self.raw_data['df_estimativas'] = output_final.copy()
                
                if not self.auxiliary_data or not self.raw_data:
                    self.logger.warning("Data storage verification failed")
                    return False
                    
                self.logger.info("load_estimativas_transformations completed successfully")
                self.logger.info(f"Stored df_turnos with shape: {df_turnos_processing.shape}")
                self.logger.info(f"Stored df_estimativas (matrizB_og) with shape: {output_final.shape}")
                
                return True
            except KeyError as e:
                self.logger.error(f"KeyError when storing results: {e}", exc_info=True)
                return False
            except ValueError as e:
                self.logger.error(f"ValueError when storing results: {e}", exc_info=True)
                return False
            except Exception as e:
                self.logger.error(f"Error storing results in load_estimativas_transformations: {e}", exc_info=True)
                return False
            
        except Exception as e:
            self.logger.error(f"Error in load_estimativas_transformations method: {e}", exc_info=True)
            return False

    def load_colaborador_transformations(self) -> bool:
        """
        Convert R loadMA_BD function to Python.
        Process employee matrix data with contract types, holidays, and labor calculations.
        
        Uses data from:
        - raw_data['df_colaborador']: Employee data (matrizA_og equivalent)
        - auxiliary_data['params_lq']: LQ parameters
        - auxiliary_data['df_festivos']: Holiday data
        - auxiliary_data['colabs_id_list']: Employee IDs list
        
        Stores results in:
        - raw_data['df_colaborador']: Updated processed employee matrix
        
        Returns:
            bool: True if successful, False otherwise
        """
        try:
            #logger = get_logger(PROJECT_NAME)
            self.logger.info("Starting load_colaborador_transformations processing")
            
            try:
                self.logger.info("Extracting parameters from auxiliary_data and external_data")
                # Get parameters from auxiliary_data and external_data
                colabs_id = self.auxiliary_data['colabs_id_list']
                start_date = self.external_call_data['start_date']
                end_date = self.external_call_data['end_date']
                unit_id = self.auxiliary_data['unit_id']
                
                self.logger.info(f"Parameters extracted - colabs_id: {len(colabs_id) if colabs_id else 0}, start_date: {start_date}, end_date: {end_date}, unit_id: {unit_id}")
            except KeyError as e:
                self.logger.error(f"Missing required parameter in colaborador_transformations: {e}", exc_info=True)
                return False
            except Exception as e:
                self.logger.error(f"Error extracting parameters: {e}", exc_info=True)
                return False
            
            try:
                self.logger.info("Loading DataFrames from existing data")
                # Get DataFrames from existing data
                matriz_ma = self.raw_data['df_colaborador'].copy()
                params_lq = self.auxiliary_data['params_lq'].copy()
                matriz_festivos = self.auxiliary_data['df_festivos'].copy()
                valid_emp = self.auxiliary_data['valid_emp'].copy()
                
                self.logger.info(f"DataFrames loaded - matriz_ma: {matriz_ma.shape}, params_lq: {params_lq.shape}, matriz_festivos: {matriz_festivos.shape}")
            except KeyError as e:
                self.logger.error(f"Missing required DataFrame in colaborador_transformations: {e}", exc_info=True)
                return False
            except Exception as e:
                self.logger.error(f"Error loading DataFrames: {e}", exc_info=True)
                return False
                
            try:
                self.logger.info("Setting up global variables and configuration")
                # Global variables that would be passed from external context
                # TODO: These should be configured in your config or passed as parameters
                #convenio_bd = 'ALCAMPO'  # You may need to set this appropriately
                convenio_bd = self.auxiliary_data.get('GD_convenioBD', 'ALCAMPO')
                wfm_user = self.external_call_data.get('wfm_user', 'WFM')
                wfm_proc_id = self.external_call_data.get('wfm_proc_id', 0)
                path_ficheiros_global = ''  # Configure as needed
                
                self.logger.info(f"Global variables set - convenio_bd: {convenio_bd}, wfm_user: {wfm_user}, wfm_proc_id: {wfm_proc_id}")
            except Exception as e:
                self.logger.error(f"Error setting up global variables: {e}", exc_info=True)
                return False
            
            # Params mapping from db values to what the algorithm needs
            params_lq_aux = pd.DataFrame({
                'seq_turno': ['M', 'T', 'MT', 'MMT', 'MTT', 'CICLO'],
                'bd_values': ['SQ_TURNO_M', 'SQ_TURNO_T', 'SQ_TURNO_MT', 'SQ_TURNO_MMT', 'SQ_TURNO_MTT', 'CICLO']
            })
            
            # Process params_lq if available
            if len(params_lq) == 0:
                self.logger.error('No params stored in database')
                return False
            
            # Merge params_lq with auxiliary mapping
            params_lq = pd.merge(params_lq, params_lq_aux, 
                            left_on='sys_p_name', right_on='bd_values', how='left')
            params_lq = params_lq[['seq_turno', 'numbervalue']].copy()
            params_lq.columns = ['seq_turno', 'lq']
            
            # Calculate number of holidays
            if len(matriz_festivos) == 0:
                self.logger.warning('No festivos stored in database')
                nr_festivos = 0
            else:
                # Filter festivos that are not Sundays (weekday != 0 in pandas)
                matriz_festivos['data'] = pd.to_datetime(matriz_festivos['data'])
                non_sunday_festivos = matriz_festivos[matriz_festivos['data'].dt.weekday != 6]  # Sunday is 6 in pandas
                nr_festivos = len(non_sunday_festivos['data'].unique())
                self.logger.info(f"nr_festivos: {nr_festivos}")
            
            # Create day sequence from start_date to end of year
            start_dt = pd.to_datetime(start_date)
            end_of_year = pd.to_datetime(f"{start_dt.year}-12-31")
            day_seq = pd.date_range(start=start_dt, end=end_of_year, freq='D')
            
            df1 = pd.DataFrame({
                'day_seq': day_seq,
                'wd': pd.Series(day_seq).dt.dayofweek + 1  # Convert to 1-7 where 1=Monday, 7=Sunday
            })
            
            # Params for contract types
            params_contrato = pd.DataFrame({
                'min': [2, 2, 2, 3, 3, 3, 3, 4, 4, 4, 5, 5, 6],
                'max': [2, 3, 4, 3, 4, 5, 6, 4, 5, 6, 5, 6, 6],
                'tipo_contrato': [2, 3, 4, 3, 4, 5, 4, 4, 5, 6, 5, 6, 6]
            })
            
            # Check if matriz_ma is empty
            if len(matriz_ma) == 0:
                self.logger.error('None of the colabs ids are present at CORE_ALGORITHM_VARIABLES.')
                return False
            
            # Check for missing collaborators
            unique_colabs = matriz_ma['fk_colaborador'].unique()
            if not all(colab in unique_colabs for colab in colabs_id):
                missing_colabs = [colab for colab in colabs_id if colab not in unique_colabs]
                self.logger.warning(f'Colabs {missing_colabs} not present in CORE_ALGORITHM_VARIABLES, proceeding...')
            
            self.logger.info(f"DEBUG: matriz_ma columns: {matriz_ma.columns}")
            # Rename columns to ensure compatibility
            expected_columns = [
                "fk_colaborador", "unidade", "secao", "posto", "convenio", "nome", "matricula",
                "min_dia_trab", "max_dia_trab", "tipo_turno", "seq_turno", "t_total", "l_total",
                "dyf_max_t", "lqs", "q", "c2d", "c3d", "cxx", "semana_1", "out", "ciclo", 
                "data_admissao", "data_demissao", "dofhc"
            ]
            
            # Map current columns to expected columns if they differ
            if list(matriz_ma.columns) != expected_columns:
                # Create a mapping - you may need to adjust this based on your actual column names
                column_mapping = {
                    'fk_colaborador': 'fk_colaborador',
                    'loja': 'unidade', 
                    'secao': 'secao',
                    'puesto': 'posto',
                    'convenio': 'convenio',
                    'nome': 'nome',
                    'emp': 'matricula',
                    'min_dias_trabalhados': 'min_dia_trab',
                    'max_dias_trabalhados': 'max_dia_trab',
                    'tipo_de_turno': 'tipo_turno',
                    'seq_turno': 'seq_turno',
                    't_total': 't_total',
                    'l_total': 'l_total',
                    'dyf_max_t': 'dyf_max_t',
                    'lq': 'lqs',
                    'q': 'q',
                    'fds_cal_2d': 'c2d',
                    'fds_cal_3d': 'c3d',
                    'd_cal_xx': 'cxx',
                    'semana_1': 'semana_1',
                    'out': 'out',
                    'ciclo': 'ciclo',
                    'data_admissao': 'data_admissao',
                    'data_demissao': 'data_demissao',
                    'dofhc': 'dofhc'
                }
                
                # Rename columns that exist in the mapping
                for old_col, new_col in column_mapping.items():
                    if old_col in matriz_ma.columns:
                        matriz_ma = matriz_ma.rename(columns={old_col: new_col})
            
            # Transform data types
            matriz_ma['convenio'] = matriz_ma['convenio'].str.upper()
            matriz_ma['min_dia_trab'] = pd.to_numeric(matriz_ma['min_dia_trab'], errors='coerce')
            matriz_ma['max_dia_trab'] = pd.to_numeric(matriz_ma['max_dia_trab'], errors='coerce')
            matriz_ma['dyf_max_t'] = pd.to_numeric(matriz_ma['dyf_max_t'], errors='coerce')
            matriz_ma['c2d'] = pd.to_numeric(matriz_ma['c2d'], errors='coerce')
            matriz_ma['c3d'] = pd.to_numeric(matriz_ma['c3d'], errors='coerce')
            matriz_ma['cxx'] = pd.to_numeric(matriz_ma['cxx'], errors='coerce')
            matriz_ma['lqs'] = pd.to_numeric(matriz_ma['lqs'], errors='coerce')
            
            # Convert dates
            matriz_ma['data_admissao'] = pd.to_datetime(matriz_ma['data_admissao'], errors='coerce')
            matriz_ma['data_demissao'] = pd.to_datetime(matriz_ma['data_demissao'], errors='coerce')
            
            # Add EMP column (padded zeros) - implement pad_zeros equivalent
            matriz_ma['emp'] = matriz_ma['matricula'].astype(str)  # Adjust padding as needed
            # TODO: analyse matricula information for adding
            
            # Fill missing min/max working days
            matriz_ma['min_dia_trab'] = matriz_ma['min_dia_trab'].fillna(matriz_ma['max_dia_trab'])
            matriz_ma['max_dia_trab'] = matriz_ma['max_dia_trab'].fillna(matriz_ma['min_dia_trab'])
            
            # Merge with params_lq
            matriz_ma = pd.merge(matriz_ma, params_lq, on='seq_turno', how='left')
            
            # Merge with params_contrato
            matriz_ma = pd.merge(matriz_ma, params_contrato, 
                            left_on=['min_dia_trab', 'max_dia_trab'], 
                            right_on=['min', 'max'], how='left')

            # Merge with valid_emp to get PRIORIDADE_FOLGAS
            matriz_ma = pd.merge(matriz_ma, valid_emp[['fk_colaborador', 'prioridade_folgas']], on='fk_colaborador', how='left')
            self.logger.info(f"DEBUG:matriz_ma: {matriz_ma}")
            
            # Fill missing values (except date columns)
            date_columns = ['data_admissao', 'data_demissao']
            non_date_columns = [col for col in matriz_ma.columns if col not in date_columns]
            matriz_ma[non_date_columns] = matriz_ma[non_date_columns].fillna(0)
            
            # Validate seq_turno
            seq_turno_zeros = bool((matriz_ma['seq_turno'] == 0).any())
            seq_turno_nulls = bool(matriz_ma['seq_turno'].isna().any())
            if seq_turno_zeros or seq_turno_nulls:
                self.logger.error("seq_turno=0 or null - columna SEQ_TURNO mal parametrizada")
                return False
            
            # Validate tipo_contrato
            contrato_zeros = bool((matriz_ma['tipo_contrato'] == 0).any())
            contrato_nulls = bool(matriz_ma['tipo_contrato'].isna().any())
            if contrato_zeros or contrato_nulls:
                self.logger.error("contrato=0 or null - TIPO_CONTRATO column not valid")
                return False
            
            # Calculate numFerDom and ferFechados
            num_sundays = len(df1[df1['wd'] == 7])  # Sunday is 7 (current Python indexing)
            num_fer_dom = nr_festivos + num_sundays
            
            # Calculate closed holidays (tipo == 3 and not Sunday)
            if len(matriz_festivos) > 0:
                self.logger.info(f"matriz_festivos: {matriz_festivos}")
                closed_festivos = matriz_festivos[
                    (matriz_festivos['tipo'] == 3) & 
                    (matriz_festivos['data'].dt.weekday != 6)  # Not Sunday
                ]
                fer_fechados = len(closed_festivos['data'].unique())
            else:
                fer_fechados = 0
            
            # Update LQ based on seq_turno
            special_turnos = ['CICLO', 'MOT', 'P']
            mask_special = matriz_ma['seq_turno'].str.upper().isin(special_turnos)
            matriz_ma.loc[mask_special, 'lq'] = matriz_ma.loc[mask_special, 'lqs']
            matriz_ma = matriz_ma.drop('lqs', axis=1)
            
            # Process each collaborator
            processed_rows = []
            
            for colab in matriz_ma['fk_colaborador'].unique():
                cc = matriz_ma[matriz_ma['fk_colaborador'] == colab].copy()
                
                if len(cc) == 0:
                    continue
                    
                cc = cc.iloc[0:1].copy()  # Take first row if multiple
                self.logger.info(f"DEBUG: length cc: {len(cc)}")
                
                start_dt = pd.to_datetime(start_date)
                end_dt = pd.to_datetime(end_date)
                div = 1
                
                # Adjust for admission date
                if pd.notna(cc['data_admissao'].iloc[0]) and start_dt < cc['data_admissao'].iloc[0]:
                    days_from_admission = (end_dt - cc['data_admissao'].iloc[0]).days + 1
                    total_days = (end_dt - start_dt).days + 1
                    div = days_from_admission / total_days
                    self.logger.info(f"DEBUG: days_from_admission: {days_from_admission}, total_days: {total_days}, div: {div}")
                    self.logger.info(f"DEBUG before: cc['dyf_max_t']: {cc['dyf_max_t']}, cc['lq']: {cc['lq']}, cc['c2d']: {cc['c2d']}, cc['c3d']: {cc['c3d']}")
                    cc['dyf_max_t'] = np.ceil(cc['dyf_max_t'] * div)
                    cc['lq'] = np.ceil(cc['lq'] * div)
                    cc['c2d'] = np.ceil(cc['c2d'] * div)
                    cc['c3d'] = np.ceil(cc['c3d'] * div)
                    self.logger.info(f"DEBUG after: cc['dyf_max_t']: {cc['dyf_max_t']}, cc['lq']: {cc['lq']}, cc['c2d']: {cc['c2d']}, cc['c3d']: {cc['c3d']}")
                    
                    if (cc['c3d'] + cc['c2d']).iloc[0] > cc['lq'].iloc[0]:
                        cc['lq'] = cc['c2d'].iloc[0] + cc['c3d'].iloc[0] + cc['c3d'].iloc[0]
                        self.logger.error(f"Empleado {cc['matricula'].iloc[0]} sin suficiente LQ para fines de semana de calidad. Recalculated l_total: {cc['l_total'].iloc[0]}")
                
                # Apply business logic: C2D = C2D + C3D
                cc['c2d'] = cc['c2d'] + cc['c3d']
                
                tipo_contrato = cc['tipo_contrato'].iloc[0]
                convenio = cc['convenio'].iloc[0]
                
                # Process based on contract type and convention
                if tipo_contrato == 6 and convenio == convenio_bd:
                    cc['ld'] = cc['dyf_max_t']
                    cc['l_dom'] = num_fer_dom - cc['dyf_max_t'] - fer_fechados
                    cc['lq_og'] = cc['lq'].copy()
                    cc['lq'] = cc['lq'] - (cc['c2d'] + cc['c3d'])
                    cc['l_total'] = num_fer_dom + cc['lq'] + cc['c2d'] + cc['c3d']
                    cc['l_dom_salsa'] = num_sundays * div - cc['dyf_max_t']
                    self.logger.info(f"colaborador: {cc['matricula'].iloc[0]}, l_dom_salsa: {cc['l_dom_salsa'].iloc[0]}")
                    
                    if cc['lq'].iloc[0] < 0:
                        cc['c3d'] = cc['c3d'] + cc['lq']
                        cc['lq'] = 0
                        # Recalculate l_total after LQ adjustment
                        #cc['l_total'] = cc['lq'] + cc['c2d'] + cc['c3d']
                        self.logger.warning(f"Empleado {cc['matricula'].iloc[0]} sin suficiente LQ para fines de semana de calidad. Recalculated l_total: {cc['l_total'].iloc[0]}")
                
                elif tipo_contrato in [5, 4] and convenio == convenio_bd:
                    self.logger.info("teste entre novo convenio")
                    cc['ld'] = cc['dyf_max_t']
                    cc['l_dom'] = num_fer_dom - cc['dyf_max_t'] - fer_fechados
                    cc['lq_og'] = 0
                    cc['lq'] = 0
                    cc['l_total'] = num_sundays * (7 - tipo_contrato)
                    cc['l_dom_salsa'] = num_sundays * div - cc['dyf_max_t']
                    self.logger.info(f"colaborador: {cc['matricula'].iloc[0]}, l_dom_salsa: {cc['l_dom_salsa'].iloc[0]}")
                
                elif tipo_contrato in [3, 2] and convenio == convenio_bd:
                    if len(matriz_festivos) > 0:
                        coh = count_open_holidays(matriz_festivos, tipo_contrato)
                        cc['dyf_max_t'] = 0
                        cc['q'] = 0
                        cc['lq_og'] = 0
                        cc['lq'] = 0
                        cc['c2d'] = 0
                        cc['c3d'] = 0
                        cc['cxx'] = 0
                        cc['ld'] = 0
                        cc['l_dom'] = coh[0]
                        cc['l_total'] = coh[1] - coh[0]
                        # Log potential negative l_total from holiday calculation
                        if cc['l_total'].iloc[0] < 0:
                            self.logger.warning(f"Employee {cc['matricula'].iloc[0]}: negative l_total ({cc['l_total'].iloc[0]}) from holidays calc (coh[1]:{coh[1]} - coh[0]:{coh[0]})")
                    else:
                        cc['dyf_max_t'] = 0
                        cc['q'] = 0
                        cc['lq_og'] = 0
                        cc['lq'] = 0
                        cc['c2d'] = 0
                        cc['c3d'] = 0
                        cc['cxx'] = 0
                        cc['ld'] = 0
                        cc['l_dom'] = 0
                        cc['l_total'] = 0
                
                # Nota: não está a atualizar l_total para lq's negativos
                elif tipo_contrato == 6 and convenio == 'SABECO':
                    cc['ld'] = cc['dyf_max_t']
                    cc['l_dom'] = num_fer_dom - cc['dyf_max_t'] - fer_fechados
                    cc['c3d'] = 0
                    cc['lq'] = 0
                    cc['lq_og'] = 0
                    cc['l_total'] = num_fer_dom + cc['c2d']
                
                elif tipo_contrato in [5, 4] and convenio == 'SABECO':
                    cc['ld'] = cc['dyf_max_t']
                    cc['l_dom'] = num_fer_dom - cc['dyf_max_t'] - fer_fechados
                    cc['c3d'] = 0
                    cc['lq'] = 0
                    cc['lq_og'] = 0
                    cc['l_total'] = num_sundays * (7 - tipo_contrato) + 8  # 8 is hardcoded per business rule
                
                elif tipo_contrato in [3, 2] and convenio == 'SABECO':
                    coh = count_open_holidays(matriz_festivos, tipo_contrato)
                    cc['dyf_max_t'] = 0
                    cc['q'] = 0
                    cc['lq'] = 0
                    cc['lq_og'] = 0
                    cc['c2d'] = 0
                    cc['c3d'] = 0
                    cc['cxx'] = 0
                    cc['ld'] = 0
                    cc['l_dom'] = coh[0]
                    cc['l_total'] = coh[1] - coh[0]
                    # Log potential negative l_total from holiday calculation
                    if cc['l_total'].iloc[0] < 0:
                        self.logger.warning(f"Employee {cc['matricula'].iloc[0]}: negative l_total ({cc['l_total'].iloc[0]}) from SABECO holidays calc (coh[1]:{coh[1]} - coh[0]:{coh[0]})")
                    # Preserve dofhc value
                    cc['dofhc'] = cc['dofhc']
                
                processed_rows.append(cc)

            self.logger.info(f"columnes matriz a: {matriz_ma.columns.tolist()}")
            
            # Combine all processed rows
            if processed_rows:
                matriz_ma_final = pd.concat(processed_rows, ignore_index=True)
            else:
                matriz_ma_final = pd.DataFrame()
                
            # Final validation - check for negative L_DOM
            if len(matriz_ma_final) > 0 and 'l_dom' in matriz_ma_final.columns and (matriz_ma_final['l_dom'] < 0).any():
                self.logger.error("l_dom < 0 - columna DyF_MAX_T mal parametrizada")
                return False

            # TREAT df_contratos
            try:
                self.logger.info("Treating df_contratos")
                df_contratos = self.auxiliary_data['df_contratos'].copy()
                df_contratos['maximumworkload'] = pd.to_timedelta(df_contratos['maximumworkload']).dt.total_seconds() / 3600
                df_contratos['maximumworkday'] = pd.to_timedelta(df_contratos['maximumworkday']).dt.total_seconds() / 3600
                df_contratos['maximumdaysperweek'] = pd.to_timedelta(df_contratos['maximumdaysperweek']).dt.total_seconds() / 3600
                
                df_contratos['carga_diaria'] = np.where(
                    np.trunc(df_contratos['maximumworkload']/df_contratos['maximumdaysperweek']) < df_contratos['maximumworkday'],
                    np.trunc(df_contratos['maximumworkload']/df_contratos['maximumdaysperweek']),
                    df_contratos['maximumworkday']
                )
                df_contratos['carga_diaria'] = np.where(
                    df_contratos['carga_diaria'] < 0,
                    0,
                    df_contratos['carga_diaria']
                )
                self.logger.info(f"DEBUG: df_contratos=\n{df_contratos}")
            except Exception as e:
                self.logger.error(f"Error treating df_contratos: {e}", exc_info=True)
                return False
            
            try:
                self.logger.info("Storing final results")
                # Store result in raw_data
                self.raw_data['df_colaborador'] = matriz_ma_final.copy()
                self.auxiliary_data['df_contratos'] = df_contratos.copy()
                self.auxiliary_data['num_fer_doms'] = num_fer_dom
                #self.logger.info(f"DEBUG: matriz_ma_final columns: {matriz_ma_final.columns.tolist()}")
                #self.logger.info(f"DEBUG: matriz_ma_final dtypes:\n{matriz_ma_final.dtypes}")
                
                # Log data with better formatting - using CSV format for readability
                #self.logger.info("DEBUG: matriz_ma_final data (CSV format):")
                #self.logger.info(matriz_ma_final.to_csv(sep='\t', index=False))
                
                if not self.raw_data or not self.auxiliary_data:
                    self.logger.warning("Data storage verification failed")
                    return False
                
                self.logger.info(f"load_colaborador_transformations completed successfully. Processed {len(matriz_ma_final)} employees.")
                return True
            except KeyError as e:
                self.logger.error(f"KeyError when storing colaborador results: {e}", exc_info=True)
                return False
            except ValueError as e:
                self.logger.error(f"ValueError when storing colaborador results: {e}", exc_info=True)
                return False
            except Exception as e:
                self.logger.error(f"Error storing final results: {e}", exc_info=True)
                return False
            
        except Exception as e:
            self.logger.error(f"Error in load_colaborador_transformations method: {e}", exc_info=True)
            return False



    def load_calendario_transformations(self) -> bool:
        try:
            # TODO: associate to self
            #logger = get_logger(PROJECT_NAME)
            self.logger.info("Starting load_calendario_transformations processing")
            
            try:
                self.logger.info("Extracting input parameters")
                # DEBUG: Check inputs
                start_date = self.external_call_data['start_date']
                end_date = self.external_call_data['end_date']
                self.logger.info(f"Date parameters - start_date: {start_date}, end_date: {end_date}")
            except KeyError as e:
                self.logger.error(f"Missing required parameter in calendario_transformations: {e}", exc_info=True)
                return False
            except Exception as e:
                self.logger.error(f"Error extracting input parameters: {e}", exc_info=True)
                return False
            
            try:
                self.logger.info("Loading required DataFrames")
                matriz_ma = self.raw_data['df_colaborador'].copy()
                df_ciclos_90 = self.auxiliary_data['df_ciclos_90'].copy()
                #df_feriados_filtered = self.auxiliary_data['df_feriados_filtered'].copy()
                df_festivos = self.auxiliary_data['df_festivos'].copy()
                df_closed_days = self.auxiliary_data['df_closed_days'].copy()
                df_ausencias_ferias = self.auxiliary_data['df_ausencias_ferias'].copy()
                df_days_off = self.auxiliary_data['df_days_off'].copy()
                df_core_pro_emp_horario_det = self.auxiliary_data['df_core_pro_emp_horario_det'].copy()
                df_contratos = self.auxiliary_data['df_contratos'].copy()
                start_date2 = self.auxiliary_data['start_date2']
                end_date2 = self.auxiliary_data['end_date2']
                current_year = pd.to_datetime(end_date2, format="%Y-%m-%d").year
                
                self.logger.info(f"DataFrames loaded - matriz_ma: {matriz_ma.shape}, df_ciclos_90: {df_ciclos_90.shape}, df_festivos: {df_festivos.shape}, df_closed_days: {df_closed_days.shape}, df_ausencias_ferias: {df_ausencias_ferias.shape}, df_days_off: {df_days_off.shape}, df_core_pro_emp_horario_det: {df_core_pro_emp_horario_det.shape}")
                self.logger.info(f"Date parameters - start_date2: {start_date2}, end_date2: {end_date2}, current_year: {current_year}")
            except KeyError as e:
                self.logger.error(f"Missing required DataFrame in calendario_transformations: {e}", exc_info=True)
                return False
            except Exception as e:
                self.logger.error(f"Error loading DataFrames: {e}", exc_info=True)
                return False

            # Select columns 
            df_tipo_contrato = (matriz_ma[['matricula', 'tipo_contrato']]
                            .dropna(subset=['tipo_contrato']))
            df_tipo_contrato.columns = ['emp', 'tipo_contrato']

            #self.logger.info(f"DEBUG: matriz_ma shape={matriz_ma.shape}")
            
            # This is probably where it's failing - check if 'emp' column exists
            if 'emp' not in matriz_ma.columns:
                self.logger.error(f"'emp' column not found. Available columns: {matriz_ma.columns.tolist()}")
                # Try 'matricula' instead
                if 'matricula' in matriz_ma.columns:
                    matriz_ma['emp'] = matriz_ma['matricula']
                    #self.logger.info("DEBUG: Used 'matricula' as 'emp'")
                else:
                    #self.logger.error("DEBUG: Neither 'emp' nor 'matricula' found")
                    return False

            # Treat df_core_pro_emp_horario_det and df_contratos
            try:
                self.logger.info("Treating df_core_pro_emp_horario_det")
                # TODO: add fk_colaborador
                df_colaboradores = matriz_ma[['matricula', 'fk_colaborador']].dropna(subset=['fk_colaborador'])
                df_colaboradores.columns = ['matricula', 'fk_colaborador']
                df_core_pro_emp_horario_det = df_core_pro_emp_horario_det.merge(df_colaboradores, left_on='employee_id', right_on='fk_colaborador', how='left')
                df_contratos = df_contratos.merge(df_colaboradores, left_on='employee_id', right_on='fk_colaborador', how='left')
                self.logger.info(f"DEBUG: df_core_pro_emp_horario_det={df_core_pro_emp_horario_det}")
                self.logger.info(f"DEBUG: df_contratos={df_contratos}")


            except Exception as e:
                self.logger.error(f"Error treating df_core_pro_emp_horario_det: {e}", exc_info=True)
                return False
            
            all_colab_pad = matriz_ma['emp'].tolist()
            self.logger.info(f"all_colab_pad length={len(all_colab_pad)}")
            
            # Create the basic matrix structure
            start_dt = pd.to_datetime(start_date)
            end_dt = pd.to_datetime(end_date)
            date_range = pd.date_range(start=start_dt, end=end_dt, freq='D')
            self.logger.info(f"DEBUG: date_range length={len(date_range)}")
            
            # Create header rows
            dia_row = ['Dia']
            for date in date_range:
                date_str = date.strftime('%Y-%m-%d')
                dia_row.extend([date_str, date_str])
            
            turno_row = ['TURNO']
            for _ in date_range:
                turno_row.extend(['M', 'T'])
            
            self.logger.info(f"dia_row length=\n{len(dia_row)}, turno_row length={len(turno_row)}")
            
            # Create DataFrame
            reshaped_final_3 = pd.DataFrame([dia_row, turno_row])
            reshaped_final_3.columns = range(len(reshaped_final_3.columns))

            self.logger.info(f"DEBUG: Initial reshaped_final_3={reshaped_final_3}")
            
            # Add TIPO_DIA row
            # tipo_dia_row = ['-'] * reshaped_final_3.shape[1]
            # tipo_dia_row[0] = "TIPO_DIA"
            # new_row_df = pd.DataFrame([tipo_dia_row], columns=reshaped_final_3.columns)
            # reshaped_final_3 = pd.concat([reshaped_final_3, new_row_df], ignore_index=True)
            
            #self.logger.info(f"DEBUG: After headers, matrix shape={reshaped_final_3.shape}")
            #self.logger.info(f"DEBUG: reshaped_final_3 first few rows:\n{reshaped_final_3.head()}")

            matriculas_90_cycles = []
            
            if len(df_ciclos_90) > 0:
                
                # Convert day number according to BD standard to R standard
                df_ciclos_90['dia_semana'] = df_ciclos_90['dia_semana'].apply(
                    lambda x: x - 6 if x == 7 else (x if x == 8 else x + 1)
                )
                
                # Get unique employees with 90-day cycles
                colabs_90_cycle = df_ciclos_90['employee_id'].unique().tolist()
                
                # Convert schedule_day to datetime
                df_ciclos_90['schedule_day'] = pd.to_datetime(df_ciclos_90['schedule_day'].astype(str))
                
                # Process each employee with 90-day cycles
                for colab in colabs_90_cycle:
                    # Filter cycle info for this employee and date range
                    df_cycle90_info_filtered = df_ciclos_90[
                        (df_ciclos_90['employee_id'] == colab) &
                        (df_ciclos_90['schedule_day'] >= pd.to_datetime(start_date)) &
                        (df_ciclos_90['schedule_day'] <= pd.to_datetime(end_date))
                    ].copy()
                    
                    if len(df_cycle90_info_filtered) == 0:
                        continue
                        
                    # Get matricula for this employee
                    matricula = df_cycle90_info_filtered['matricula'].iloc[0]
                    matriculas_90_cycles.append(matricula)
                    
                    # Get MT limits using helper function
                    lim_sup_manha, lim_inf_tarde = get_limit_mt(matricula, matriz_ma)
                    
                    # Create new row for this matricula
                    row_filling = ['-'] * (reshaped_final_3.shape[1] - 1)
                    new_row = [str(matricula)] + row_filling
                    
                    # Add new row to matrix
                    new_row_df = pd.DataFrame([new_row], columns=reshaped_final_3.columns)
                    reshaped_final_3 = pd.concat([reshaped_final_3, new_row_df], ignore_index=True)
                    
                    # Get the row index for this matricula
                    reshaped_row_index = None
                    for idx, row in reshaped_final_3.iterrows():
                        if str(matricula) in row.values:
                            reshaped_row_index = idx
                            break
                    
                    if reshaped_row_index is None:
                        continue
                        
                    # Process each day in the filtered cycle info
                    for schedule_day in df_cycle90_info_filtered['schedule_day']:
                        day = schedule_day.strftime('%Y-%m-%d')
                        
                        # Find column index for this day
                        reshaped_col_index = []
                        first_row = reshaped_final_3.iloc[0]
                        matching_cols = first_row[first_row == day].index.tolist()
                        if matching_cols:
                            reshaped_col_index = matching_cols
                        
                        if len(reshaped_col_index) == 0:
                            continue
                        
                        #self.logger.info(f"DEBUG: reshaped_col_index: {reshaped_col_index}")

                        # Assign 90-day cycles using helper function
                        reshaped_final_3 = assign_90_cycles(
                            reshaped_final_3, 
                            df_cycle90_info_filtered,
                            colab, 
                            df_festivos,
                            lim_sup_manha, 
                            lim_inf_tarde,
                            day, 
                            reshaped_col_index, 
                            [reshaped_row_index], 
                            matricula
                        )

                    #self.logger.info(f"DEBUG: reshaped final after 90 cycles {reshaped_final_3}")
            
            # TODO: add rest of the logic here

            # Add employee rows: TODO: maybe is going away
            #for emp in all_colab_pad:
            #    emp_row = ['-'] * reshaped_final_3.shape[1]
            #    emp_row[0] = emp
            #    emp_row_df = pd.DataFrame([emp_row], columns=reshaped_final_3.columns)
            #    reshaped_final_3 = pd.concat([reshaped_final_3, emp_row_df], ignore_index=True)

            df_alg_variables_DB = matriz_ma.copy()
            df_alg_variables_filtered = df_alg_variables_DB[
                ~df_alg_variables_DB['emp'].isin(matriculas_90_cycles)
            ][['emp', 'seq_turno', 'semana_1']].copy()

            #self.logger.info(f"DEBUG: reshaped_final_3 after 90 cycles: {reshaped_final_3}")
            #self.logger.info(f"DEBUG: df_alg_variables_filtered pre mt_mtt_cycles: {df_alg_variables_filtered}")
            if len(df_alg_variables_filtered) > 0:
                reshaped_final_3 = create_mt_mtt_cycles(df_alg_variables_filtered, reshaped_final_3)

            #self.logger.info(f"DEBUG: reshaped_final_3 after mt_mtt_cycles: {reshaped_final_3}")

            # TODO: introduce actual substitution logic functions from helpers

            # This piece of code places 0 when the shift is either M or T
            reshaped_final_3 = create_m0_0t(reshaped_final_3)

            #self.logger.info(f"DEBUG: reshaped_final_3 after create_m0_0t: {reshaped_final_3}")

            # TODO: add comments explaining this part
            start_date = pd.to_datetime(f"{current_year}-01-01")
            end_date = pd.to_datetime(f"{current_year}-12-31")

            # TODO: Remove this or test the logic
            # TODO: add empty df_ausencias_ferias

            ausencias_total = pd.DataFrame(df_ausencias_ferias[(df_ausencias_ferias['data_ini'] >= start_date) & 
                                    (df_ausencias_ferias['data_ini'] <= end_date)])

            # feriados
            df_festivos['data'] = pd.to_datetime(df_festivos['data'])

            mask = ((df_festivos['data'] >= start_date) & (df_festivos['data'] <= end_date)) | \
                    (df_festivos['data'] < pd.to_datetime('2000-12-31'))
            df_festivos_filtered = df_festivos[mask].copy()
            df_festivos_filtered['data'] = pd.Series(df_festivos_filtered['data']).apply(lambda x: x.replace(year=current_year))

            #ause_colab = ausencias_total[ausencias_total['matricula'] == '0156020']
            #self.logger.info(f"DEBUG: ause_colab {ause_colab}")
            reshaped_final_3 = insert_holidays_absences(all_colab_pad, ausencias_total, reshaped_final_3)

            #reshaped_final_3.to_csv(os.path.join('data', 'output', 'reshaped_final_3_holydays.csv'), index=False, encoding='utf-8')            

            #self.logger.info(f"DEBUG: reshaped_final_3 after holy: {reshaped_final_3}")

            #self.logger.info(f"DEBUG: df_feriados_filtered {df_festivos_filtered}")

            if len(df_festivos_filtered) > 0:
                reshaped_final_3 = insert_feriados(df_festivos_filtered, reshaped_final_3)
            else:
                default_names = [f"Column{i}" for i in range(len(reshaped_final_3.columns))]
                new_row = pd.DataFrame(['-'] * len(reshaped_final_3.columns)).T
                
                new_row.iloc[0, 0] = "TIPO_DIA"
                upper_bind = reshaped_final_3.iloc[[0]].copy()
                lower_bind = reshaped_final_3.iloc[1:].copy()
                
                upper_bind.columns = default_names
                lower_bind.columns = default_names
                new_row.columns = default_names
                
                reshaped_final_3 = pd.concat([upper_bind, new_row, lower_bind], ignore_index=True)
                reshaped_final_3.columns = range(len(reshaped_final_3.columns))

            #self.logger.info(f"DEBUG: reshaped_final_3 after insert_feriados: {reshaped_final_3}")
            #reshaped_final_3.to_csv(os.path.join('data', 'output', 'reshaped_final_3_feriados.csv'), index=False, encoding='utf-8')

            if len(df_closed_days) > 0:
                reshaped_final_3 = insert_closed_days(df_closed_days, reshaped_final_3)

            #self.logger.info(f"DEBUG: reshaped_final_3 after insert_closed_days: {reshaped_final_3}")

            if len(df_tipo_contrato) > 0 and len(df_tipo_contrato.columns) > 0:
                # TODO: check this not in pre_ger logic
                reshaped_final_3 = assign_empty_days(df_tipo_contrato, reshaped_final_3, all_colab_pad, df_festivos_filtered)

            #self.logger.info(f"DEBUG: reshaped_final_3 after assign_empty_days: {reshaped_final_3}")

            reshaped_final_3 = insert_holidays_absences(all_colab_pad, ausencias_total, reshaped_final_3)

            #self.logger.info(f"DEBUG: reshaped_final_3 after insert_holidays_absences: {reshaped_final_3}")

            # Apply day-off overrides for cases where absences conflict with scheduled day-offs
            self.logger.info("Applying day-off overrides for conflicting absences")
            reshaped_final_3 = insert_dayoffs_override(df_core_pro_emp_horario_det, reshaped_final_3)

            #self.logger.info(f"DEBUG: reshaped_final_3 after insert_dayoffs_override: {reshaped_final_3}")

            if len(reshaped_final_3) > 0:
                
                self.logger.info(f"df_days_off {df_days_off}")
                df_days_off_filtered = pd.DataFrame(df_days_off[(df_days_off['schedule_dt'] >= start_date) & 
                                    (df_days_off['schedule_dt'] <= end_date)])
                if len(df_days_off_filtered) > 0:
                    reshaped_final_3 = assign_days_off(reshaped_final_3, df_days_off_filtered)
            
            #self.logger.info(f"Final matrix={reshaped_final_3}")
            
            # Simple validation
            if reshaped_final_3.iloc[0, 0] != 'Dia':
                self.logger.error(f"Header validation failed. [0,0]={reshaped_final_3.iloc[0, 0]}")
                return False
            
            if reshaped_final_3.iloc[1, 0] != 'TIPO_DIA':
                self.logger.error(f"Header validation failed. [1,0]={reshaped_final_3.iloc[1, 0]}")
                return False

            if reshaped_final_3.iloc[2, 0] != 'TURNO':
                self.logger.error(f"Header validation failed. [1,0]={reshaped_final_3.iloc[1, 0]}")
                return False

            try:
                self.logger.info("Storing final results")
                # Store result
                self.raw_data['df_calendario'] = reshaped_final_3.copy()
                self.auxiliary_data['df_contratos'] = df_contratos.copy()

                if not self.raw_data:
                    self.logger.warning("Data storage verification failed")
                    return False
                    
                self.logger.info(f"df_calendario shape stored after transformations: {reshaped_final_3.shape}")
                #self.logger.info(f"DEBUG: Stored df_calendario=\n{reshaped_final_3}")
                self.logger.info("load_calendario_transformations: Successfully stored df_calendario")
                
                return True
            except KeyError as e:
                self.logger.error(f"KeyError when storing calendario results: {e}", exc_info=True)
                return False
            except ValueError as e:
                self.logger.error(f"ValueError when storing calendario results: {e}", exc_info=True)
                return False
            except Exception as e:
                self.logger.error(f"Error storing calendario transformations results: {e}", exc_info=True)
                return False
            
        except Exception as e:
            self.logger.error(f"Error in load_calendario_transformations method: {e}", exc_info=True)
            return False
    
    def _log_and_clip_l_total(self, df, operation_name, clip_negative=True):
        """Log negative l_total values and optionally clip them"""
        if 'l_total' in df.columns:
            neg_count = (df['l_total'] < 0).sum()
            if neg_count > 0:
                neg_employees = df[df['l_total'] < 0]['matricula'].tolist() if 'matricula' in df.columns else []
                min_val = df['l_total'].min()
                self.logger.warning(f"After {operation_name}: {neg_count} employees with negative l_total (min: {min_val}). Employees: {neg_employees[:5]}{'...' if len(neg_employees) > 5 else ''}")
                
                if clip_negative:
                    df['l_total'] = df['l_total'].clip(lower=0)
                    self.logger.info(f"Clipped negative l_total values to 0 after {operation_name}")
        return df

    def validate_matrices_loading(self) -> bool:
        """
        Validate that the required data is present, conforming, and valid.
        
        Returns:
            True if validation passes, False otherwise
        """
        return True

    def func_inicializa(self, start_date: str, end_date: str, fer) -> bool:
        """
        Python translation of R funcInicializa function.
        Initializes matrices and performs data transformations.
        
        Args:
            start_date: Start date string
            end_date: End date string  
            fer: Holiday data
            
        Returns:
            bool: True if successful, False otherwise
        """
        try:
            self.logger.info("Starting func_inicializa processing")
            
            try:
                self.logger.info("Importing required libraries")
                import pandas as pd
                import numpy as np
                from datetime import datetime
                self.logger.info("Libraries imported successfully")
            except ImportError as e:
                self.logger.error(f"Failed to import required libraries: {e}", exc_info=True)
                return False
            except Exception as e:
                self.logger.error(f"Error during library import: {e}", exc_info=True)
                return False

            try:
                self.logger.info("Validating input parameters")
                if not start_date or not end_date:
                    self.logger.error(f"Invalid date parameters - start_date: {start_date}, end_date: {end_date}")
                    return False
                if fer is None:
                    self.logger.warning("fer parameter is None, proceeding with empty holiday data")
                    fer = pd.DataFrame()
                    
                self.logger.info(f"Input parameters validated - start_date: {start_date}, end_date: {end_date}, fer: {type(fer)}")
            except Exception as e:
                self.logger.error(f"Error validating input parameters: {e}", exc_info=True)
                return False
            
            try:
                self.logger.info("Loading matrices from existing data")
                # Get matrices from existing data
                matriz2_og = self.raw_data['df_calendario'].copy()
                matrizB_og = self.raw_data['df_estimativas'].copy() 
                matrizA_og = self.raw_data['df_colaborador'].copy()
                algorithm_name = self.auxiliary_data['GD_algorithmName']
                df_contratos = self.auxiliary_data['df_contratos'].copy()

                #DEBUG - TODO: remove
                #matrizB_og.to_csv(os.path.join('data', 'output', f'df_estimativas_debug_inicializa-{self.external_call_data.get("current_process_id", "")}-{self.auxiliary_data.get("current_posto_id", "")}.csv'), index=False, encoding='utf-8')

                self.logger.info(f"Matrices loaded - matriz2_og (columns: {matriz2_og.shape[0]}, rows: {matriz2_og.shape[1]}), matrizB_og ( columns: {matrizB_og.shape[0]}, rows: {matrizB_og.shape[1]}), matrizA_og ( columns: {matrizA_og.shape[0]}, rows: {matrizA_og.shape[1]})")
            except KeyError as e:
                self.logger.error(f"Missing required data matrix in func_inicializa: {e}", exc_info=True)
                return False
            except Exception as e:
                self.logger.error(f"Error loading matrices from existing data: {e}", exc_info=True)
                return False

            try:
                self.logger.info(f"Validating dataframe structures")
                if matriz2_og.empty:
                    self.logger.error("matriz2_og is empty")
                    return False
                if len(matriz2_og) == 0:
                    self.logger.error("matriz_2_og has 0 rows")
                    return False
                if matrizB_og.empty:
                    self.logger.error("matrizB_og is empty")
                    return False
                if len(matrizB_og) == 0:
                    self.logger.error("matrizB_og has 0 rows")
                    return False
                if matrizA_og.empty:
                    self.logger.error("matrizA_og is empty")
                    return False
                if len(matrizA_og) == 0:
                    self.logger.error("matrizA_og has 0 rows")
                    return False
                if df_contratos.empty:
                    self.logger.error("df_contratos is empty")
                    return False
                if len(df_contratos) == 0:
                    self.logger.error("df_contratos has 0 rows")
                    return False
            except Exception as e:
                self.logger.error(f"Error validating dataframe structures: {e}", exc_info=True)
                return False

            try:
                self.logger.info("Validating matriz2_og structure")
                # TODO: Remove this debug code
                # Debug: Check the structure of matriz2_og
                self.logger.info(f"matriz2_og shape: {matriz2_og.shape}")
                self.logger.info(f"matriz2_og first few rows:\n{matriz2_og.head()}")
                self.logger.info(f"matriz2_og first column unique values: {matriz2_og.iloc[:, 0].unique()}")
                
                # Check if TURNO and Dia rows exist
                turno_exists = (matriz2_og.iloc[:, 0] == 'TURNO').any()
                dia_exists = (matriz2_og.iloc[:, 0] == 'Dia').any()
                
                self.logger.info(f"TURNO row exists: {turno_exists}")
                self.logger.info(f"Dia row exists: {dia_exists}")
                
                if not turno_exists or not dia_exists:
                    self.logger.error("Required header rows (TURNO/Dia) not found in matriz2_og")
                    return False
                
                # Find TURNO and Dia rows
                turno_row_idx = matriz2_og[matriz2_og.iloc[:, 0] == 'TURNO'].index[0]
                dia_row_idx = matriz2_og[matriz2_og.iloc[:, 0] == 'Dia'].index[0]
                
                self.logger.info(f"Header rows located - TURNO: index {turno_row_idx}, Dia: index {dia_row_idx}")
            except Exception as e:
                self.logger.error(f"Error validating matriz2_og structure: {e}", exc_info=True)
                return False

            # Semanas restantes calculo
            date_obj = datetime.strptime(end_date, '%Y-%m-%d')
            semana_inicial = date_obj.isocalendar().week
            semanas_restantes = 52 - semana_inicial
            
            # Get year from matrizB_og
            ano = pd.to_datetime(matrizB_og['data'].min()).year
            
            # Adjust minTurno for specific dates
            special_dates = [f'{ano}-12-23', f'{ano}-12-24', f'{ano}-12-30', f'{ano}-12-31']
            friday_dates = [f'{ano}-12-22', f'{ano}-12-29']
            
            matrizB_ini = matrizB_og.copy()
            matrizB_ini.loc[matrizB_ini['data'].isin(special_dates), 'min_turno'] = matrizB_ini['max_turno']
            mask_friday = (matrizB_ini['data'].isin(friday_dates)) & (matrizB_ini['turno'] == 'M')
            matrizB_ini.loc[mask_friday, 'min_turno'] = matrizB_ini.loc[mask_friday, 'max_turno']
            #self.logger.info(f"DEBUG: matrizB_ini before matriz2: {matrizB_ini}")
            
            #CRIAR MATRIZ_2--------------------------------------------------
            
            # Reshape matriz2_og (equivalent to R melt)
            # Find TURNO and Dia rows
            turno_row_idx = matriz2_og[matriz2_og.iloc[:, 0] == 'TURNO'].index[0]
            dia_row_idx = matriz2_og[matriz2_og.iloc[:, 0] == 'Dia'].index[0]
            
            # Create column names
            dia_values = matriz2_og.iloc[dia_row_idx, 1:].values
            turno_values = matriz2_og.iloc[turno_row_idx, 1:].values
            new_columns = [f"{dia}_{turno}" for dia, turno in zip(dia_values, turno_values)]
            new_columns.insert(0, 'DIA_TURNO')
            
            # Rename columns
            #self.logger.info(f"DEBUG: new_columns func_inicilaiza 2095: {new_columns}")
            matriz2_og.columns = new_columns
            #self.logger.info(f"DEBUG: matriz2_og: {matriz2_og}")
            # Melt the dataframe
            self.logger.info(f"=== MATRIX MELTING DEBUG START ===")
            self.logger.info(f"matriz2_og shape before melt: {matriz2_og.shape}")
            self.logger.info(f"matriz2_og first column unique values: {matriz2_og.iloc[:, 0].unique()}")
            
            # Debug specific employees before melt
            for emp in ['80001012', '80001134', '80000951']:
                if emp in matriz2_og.iloc[:, 0].values:
                    emp_row_idx = matriz2_og[matriz2_og.iloc[:, 0] == emp].index[0]
                    emp_row = matriz2_og.iloc[emp_row_idx]
                    non_empty_values = emp_row[emp_row != '-'].count()
                    self.logger.info(f"Employee {emp} before melt: row_idx={emp_row_idx}, non_empty_values={non_empty_values}")
                    self.logger.info(f"Employee {emp} row sample: {emp_row.iloc[:20].tolist()}")
            
            matriz2_ini = pd.melt(matriz2_og, id_vars='DIA_TURNO', 
                                var_name='DATA', value_name='TIPO_TURNO')
            matriz2_ini.columns = ['COLABORADOR', 'DATA', 'TIPO_TURNO']

            self.logger.info(f"matriz2_ini shape after melt: {matriz2_ini.shape}")
            
            # Debug specific employees after melt
            for emp in ['80001012', '80001134', '80000951']:
                emp_data = matriz2_ini[matriz2_ini['COLABORADOR'] == emp]
                self.logger.info(f"Employee {emp} after melt: {len(emp_data)} rows")
                if len(emp_data) > 0:
                    self.logger.info(f"Employee {emp} sample DATA values: {emp_data['DATA'].head(10).tolist()}")
                    self.logger.info(f"Employee {emp} sample TIPO_TURNO values: {emp_data['TIPO_TURNO'].head(10).tolist()}")
            
            # Clean DATA column (remove everything after underscore)
            matriz2_ini['DATA'] = matriz2_ini['DATA'].str.replace(r'_.*$', '', regex=True)
            
            # Filter by date range
            self.logger.info(f"Filtering by date range: {start_date} to {end_date}")
            matriz2_ini['DATA'] = matriz2_ini['DATA'].astype(str)
            pre_date_filter_count = len(matriz2_ini)
            matriz2_ini = matriz2_ini[
                (matriz2_ini['DATA'] >= start_date) & 
                (matriz2_ini['DATA'] <= end_date)
            ]
            post_date_filter_count = len(matriz2_ini)
            self.logger.info(f"Date filter: {pre_date_filter_count} -> {post_date_filter_count} rows")
            
            # Debug specific employees after date filter
            for emp in ['80001012', '80001134', '80000951']:
                emp_data = matriz2_ini[matriz2_ini['COLABORADOR'] == emp]
                self.logger.info(f"Employee {emp} after date filter: {len(emp_data)} rows")
            
            # Filter out unwanted rows
            unwanted_colaboradors = ['Dia', 'maxTurno', 'mediaTurno', 'minTurno', 'sdTurno', 'TURNO']
            self.logger.info(f"Filtering out unwanted colaboradors: {unwanted_colaboradors}")
            matriz2_ini = pd.DataFrame(matriz2_ini)
            pre_unwanted_filter_count = len(matriz2_ini)
            matriz2 = pd.DataFrame(matriz2_ini[~matriz2_ini['COLABORADOR'].isin(unwanted_colaboradors)].copy())
            post_unwanted_filter_count = len(matriz2)
            self.logger.info(f"Unwanted filter: {pre_unwanted_filter_count} -> {post_unwanted_filter_count} rows")
            
            # Final debug for specific employees
            for emp in ['80001012', '80001134', '80000951']:
                emp_data = matriz2[matriz2['COLABORADOR'] == emp]
                self.logger.info(f"Employee {emp} FINAL: {len(emp_data)} rows")
                if len(emp_data) > 0:
                    unique_dates = emp_data['DATA'].nunique()
                    self.logger.info(f"Employee {emp} unique dates: {unique_dates}")
                    date_range = f"{emp_data['DATA'].min()} to {emp_data['DATA'].max()}"
                    self.logger.info(f"Employee {emp} date range: {date_range}")
            
            self.logger.info(f"=== MATRIX MELTING DEBUG END ===")
            
            # Previously, we had a filter by date range, but it was not working as expected. it since moved to before melt function

            # Add HORARIO column
            #self.logger.info(f"DEBUG: matriz2 before adding HORARIO column: {matriz2.head(30)}")
            matriz2 = pd.DataFrame(matriz2)
            matriz2['HORARIO'] = np.where(
                matriz2['TIPO_TURNO'].isin(['M', 'T', 'MoT', 'P']), 'H', matriz2['TIPO_TURNO']
            )
            
            # Get unique shift types
            tipos_de_turno = matriz2['TIPO_TURNO'].unique().tolist()
            
            # Process MoT and P shifts if they exist
            if 'MoT' in tipos_de_turno:
                matriz2 = func_turnos(matriz2, 'MoT')
            if 'P' in tipos_de_turno:
                matriz2 = func_turnos(matriz2, 'P')
            
            # Add date-related columns
            matriz2['DATA'] = pd.to_datetime(matriz2['DATA'])
            matriz2['WDAY'] = matriz2['DATA'].dt.dayofweek + 1  # Convert to 1-7 scale
            #self.logger.info(f"DEBUG: matriz2 max data: {matriz2['DATA'].max()}")
            matriz2['ID'] = range(len(matriz2))
            matriz2['WW'] = matriz2['DATA'].apply(adjusted_isoweek)
            matriz2['WD'] = matriz2['DATA'].dt.day_name().str[:3]
            
            # Merge with contract information (df_contratos)
            try:
                self.logger.info("Merging matriz2 with df_contratos")
                
                # Log initial state
                self.logger.info(f"DEBUG: matriz2 shape before contract merge: {matriz2.shape}")
                self.logger.info(f"DEBUG: df_contratos shape: {df_contratos.shape}")
                unique_employees_matriz2 = matriz2['COLABORADOR'].nunique()
                unique_employees_contratos = df_contratos['matricula'].nunique()
                self.logger.info(f"DEBUG: Unique employees - matriz2: {unique_employees_matriz2}, df_contratos: {unique_employees_contratos}")
                
                # Log some specific employees to track
                matriz2_employees = sorted(matriz2['COLABORADOR'].unique())
                contratos_employees = sorted(df_contratos['matricula'].unique())
                self.logger.info(f"DEBUG: matriz2 employees (first 10): {matriz2_employees[:10]}")
                self.logger.info(f"DEBUG: df_contratos employees: {contratos_employees}")
                
                # Ensure DATA column is datetime in df_contratos for merging
                if 'schedule_day' in df_contratos.columns:
                    df_contratos['DATA'] = pd.to_datetime(df_contratos['schedule_day'])
                    
                # Merge on employee_id (COLABORADOR) and schedule_day (DATA)
                # The merge will duplicate contract info for each shift but that's expected
                matriz2 = matriz2.merge(
                    df_contratos[['employee_id', 'DATA', 'matricula', 'contract_id', 'carga_diaria']],
                    left_on=['COLABORADOR', 'DATA'],
                    right_on=['matricula', 'DATA'],
                    how='left'
                )
                
                # Drop duplicate DATA column and rename employee_id
                matriz2 = matriz2.drop(columns=['employee_id', 'matricula', 'matricula_x', 'matricula_y'], errors='ignore')
                
                self.logger.info(f"Successfully merged df_contratos with matriz2. New shape: {matriz2.shape}")
                self.logger.info(f"Contract columns added: {[col for col in matriz2.columns if col in ['contract_id', 'maximumworkload', 'maximumdaysperweek', 'maximumworkday', 'carga_diaria']]}")
                
                # Log contract data coverage after merge
                rows_with_contract = matriz2['carga_diaria'].notna().sum()
                total_rows = len(matriz2)
                missing_contract_rows = total_rows - rows_with_contract
                coverage_pct = (rows_with_contract / total_rows * 100) if total_rows > 0 else 0
                self.logger.info(f"DEBUG: Contract merge result - Total rows: {total_rows}, With contract: {rows_with_contract}, Missing: {missing_contract_rows} ({coverage_pct:.1f}% coverage)")
                
                # Log employee-level contract coverage
                employees_with_contract = matriz2[matriz2['carga_diaria'].notna()]['COLABORADOR'].nunique()
                employees_without_contract = matriz2[matriz2['carga_diaria'].isna()]['COLABORADOR'].nunique()
                self.logger.info(f"DEBUG: Employee contract coverage - With contract: {employees_with_contract}, Without contract: {employees_without_contract}")
                
                # Track specific employees
                specific_employees = ['3467', '7656', '80001684', 'TIPO_DIA']
                for emp in specific_employees:
                    emp_rows = matriz2[matriz2['COLABORADOR'] == emp]
                    emp_with_contract = emp_rows['carga_diaria'].notna().sum() if len(emp_rows) > 0 else 0
                    self.logger.info(f"DEBUG: Employee {emp} - Total rows: {len(emp_rows)}, With contract: {emp_with_contract}")
                
            except Exception as e:
                self.logger.error(f"Error merging df_contratos with matriz2: {e}", exc_info=True)
                # Continue without contract data if merge fails
                self.logger.warning("Continuing without contract data merge")
            
            #self.logger.info(f"DEBUG: matriz2 before assign_dia_tipo: {matriz2}")
            # Calculate DIA_TIPO
            # TODO: pass this function to helpers
            def calculate_dia_tipo(group):
                has_feriado = (group['TIPO_TURNO'] == 'F').any()
                is_sunday = group['WD'].iloc[0] == 'Sun'
                not_feriado_horario = group['HORARIO'] != 'F'
                
                if (has_feriado or is_sunday) and not_feriado_horario.any():
                    # PROBLEM here
                    return 'domYf'
                else:
                    return group['WD'].iloc[0]

            def assign_dia_tipo(group):
                has_F = (group['TIPO_TURNO'] == 'F').any()  # grupo tem pelo menos 1 F
                # aplica a lógica linha a linha
                group['DIA_TIPO'] = group.apply(
                    lambda row: 'domYf' if ((has_F or row['WD'] == 'Sun') and row['HORARIO'] != 'F') else row['WD'],
                    axis=1
                )
                return group
            
            # self.logger.info(f"DEBUG: matriz2 pre calculate_dia_tipo:\n {matriz2.head(30)}")
            # matriz2_temp = matriz2
            # matriz2['DIA_TIPO'] = matriz2.groupby('DATA').apply(calculate_dia_tipo).reset_index(drop=True)
            # self.logger.info(f"DEBUG: matriz2 post calculate_dia_tipo:\n {matriz2.head(30)}")

            matriz2 = matriz2.groupby('DATA', group_keys=False).apply(assign_dia_tipo)
            #self.logger.info(f"DEBUG: matriz2 post assign_dia_tipo:\n {matriz2.tail(30)}")
            
            # Merge with employee admission/dismissal dates
            emp_dates = matrizA_og[['emp', 'data_admissao', 'data_demissao']].copy()
            emp_dates = pd.concat([
                emp_dates,
                pd.DataFrame({'emp': ['TIPO_DIA'], 'data_admissao': [pd.NaT], 'data_demissao': [pd.NaT]})
            ])
            
            matriz2 = matriz2.merge(emp_dates, left_on='COLABORADOR', right_on='emp', how='left')
            
            # Log data after employee dates merge
            self.logger.info(f"DEBUG: matriz2 shape after employee dates merge: {matriz2.shape}")
            if 'carga_diaria' in matriz2.columns:
                rows_with_contract_after_emp_merge = matriz2['carga_diaria'].notna().sum()
                self.logger.info(f"DEBUG: Contract data after employee merge - With contract: {rows_with_contract_after_emp_merge}")
                
                # Track specific employees after employee merge
                specific_employees = ['3467', '7656', '80001684', 'TIPO_DIA']
                for emp in specific_employees:
                    emp_rows = matriz2[matriz2['COLABORADOR'] == emp]
                    emp_with_contract = emp_rows['carga_diaria'].notna().sum() if len(emp_rows) > 0 else 0
                    self.logger.info(f"DEBUG: After emp merge - Employee {emp} - Total rows: {len(emp_rows)}, With contract: {emp_with_contract}")
            
            # Log employees with dismissal dates
            dismissed_employees = matriz2[matriz2['data_demissao'].notna()]['COLABORADOR'].unique()
            self.logger.info(f"DEBUG: Employees with dismissal dates ({len(dismissed_employees)}): {dismissed_employees}")
            #self.logger.info(f"DEBUG: matriz2 after merge with employee admission/dismissal dates:\n {matriz2.tail(30)}")
            
            # Filter by dismissal date and adjust HORARIO based on admission date
            self.logger.info(f"DEBUG: matriz2 shape before dismissal date filter: {matriz2.shape}")
            matriz2 = matriz2[
                matriz2['DATA'] <= matriz2['data_demissao'].fillna(pd.Timestamp('2100-01-01'))
            ]
            self.logger.info(f"DEBUG: matriz2 shape after dismissal date filter: {matriz2.shape}")
            
            # Log contract data after dismissal filter
            if 'carga_diaria' in matriz2.columns:
                rows_with_contract_after_filter = matriz2['carga_diaria'].notna().sum()
                total_rows_after_filter = len(matriz2)
                missing_contract_after_filter = total_rows_after_filter - rows_with_contract_after_filter
                coverage_after_filter = (rows_with_contract_after_filter / total_rows_after_filter * 100) if total_rows_after_filter > 0 else 0
                self.logger.info(f"DEBUG: Contract data after dismissal filter - Total rows: {total_rows_after_filter}, With contract: {rows_with_contract_after_filter}, Missing: {missing_contract_after_filter} ({coverage_after_filter:.1f}% coverage)")
                
                # Calculate data loss from dismissal filter
                if 'rows_with_contract_after_emp_merge' in locals():
                    contract_rows_lost_in_filter = rows_with_contract_after_emp_merge - rows_with_contract_after_filter
                    self.logger.info(f"DEBUG: Contract rows lost due to dismissal filter: {contract_rows_lost_in_filter}")
                
                # Track specific employees after dismissal filter
                specific_employees = ['3467', '7656', '80001684', 'TIPO_DIA']
                for emp in specific_employees:
                    emp_rows = matriz2[matriz2['COLABORADOR'] == emp]
                    emp_with_contract = emp_rows['carga_diaria'].notna().sum() if len(emp_rows) > 0 else 0
                    self.logger.info(f"DEBUG: After dismissal filter - Employee {emp} - Total rows: {len(emp_rows)}, With contract: {emp_with_contract}")
            
            self.logger.info(f"DEBUG: matriz2 after filter by dismissal date:\n {matriz2.tail(30)}")
            
            # TODO: pass this function to helpers
            def adjust_horario(row):
                admission_date = row['data_admissao'] if pd.notna(row['data_admissao']) else pd.Timestamp('1900-01-01')
                if row['DATA'] >= admission_date:
                    return row['HORARIO']
                elif row['DATA'] < admission_date and row['DIA_TIPO'] == 'domYf':
                    return 'L_'
                else:
                    return 'NL'
            
            matriz2['HORARIO'] = matriz2.apply(adjust_horario, axis=1)
            self.logger.info(f"DEBUG: matriz2 after adjust_horario:\n {matriz2.tail(30)}")
            
            #CRIAR MATRIZ_A--------------------------------------------------
            
            # Extract festivos (holidays)
            dom_e_fes = pd.Series(matriz2[
                (matriz2['HORARIO'] == 'F') & 
                (matriz2['COLABORADOR'] == 'TIPO_DIA')
            ]['DATA']).unique()
            
            # Filter matrizA_og
            matrizA_og = matrizA_og[matrizA_og['matricula'] != ''].copy()
            
            # Initialize counting dataframes
            df_merge_count_dom_fes = []
            df_merge_count_fes = []
            df_merge_count_holidays = []
            
            # Get convenio from external data or config
            convenio_bd = self.external_call_data.get('convenio_bd', 'BD')  # You may need to adjust this
            
            # Process each employee
            for matricula in matrizA_og['matricula'].unique():
                if matricula == '':
                    continue
                    
                matriz_temp = pd.DataFrame(matriz2[matriz2['COLABORADOR'] == matricula].copy())
                #matriz_temp['DATA'] = matriz_temp['DATA'].astype(str)
                tipo_contrato = matrizA_og[matrizA_og['matricula'] == matricula]['tipo_contrato'].iloc[0]
                matriz_temp = pd.DataFrame(matriz_temp)
                
                if convenio_bd == 'BD':  # Assuming BD convention
                    if tipo_contrato in [4, 5]:
                        # Count occurrences for 4/5 day contracts
                        count_occurrences = len(matriz_temp[
                            matriz_temp['HORARIO'].isin(['A', 'L', 'V', 'L_', 'L_DOM', 'DFS']) & 
                            (matriz_temp['WDAY'] == 6)
                        ])
                        
                        # Subtract closed days that fell on holidays
                        fer_tipo3 = fer[fer['tipo'] == 3]['data'].tolist() if 'tipo' in fer.columns else []
                        count_occurrences_extra2 = len(matriz_temp[
                            matriz_temp['HORARIO'].isin(['A', 'L', 'V', 'L_', 'L_DOM', 'DFS']) & 
                            matriz_temp['DATA'].isin(fer_tipo3) & 
                            (matriz_temp['WDAY'] == 6)
                        ])
                        count_occurrences -= count_occurrences_extra2
                        
                        # Count holidays
                        count_occurrences_fes = len(matriz_temp[
                            matriz_temp['HORARIO'].isin(['A', 'L', 'V', 'L_', 'L_DOM', 'DFS']) & 
                            matriz_temp['DATA'].isin(pd.Series(dom_e_fes))
                        ])
                        count_occurrences_fes -= len(matriz_temp[
                            matriz_temp['HORARIO'].isin(['A', 'L', 'V', 'L_', 'L_DOM', 'DFS']) & 
                            matriz_temp['DATA'].isin(fer_tipo3) & 
                            (matriz_temp['WDAY'] != 6)
                        ])
                        
                        count_holidays = len(matriz_temp[matriz_temp['HORARIO'] == 'V'])
                        
                    else:
                        # For other contract types
                        count_occurrences = len(matriz_temp[
                            matriz_temp['HORARIO'].isin(['A', 'L', 'V', 'L_', 'L_DOM', 'DFS']) & 
                            ((matriz_temp['WDAY'] == 6) | matriz_temp['DATA'].isin(pd.Series(dom_e_fes)))
                        ])
                        
                        fer_tipo3 = fer[fer['tipo'] == 3]['data'].tolist() if 'tipo' in fer.columns else []
                        count_occurrences_extra2 = len(matriz_temp[
                            matriz_temp['HORARIO'].isin(['A', 'L', 'V', 'L_', 'L_DOM', 'DFS']) & 
                            matriz_temp['DATA'].isin(fer_tipo3)
                        ])
                        count_occurrences -= count_occurrences_extra2
                        
                        count_occurrences_fes = 0
                        count_holidays = 0
                
                else:
                    # SABECO convention
                    count_occurrences = len(matriz_temp[
                        (matriz_temp['HORARIO'] != 'NL') & 
                        matriz_temp['HORARIO'].str.contains('^L|DFS', case=False, na=False) & 
                        ((matriz_temp['WDAY'] == 6) | matriz_temp['DATA'].isin(pd.Series(dom_e_fes)))
                    ])
                    count_occurrences_fes = 0
                    count_holidays = 0
                
                # Store results
                df_merge_count_dom_fes.append({
                    'matricula': matricula, 
                    'total_dom_fes': count_occurrences
                })
                df_merge_count_fes.append({
                    'matricula': matricula, 
                    'total_fes': count_occurrences_fes
                })
                df_merge_count_holidays.append({
                    'matricula': matricula, 
                    'total_holidays': count_holidays
                })
            
            # Convert to DataFrames and merge
            df_merge_count_dom_fes = pd.DataFrame(df_merge_count_dom_fes).drop_duplicates()
            df_merge_count_fes = pd.DataFrame(df_merge_count_fes).drop_duplicates()
            df_merge_count_holidays = pd.DataFrame(df_merge_count_holidays).drop_duplicates()
            
            matrizA_og = matrizA_og.merge(df_merge_count_dom_fes, on='matricula', how='left')
            matrizA_og = matrizA_og.merge(df_merge_count_fes, on='matricula', how='left')
            matrizA_og = matrizA_og.merge(df_merge_count_holidays, on='matricula', how='left')
            
            # Divide by 2 (as in R code)
            matrizA_og['total_dom_fes'] = matrizA_og['total_dom_fes'] / 2
            matrizA_og['total_fes'] = matrizA_og['total_fes'] / 2
            matrizA_og['total_holidays'] = matrizA_og['total_holidays'] / 2
            
            # Adjust for contract type 3
            matrizA_og.loc[matrizA_og['tipo_contrato'] == 3, 'total_dom_fes'] = 0
            matrizA_og.loc[matrizA_og['tipo_contrato'] == 3, 'dyf_max_t'] = 0
            
            # Add DESCANSOS_ATRB column
            matrizA_og['descansos_atrb'] = 0
            
            # CALCULA LIBRANÇAS ------------------------------------------------------------
            
            # Create df_CD for consecutive day calculations
            matriz2 = pd.DataFrame(matriz2)
            matrizA_og = pd.DataFrame(matrizA_og)
            df_cd = pd.DataFrame(matriz2[pd.Series(matriz2['COLABORADOR']).isin(matrizA_og['matricula'])].copy())
            df_cd['WD'] = pd.Series(df_cd['DATA']).dt.dayofweek + 1  # Convert to 1-7 scale
            df_cd = df_cd.sort_values(['COLABORADOR', 'DATA'], ascending=[True, True])
            
            # Remove duplicates by keeping first occurrence per COLABORADOR/DATA
            df_cd = df_cd.groupby(['COLABORADOR', 'DATA']).first().reset_index()
            
            # Add next/previous day shift information
            df_cd = df_cd.sort_values(['COLABORADOR', 'DATA'])
            df_cd['TIPO_TURNO_NEXT'] = df_cd.groupby('COLABORADOR')['HORARIO'].shift(-1).fillna('H')
            df_cd['TIPO_TURNO_PREV'] = df_cd.groupby('COLABORADOR')['HORARIO'].shift(1).fillna('H')
            df_cd['WDAY_NEXT'] = df_cd.groupby('COLABORADOR')['WDAY'].shift(-1)
            df_cd['TIPO_TURNO_NEXT2'] = df_cd.groupby('COLABORADOR')['HORARIO'].shift(-2).fillna('H')
            df_cd['WDAY_NEXT2'] = df_cd.groupby('COLABORADOR')['WDAY'].shift(-2)
            df_cd['WDAY_PREV'] = df_cd.groupby('COLABORADOR')['WDAY'].shift(1)
            
            # Process 4/5 day contracts - count different types of rest days
            colabs_45d = matrizA_og[matrizA_og['tipo_contrato'].isin([4, 5])]['matricula'].tolist()
            
            count_ldt_45d_data = []
            for colab in colabs_45d:
                colab_data = df_cd[df_cd['COLABORADOR'] == colab].copy()
                
                # Calculate LD_at, LQ_at, LRES_at, CXX_at
                ld_at = 0
                
                # LQ_at calculation
                lq_condition = (
                    (colab_data['DIA_TIPO'] != 'domYf') &
                    (colab_data['HORARIO'] != 'LD') &
                    (pd.Series(colab_data['HORARIO']).str.contains('^L', case=False, na=False)) &
                    (pd.Series(colab_data['WD']).isin([1, 2, 3, 4, 5, 6])) &
                    (~pd.Series(colab_data['TIPO_TURNO_NEXT']).str.contains('^L', case=False, na=False)) &
                    (colab_data['TIPO_TURNO_PREV'] != 'L')
                )
                lq_at = lq_condition.sum()
                
                # LRES_at calculation  
                lres_condition = (
                    (colab_data['DIA_TIPO'] != 'domYf') &
                    (pd.Series(colab_data['HORARIO']).str.contains('^L', case=False, na=False)) &
                    (pd.Series(colab_data['WD']).isin([1, 2, 3, 4, 5])) &
                    (~pd.Series(colab_data['TIPO_TURNO_PREV']).str.contains('^L', case=False, na=False)) &
                    (~pd.Series(colab_data['TIPO_TURNO_NEXT']).str.contains('^L', case=False, na=False))
                )
                lres_at = lres_condition.sum()
                
                # CXX_at calculation
                cxx_condition = (
                    (colab_data['DIA_TIPO'] != 'domYf') &
                    (pd.Series(colab_data['HORARIO']).str.contains('^L', case=False, na=False)) &
                    (pd.Series(colab_data['WD']).isin([1, 2, 3, 4, 5])) &
                    (pd.Series(colab_data['TIPO_TURNO_PREV']).str.contains('^L', case=False, na=False))
                )
                cxx_at = cxx_condition.sum()
                
                count_ldt_45d_data.append({
                    'COLABORADOR': colab,
                    'LD_at': ld_at,
                    'LQ_at': lq_at, 
                    'LRES_at': lres_at,
                    'CXX_at': cxx_at
                })
            
            # Process 6 day contracts
            colabs_6d = matrizA_og[matrizA_og['tipo_contrato'] == 6]['matricula'].tolist()
            
            count_ldt_6d_data = []
            for colab in colabs_6d:
                colab_data = df_cd[df_cd['COLABORADOR'] == colab].copy()
                
                # LD_at calculation
                ld_condition = (
                    (colab_data['DIA_TIPO'] != 'domYf') &
                    (colab_data['HORARIO'] != 'LQ') &
                    (pd.Series(colab_data['HORARIO']).str.contains('^L', case=False, na=False)) &
                    (pd.Series(colab_data['WD']).isin([1, 2, 3, 4, 5, 6])) &
                    (~pd.Series(colab_data['TIPO_TURNO_NEXT']).str.contains('^L', case=False, na=False)) &
                    (colab_data['TIPO_TURNO_PREV'] != 'L')
                )
                ld_at = ld_condition.sum()
                
                # LQ_at calculation  
                lq_condition = (
                    (colab_data['DIA_TIPO'] != 'domYf') &
                    (colab_data['HORARIO'] != 'LD') &
                    (pd.Series(colab_data['HORARIO']).str.contains('^L', case=False, na=False)) &
                    (pd.Series(colab_data['WD']).isin([1, 2, 3, 4, 5, 6])) &
                    (~pd.Series(colab_data['TIPO_TURNO_NEXT']).str.contains('^L', case=False, na=False)) &
                    (colab_data['TIPO_TURNO_PREV'] != 'L')
                )
                lq_at = lq_condition.sum()
                
                # CXX_at calculation
                cxx_condition = (
                    (colab_data['DIA_TIPO'] != 'domYf') &
                    (pd.Series(colab_data['HORARIO']).str.contains('^L', case=False, na=False)) &
                    (pd.Series(colab_data['WD']).isin([1, 2, 3, 4, 5])) &
                    (pd.Series(colab_data['TIPO_TURNO_PREV']).str.contains('^L', case=False, na=False))
                )
                cxx_at = cxx_condition.sum()
                
                count_ldt_6d_data.append({
                    'COLABORADOR': colab,
                    'LD_at': ld_at,
                    'LQ_at': lq_at,
                    'LRES_at': 0,
                    'CXX_at': cxx_at
                })
            
            # Combine all collaborators
            count_ldt = pd.DataFrame(count_ldt_45d_data + count_ldt_6d_data)
            
            # Calculate consecutive day patterns (C2D and C3D)
            
            # Add pattern identification columns
            df_cd['FRI_SAT_SUN'] = (
                (df_cd['WDAY_PREV'] == 5) & 
                (df_cd['TIPO_TURNO_PREV'].str.contains('^L', case=False, na=False)) &
                (df_cd['WDAY'] == 6) & 
                (df_cd['HORARIO'].str.contains('^L', case=False, na=False)) &
                (df_cd['WDAY_NEXT'] == 7) & 
                (df_cd['TIPO_TURNO_NEXT'].str.contains('^L', case=False, na=False))
            )
            
            df_cd['SAT_SUN_MON'] = (
                (df_cd['WDAY'] == 6) & 
                (df_cd['HORARIO'].str.contains('^L', case=False, na=False)) &
                (df_cd['WDAY_NEXT'] == 7) & 
                (df_cd['TIPO_TURNO_NEXT'].str.contains('^L', case=False, na=False)) &
                (df_cd['WDAY_NEXT2'] == 1) & 
                (df_cd['TIPO_TURNO_NEXT2'].str.contains('^L', case=False, na=False))
            )
            
            df_cd['SAT_SUN_ONLY'] = (
                (df_cd['WDAY'] == 6) & 
                (df_cd['HORARIO'].str.contains('^L', case=False, na=False)) &
                (df_cd['WDAY_NEXT'] == 7) & 
                (df_cd['TIPO_TURNO_NEXT'].str.contains('^L', case=False, na=False)) &
                (df_cd['WDAY_NEXT2'] == 1) & 
                (~df_cd['TIPO_TURNO_NEXT2'].str.contains('^L', case=False, na=False)) &
                (df_cd['WDAY_PREV'] == 5) & 
                (~df_cd['TIPO_TURNO_PREV'].str.contains('^L', case=False, na=False))
            )
            
            df_cd['SUN_MON_ONLY'] = (
                (df_cd['WDAY'] == 6) & 
                (~df_cd['HORARIO'].str.contains('^L', case=False, na=False)) &
                (df_cd['WDAY_NEXT'] == 7) & 
                (df_cd['TIPO_TURNO_NEXT'].str.contains('^L', case=False, na=False)) &
                (df_cd['WDAY_NEXT2'] == 1) & 
                (df_cd['TIPO_TURNO_NEXT2'].str.contains('^L', case=False, na=False))
            )
            
            # Count C3D patterns
            c3d_fri_sat_sun = df_cd[df_cd['FRI_SAT_SUN']].groupby('COLABORADOR')['DATA'].nunique().reset_index()
            c3d_fri_sat_sun.columns = ['COLABORADOR', 'C3D_at_FSS']
            
            c3d_sat_sun_mon = df_cd[df_cd['SAT_SUN_MON']].groupby('COLABORADOR')['DATA'].nunique().reset_index()
            c3d_sat_sun_mon.columns = ['COLABORADOR', 'C3D_at_SSM']
            
            # Merge C3D counts
            c3d_at = pd.merge(c3d_sat_sun_mon, c3d_fri_sat_sun, on='COLABORADOR', how='outer').fillna(0)
            c3d_at['C3D_at'] = c3d_at['C3D_at_SSM'] + c3d_at['C3D_at_FSS']
            c3d_at = c3d_at[['COLABORADOR', 'C3D_at']]
            
            # Count C2D patterns  
            c2d_sat_sun_only = df_cd[df_cd['SAT_SUN_ONLY']].groupby('COLABORADOR')['DATA'].nunique().reset_index()
            c2d_sat_sun_only.columns = ['COLABORADOR', 'C2D_at_SSO']
            
            c2d_sun_mon_only = df_cd[df_cd['SUN_MON_ONLY']].groupby('COLABORADOR')['DATA'].nunique().reset_index()
            c2d_sun_mon_only.columns = ['COLABORADOR', 'C2D_at_SMO']
            
            # Merge C2D counts
            c2d_at = pd.merge(c2d_sat_sun_only, c2d_sun_mon_only, on='COLABORADOR', how='outer').fillna(0)
            c2d_at['C2D_at'] = c2d_at['C2D_at_SSO'] + c2d_at['C2D_at_SMO']
            c2d_at = c2d_at[['COLABORADOR', 'C2D_at']]
            
            # Merge C2D and C3D
            c_at = pd.merge(c2d_at, c3d_at, on='COLABORADOR', how='outer').fillna(0)
            
            # Merge with count_ldt
            count_ldt = pd.merge(count_ldt, c_at, on='COLABORADOR', how='left').fillna(0)
            
            # Merge with matrizA_og
            matrizA_og = matrizA_og.merge(count_ldt, left_on='matricula', right_on='COLABORADOR', how='left').fillna(0)
            
            # Store original matrizA_og
            matrizA_og_ed = matrizA_og.copy() # TODO: check if this is needed
            
            # Adjust C2D logic (C2D = C2D + C3D)
            matrizA_og['C2D_at'] = matrizA_og['C2D_at'] + matrizA_og['C3D_at']

            # Log the column names of matrizA_og
            self.logger.info(f"Columns in matrizA_og after processing: {matrizA_og.columns.tolist()}")
            
            # Calculate adjusted values
            matrizA_og = self._log_and_clip_l_total(matrizA_og, "before LD_at subtraction", clip_negative=False)
            matrizA_og['l_total'] = matrizA_og['l_total'] - matrizA_og['LD_at']
            matrizA_og = self._log_and_clip_l_total(matrizA_og, "after LD_at subtraction", clip_negative=False)
            
            # Log all columns and their data
            #self.logger.info(f"DEBUG: matrizA_og shape: {matrizA_og.shape}")
            #self.logger.info(f"DEBUG: matrizA_og columns: {matrizA_og.columns.tolist()}")
            #self.logger.info(f"DEBUG: matrizA_og dtypes:\n{matrizA_og.dtypes}")
            
            # Log data with better formatting - using CSV format for readability
            #self.logger.info("DEBUG: matrizA_og data (CSV format):")
            #self.logger.info(matrizA_og.to_csv(sep='\t', index=False))
            
            # Alternative: Log each column separately for very detailed view
            #self.logger.info("DEBUG: matrizA_og column-by-column data:")
            #for col in matrizA_og.columns:
            #    self.logger.info(f"  {col}: {matrizA_og[col].tolist()}")
            
            # Log specific column for backward compatibility
            self.logger.info(f"DEBUG: matrizA_og ld: {matrizA_og['ld']}")
            matrizA_og['ld'] = np.maximum(matrizA_og['ld'] - matrizA_og['LD_at'], 0)
            matrizA_og['l_dom'] = matrizA_og['l_dom'] - matrizA_og['total_dom_fes'] - matrizA_og['total_fes']
            matrizA_og['l_total'] = matrizA_og['l_total'] - matrizA_og['total_dom_fes']
            matrizA_og = self._log_and_clip_l_total(matrizA_og, "after total_dom_fes subtraction", clip_negative=False)
            
            # Handle holidays based on contract type
            holiday_adjustment = np.where(
                matrizA_og['tipo_contrato'] == 4,
                2 * matrizA_og['total_holidays'].apply(custom_round) / 7,
                matrizA_og['total_holidays'].apply(custom_round) / 7
            )
            matrizA_og['l_total'] = matrizA_og['l_total'] - holiday_adjustment
            matrizA_og = self._log_and_clip_l_total(matrizA_og, "after holiday adjustment", clip_negative=False)
            
            # Handle C2D and C3D
            matrizA_og['l_total'] = matrizA_og['l_total'] - matrizA_og['C2D_at']
            matrizA_og = self._log_and_clip_l_total(matrizA_og, "after C2D_at subtraction", clip_negative=False)
            matrizA_og['c2d'] = np.maximum(matrizA_og['c2d'] - matrizA_og['C2D_at'], 0)
            
            matrizA_og['l_total'] = matrizA_og['l_total'] - matrizA_og['C3D_at']
            matrizA_og = self._log_and_clip_l_total(matrizA_og, "after C3D_at subtraction", clip_negative=False)
            matrizA_og['c3d'] = np.maximum(matrizA_og['c3d'] - matrizA_og['C3D_at'], 0)
            
            matrizA_og['l_total'] = matrizA_og['l_total'] - matrizA_og['LQ_at']
            matrizA_og = self._log_and_clip_l_total(matrizA_og, "after LQ_at subtraction", clip_negative=False)
            matrizA_og['lq'] = np.maximum(matrizA_og['lq'] - matrizA_og['LQ_at'], 0)
            
            # Handle CXX
            matrizA_og['l_total'] = matrizA_og['l_total'] - matrizA_og['CXX_at']
            matrizA_og = self._log_and_clip_l_total(matrizA_og, "after CXX_at subtraction", clip_negative=False)
            matrizA_og['cxx'] = np.maximum(matrizA_og['cxx'] - matrizA_og['CXX_at'], 0)

            # Handle VZ
            if 'vz' not in matrizA_og.columns:
                matrizA_og['vz'] = 0
            self.logger.info(f"DEBUG: matrizA_og columns: {matrizA_og.columns}")
            
            # Create matrizA with selected columns
            matrizA = matrizA_og[[
                'unidade', 'secao', 'posto', 'fk_colaborador', 'matricula', 'out',
                'tipo_contrato', 'ciclo', 'l_total', 'l_dom', 'ld', 'lq', 'q', 
                'c2d', 'c3d', 'cxx', 'descansos_atrb', 'dyf_max_t', 'LRES_at', 'lq_og', 'dofhc', 'vz', 'data_admissao', 'data_demissao', 'prioridade_folgas',
                'l_dom_salsa' # TODO: Remove this in next big release
            ]].copy()
            
            # Rename columns to match R output
            matrizA = pd.DataFrame(matrizA).rename(columns={
                'ld': 'l_d',
                'lq': 'l_q', 
                'q': 'l_qs'
            })
            
            # Create backup matrices after renaming
            matrizA_bk_og = matrizA.copy()
            matrizA_bk_og['l_res'] = (matrizA_bk_og['l_total'] - matrizA_bk_og['l_dom'] - 
                                    matrizA_bk_og['l_d'] - matrizA_bk_og['l_q'] - 
                                    matrizA_bk_og['l_qs'] - matrizA_bk_og['c2d'] - 
                                    matrizA_bk_og['c3d'] - matrizA_bk_og['cxx'] - 
                                    matrizA_bk_og['vz'] - matrizA_bk_og['LRES_at'])
            matrizA_bk_og['l_total'] = matrizA_bk_og['l_total'] - matrizA_bk_og['LRES_at']
            matrizA_bk_og = matrizA_bk_og.drop('LRES_at', axis=1)
            matrizA_bk_og.loc[matrizA_bk_og['l_res'] < 0, 'vz'] = matrizA_bk_og['vz'] + matrizA_bk_og['l_res']
            
            # Preserve dofhc column in matrizA_bk_og
            if 'dofhc' in matrizA.columns:
                matrizA_bk_og['dofhc'] = matrizA['dofhc']
            
            matrizA_bk = matrizA.copy()           
            matrizA_bk['l_res'] = (matrizA_bk['l_total'] - matrizA_bk['l_dom'] - 
                                matrizA_bk['l_d'] - matrizA_bk['l_q'] - 
                                matrizA_bk['l_qs'] - matrizA_bk['c2d'] - 
                                matrizA_bk['c3d'] - matrizA_bk['cxx'] - 
                                matrizA_bk['vz'] - matrizA_bk['LRES_at'])
            matrizA_bk['l_total'] = matrizA_bk['l_total'] - matrizA_bk['LRES_at']
            matrizA_bk = matrizA_bk.drop('LRES_at', axis=1)
            matrizA_bk.loc[matrizA_bk['l_res'] < 0, 'vz'] = matrizA_bk['vz'] + matrizA_bk['l_res']
            
            # Preserve dofhc column in matrizA_bk
            if 'dofhc' in matrizA.columns:
                matrizA_bk['dofhc'] = matrizA['dofhc']
            
            # CONTRATOS 2/3DIAS Processing -----------------------------------------------
            
            # Create matriz2_3D for 2/3 day contracts
            contract_23_employees = pd.Series(matrizA[pd.Series(matrizA['tipo_contrato']).isin([2, 3])]['matricula']).tolist()
            
            if len(contract_23_employees) > 0:
                matriz2_3d = matriz2[matriz2['COLABORADOR'].isin(contract_23_employees)].copy()
                
                # Merge with contract type information
                contract_info = pd.DataFrame(matrizA[pd.Series(matrizA['tipo_contrato']).isin([2, 3])][['matricula', 'tipo_contrato']])
                matriz2_3d = matriz2_3d.merge(contract_info, left_on='COLABORADOR', right_on='matricula', how='left')
                
                # Keep ALL calendar entries (don't filter matriz2_3d)
                self.logger.info(f"DEBUG: matriz2_3d before processing shape: {matriz2_3d.shape}")
                self.logger.info(f"DEBUG: matriz2_3d HORARIO value counts:\n{matriz2_3d['HORARIO'].value_counts()}")
                
                # But count only work days for NL2D/NL3D assignment
                work_days_only = matriz2_3d[~matriz2_3d['HORARIO'].isin(['-', 'V', 'F'])].copy()
                self.logger.info(f"DEBUG: work_days_only shape: {work_days_only.shape}")

                week_counts = (pd.DataFrame(work_days_only)
                             .groupby(['COLABORADOR', 'WW'])
                             .agg(count=('COLABORADOR', 'size'))
                             .reset_index())
                week_counts['count'] = week_counts['count'] / 2
                self.logger.info(f"DEBUG: week_counts shape: {week_counts.shape}")
                self.logger.info(f"DEBUG: week_counts sample:\n{week_counts.head(10)}")

                # Apply NL2D/NL3D only to work days
                def update_horario_3d(row):
                    # Only change work days, leave rest days unchanged
                    if row['HORARIO'] in ['-', 'V', 'F']:
                        return row['HORARIO']  # Keep rest days as-is
                    
                    # Get work day count for this employee/week
                    emp_week_count = week_counts[
                        (week_counts['COLABORADOR'] == row['COLABORADOR']) & 
                        (week_counts['WW'] == row['WW'])
                    ]
                    
                    if not emp_week_count.empty:
                        count = emp_week_count['count'].iloc[0]
                        if count == 3 and row['tipo_contrato'] == 3:
                            return 'NL3D'
                        elif count == 2 and row['tipo_contrato'] == 2:
                            return 'NL2D'
                    
                    return row['HORARIO']

                matriz2_3d['HORARIO'] = matriz2_3d.apply(update_horario_3d, axis=1)
                
                self.logger.info(f"DEBUG: matriz2_3d after HORARIO update shape: {matriz2_3d.shape}")
                self.logger.info(f"DEBUG: matriz2_3d HORARIO value counts after update:\n{matriz2_3d['HORARIO'].value_counts()}")
                
                # Log sample of NL2D/NL3D assignments
                nl_assignments = matriz2_3d[matriz2_3d['HORARIO'].isin(['NL2D', 'NL3D'])]
                if not nl_assignments.empty:
                    self.logger.info(f"DEBUG: NL2D/NL3D assignments count: {len(nl_assignments)}")
                    self.logger.info(f"DEBUG: NL2D/NL3D sample:\n{nl_assignments[['COLABORADOR', 'DATA', 'HORARIO', 'tipo_contrato']].head(10)}")
                else:
                    self.logger.warning("DEBUG: No NL2D/NL3D assignments were made")
                
                # Remove unnecessary columns
                matriz2_3d = matriz2_3d.drop(['count', 'tipo_contrato_y'], axis=1, errors='ignore')
                
                # Merge back with main matriz2
                self.logger.info(f"DEBUG: Before merge - main matriz2 shape: {matriz2.shape}")
                self.logger.info(f"DEBUG: Before merge - matriz2_3d final shape: {matriz2_3d.shape}")
                
                # First remove the employees that were processed
                matriz2_before_removal = matriz2.shape[0]
                matriz2 = matriz2[~matriz2['COLABORADOR'].isin(contract_23_employees)].copy()
                self.logger.info(f"DEBUG: After removing contract 2/3 employees: {matriz2_before_removal} -> {matriz2.shape[0]} rows")
                
                # Then add back the processed data
                matriz2 = pd.concat([matriz2, matriz2_3d], ignore_index=True)
                self.logger.info(f"DEBUG: After concat - final matriz2 shape: {matriz2.shape}")
                
                # Verify contract 2/3 employees have complete calendars
                for emp in contract_23_employees[:3]:  # Check first 3 employees
                    emp_data = matriz2[matriz2['COLABORADOR'] == emp]
                    unique_dates = emp_data['DATA'].nunique() if not emp_data.empty else 0
                    self.logger.info(f"DEBUG: Employee {emp} has {len(emp_data)} calendar entries, {unique_dates} unique dates")
                    if not emp_data.empty:
                        horario_counts = emp_data['HORARIO'].value_counts()
                        self.logger.info(f"DEBUG: Employee {emp} HORARIO distribution: {dict(horario_counts.head(5))}")
            
            # Convert DATA back to string
            matriz2['DATA'] = matriz2['DATA'].astype(str)
            
            # Calculate work weeks for 2/3 day contract employees
            if len(contract_23_employees) > 0:
                matriz3d = pd.DataFrame(matriz2[pd.Series(matriz2['COLABORADOR']).isin(contract_23_employees)].copy())
                
                # Filter work days and count weeks
                matriz3d = matriz3d[~matriz3d['HORARIO'].isin(['-', 'V', 'F', 'NL3D', 'NL2D'])].copy()
                
                work_weeks = (matriz3d.groupby('COLABORADOR')
                            .agg(count=('WW', 'nunique'))
                            .reset_index())
                work_weeks.columns = ['matricula', 'count']
                
                # Merge with matrizA
                matrizA = matrizA.merge(work_weeks, on='matricula', how='left')
                
                # Update L_TOTAL for 2/3 day contracts
                matrizA = self._log_and_clip_l_total(matrizA, "before 2/3 day contract l_total update", clip_negative=False)
                matrizA.loc[matrizA['tipo_contrato'].isin([2, 3]), 'l_total'] = (
                    matrizA.loc[matrizA['tipo_contrato'].isin([2, 3]), 'count']
                )
                matrizA = self._log_and_clip_l_total(matrizA, "after 2/3 day contract l_total update", clip_negative=False)
            else:
                matrizA['count'] = 0
            
            matrizA = matrizA.fillna(0)
            matrizA = matrizA.drop('count', axis=1, errors='ignore')
            # Log and apply clip to all numeric columns explicitly
            matrizA = self._log_and_clip_l_total(matrizA, "before final clipping operation", clip_negative=False)
            numeric_cols = matrizA.select_dtypes(include=['number']).columns
            matrizA[numeric_cols] = pd.DataFrame(matrizA[numeric_cols]).clip(lower=0)
            matrizA = self._log_and_clip_l_total(matrizA, "after final clipping operation", clip_negative=False)
            
            # Add L_RES column
            matrizA['l_res'] = 0
            
            # Calculate auxiliary columns
            matrizA['aux'] = matrizA['l_dom'] + matrizA['l_d'] + matrizA['l_q'] + matrizA['c2d'] + matrizA['c3d'] + matrizA['cxx']
            matrizA['aux2'] = matrizA['l_total'] - matrizA['aux']
            
            # Adjust L_D if aux2 is negative
            aux2_negative_count = (matrizA['aux2'] < 0).sum()
            if aux2_negative_count > 0:
                self.logger.warning(f"Found {aux2_negative_count} employees with negative aux2 (l_total - sum of components). Adjusting l_d values.")
            matrizA.loc[matrizA['aux2'] < 0, 'l_d'] = matrizA['l_d'] + matrizA['aux2']
            matrizA = matrizA.drop(['aux', 'aux2'], axis=1)
            matrizA = self._log_and_clip_l_total(matrizA, "after aux2 adjustment", clip_negative=False)
            
            # Set L_RES for contract type 3
            matrizA.loc[matrizA['tipo_contrato'] == 3, 'l_res'] = matrizA.loc[matrizA['tipo_contrato'] == 3, 'l_total']
            
            # Add VZ (empty days) for 4-day contracts
            matrizA['vz'] = np.where(matrizA['tipo_contrato'] == 4, semanas_restantes - 4, 0)
            
            # Update HORARIO: change 'L' to 'L_'
            matriz2.loc[matriz2['HORARIO'] == 'L', 'HORARIO'] = 'L_'
            
            # Create backup matrices
            matrizA_bk_og = matrizA.copy()
            matrizA_bk_og['l_res'] = (matrizA_bk_og['l_total'] - matrizA_bk_og['l_dom'] - 
                                    matrizA_bk_og['l_d'] - matrizA_bk_og['l_q'] - 
                                    matrizA_bk_og['l_qs'] - matrizA_bk_og['c2d'] - 
                                    matrizA_bk_og['c3d'] - matrizA_bk_og['cxx'] - 
                                    matrizA_bk_og['vz'] - matrizA_bk_og['LRES_at'])
            matrizA_bk_og['l_total'] = matrizA_bk_og['l_total'] - matrizA_bk_og['LRES_at']
            matrizA_bk_og = matrizA_bk_og.drop('LRES_at', axis=1)
            matrizA_bk_og.loc[matrizA_bk_og['l_res'] < 0, 'vz'] = matrizA_bk_og['vz'] + matrizA_bk_og['l_res']
            
            matrizA_bk = matrizA.copy()
            matrizA_bk['l_res'] = (matrizA_bk['l_total'] - matrizA_bk['l_dom'] - 
                                matrizA_bk['l_d'] - matrizA_bk['l_q'] - 
                                matrizA_bk['l_qs'] - matrizA_bk['c2d'] - 
                                matrizA_bk['c3d'] - matrizA_bk['cxx'] - 
                                matrizA_bk['vz'] - matrizA_bk['LRES_at'])
            matrizA_bk['l_total'] = matrizA_bk['l_total'] - matrizA_bk['LRES_at']
            matrizA_bk = matrizA_bk.drop('LRES_at', axis=1)
            matrizA_bk.loc[matrizA_bk['l_res'] < 0, 'vz'] = matrizA_bk['vz'] + matrizA_bk['l_res']
            
            # Sort by L_TOTAL descending and clip negative values
            matrizA_bk = matrizA_bk.sort_values('l_total', ascending=False)
            # Before clipping, identify numeric columns
            numeric_cols = matrizA_bk.select_dtypes(include=['number']).columns
            # Apply clip only to numeric columns
            matrizA_bk[numeric_cols] = matrizA_bk[numeric_cols].clip(lower=0)
            
            # Create backup for matriz_data_turno (placeholder)
            matriz_data_turno_bk = pd.DataFrame({'COLUNA': [np.nan]})
            
            # Dev TIPO TURNO FIX ---------------------------------------------------------------------
            # Fix TIPO_TURNO for consistency
            matriz2_tipo_turno_fix = pd.DataFrame(matriz2[pd.Series(matriz2['HORARIO']).isin(['H', 'DFS'])])
            matriz2_tipo_turno_fix = pd.DataFrame(matriz2_tipo_turno_fix[['WW', 'TIPO_TURNO']])
            matriz2_tipo_turno_fix = matriz2_tipo_turno_fix.drop_duplicates(subset=['WW'])
            matriz2_tipo_turno_fix = matriz2_tipo_turno_fix.rename(columns={'TIPO_TURNO': 'TIPO_TURNO_FIX'})
            
            matriz2 = pd.DataFrame(matriz2).merge(matriz2_tipo_turno_fix, on='WW', how='left')
            matriz2.loc[pd.Series(matriz2['TIPO_TURNO']).isin(['NL']), 'TIPO_TURNO'] = matriz2['TIPO_TURNO_FIX']
            matriz2 = pd.DataFrame(matriz2).drop('TIPO_TURNO_FIX', axis=1, errors='ignore')
            
            matriz2_bk = matriz2.copy()
            
            # Individual Employee Processing Loop ----------------------------------------
            
            for colab in matrizA_bk['matricula']:
                mmA = matrizA_bk[matrizA_bk['matricula'] == colab].copy()
                if len(mmA) == 0:
                    continue
                    
                mmA = mmA.iloc[0:1].copy()  # Take first row if multiple
                tipo_contrato = int(mmA['tipo_contrato'].iloc[0])
                ciclo = str(mmA['ciclo'].iloc[0]).upper() if 'ciclo' in mmA.columns else ''
                dyf_max_t = int(mmA['dyf_max_t'].iloc[0]) if 'dyf_max_t' in mmA.columns else 0
                #self.logger.info(f"DEBUG: colab {colab} mmA: {mmA}")
                
                if tipo_contrato == 2:
                    # Process 2-day contracts using calcular_folgas2
                    new_c = matriz2_bk[matriz2_bk['COLABORADOR'] == colab].copy()
                    new_c = pd.DataFrame(new_c).sort_values(['COLABORADOR', 'DATA', 'TIPO_TURNO'])
                    
                    # Remove duplicates by keeping first occurrence per COLABORADOR/DATA
                    new_c = new_c.groupby(['COLABORADOR', 'DATA']).first().reset_index()
                    
                    # Group by week and calculate folgas
                    week_results = []
                    for ww in new_c['WW'].unique():
                        week_data = new_c[new_c['WW'] == ww]
                        folgas_result = calcular_folgas2(week_data)
                        folgas_result['COLABORADOR'] = colab
                        week_results.append(folgas_result)
                    
                    # Combine results
                    if week_results:
                        combined_results = pd.concat(week_results, ignore_index=True)
                        total_l_res = combined_results['L_RES'].sum()
                        total_l_dom = combined_results['L_DOM'].sum()
                        total_l_total = total_l_res + total_l_dom
                        
                        mmA.loc[:, 'l_res'] = total_l_res
                        mmA.loc[:, 'l_dom'] = total_l_dom
                        mmA.loc[:, 'l_total'] = total_l_total
                    
                    # Update matrizA_bk
                    matrizA_bk = matrizA_bk[matrizA_bk['matricula'] != colab]
                    matrizA_bk = pd.concat([matrizA_bk, mmA], ignore_index=True)
                    
                elif tipo_contrato == 3:
                    # Process 3-day contracts using calcular_folgas3
                    new_c = matriz2_bk[matriz2_bk['COLABORADOR'] == colab].copy()
                    new_c = pd.DataFrame(new_c).sort_values(['COLABORADOR', 'DATA', 'TIPO_TURNO'])
                    
                    # Remove duplicates
                    new_c = new_c.groupby(['COLABORADOR', 'DATA']).first().reset_index()
                    
                    # Group by week and calculate folgas
                    week_results = []
                    for ww in new_c['WW'].unique():
                        week_data = new_c[new_c['WW'] == ww]
                        folgas_result = calcular_folgas3(week_data)
                        folgas_result['COLABORADOR'] = colab
                        week_results.append(folgas_result)
                    
                    # Combine results
                    if week_results:
                        combined_results = pd.concat(week_results, ignore_index=True)
                        total_l_res = combined_results['L_RES'].sum()
                        total_l_dom = combined_results['L_DOM'].sum()
                        total_l_total = total_l_res + total_l_dom
                        
                        mmA.loc[:, 'l_res'] = total_l_res
                        mmA.loc[:, 'l_dom'] = total_l_dom
                        mmA.loc[:, 'l_total'] = total_l_total
                    
                    # Update matrizA_bk
                    matrizA_bk = matrizA_bk[matrizA_bk['matricula'] != colab]
                    matrizA_bk = pd.concat([matrizA_bk, mmA], ignore_index=True)
                    
                elif dyf_max_t == 0 and ciclo not in ['COMPLETO']:
                    #self.logger.info(f"DEBUG: primeiro if")
                    #self.logger.info(f"DEBUG: colab {colab} ciclo {ciclo} dyf_max_t {dyf_max_t}")
                    # Employee doesn't work any Sunday - force all Sundays with L
                    mmA.loc[:, 'l_total'] = mmA['l_total'].iloc[0] - mmA['l_dom'].iloc[0]
                    mmA.loc[:, 'l_dom'] = 0
                    
                    # Update matrizA_bk
                    matrizA_bk = matrizA_bk[matrizA_bk['matricula'] != colab]
                    matrizA_bk = pd.concat([matrizA_bk, mmA], ignore_index=True)
                    
                    # Update calendar matrix with domYfes with L
                    new_c = matriz2_bk[matriz2_bk['COLABORADOR'] == colab].copy()
                    new_c.loc[(new_c['DIA_TIPO'] == 'domYf') & (new_c['HORARIO'] != 'V'), 'HORARIO'] = 'L_DOM'
                    
                    matriz2_bk = matriz2_bk[matriz2_bk['COLABORADOR'] != colab]
                    matriz2_bk = pd.concat([pd.DataFrame(matriz2_bk), pd.DataFrame(new_c)], ignore_index=True)
                    
                elif ciclo in ['SIN DYF']:
                    #self.logger.info(f"DEBUG: segundo if")
                    #self.logger.info(f"DEBUG: colab {colab} ciclo {ciclo} dyf_max_t {dyf_max_t}")
                    # Special cycle: only assign Sundays and LD
                    mmA.loc[:, 'c2d'] = mmA['c2d'].iloc[0] - mmA['c3d'].iloc[0]
                    mmA.loc[:, 'l_total'] = (mmA['l_dom'].iloc[0] + mmA['l_d'].iloc[0] + 
                                            mmA['c2d'].iloc[0] + mmA['cxx'].iloc[0])
                    mmA.loc[:, 'l_q'] = 0
                    mmA.loc[:, 'l_qs'] = 0
                    mmA.loc[:, 'c3d'] = 0
                    mmA.loc[:, 'l_res'] = 0
                    mmA.loc[:, 'vz'] = 0
                    
                    # Update matrizA_bk
                    matrizA_bk = matrizA_bk[matrizA_bk['matricula'] != colab]
                    matrizA_bk = pd.concat([matrizA_bk, mmA], ignore_index=True)
                
                # Handle COMPLETO cycle - reset all L values
                if ciclo == 'COMPLETO':
                    #self.logger.info(f"DEBUG: terceiro if")
                    #self.logger.info(f"DEBUG: colab {colab} ciclo {ciclo} dyf_max_t {dyf_max_t}")
                    # Reset all columns from position 9 onwards to 0
                    #cols_to_reset = mmA.columns[8:]  # Assuming position 9 is index 8
                    cols_to_reset = ['l_total', 'l_dom', 'l_d', 'l_q', 'l_qs', 'c2d', 'c3d', 'cxx','descansos_atrb', 'dyf_max_t', 'lq_og', 'vz', 'l_res', 'l_dom_salsa'] # TODO: Remove this in next big release
                    mmA.loc[:, cols_to_reset] = 0
                    self.logger.info(f"DEBUG: cols_to_reset: {cols_to_reset}")
                    
                    # Update matrizA_bk
                    matrizA_bk = matrizA_bk[matrizA_bk['matricula'] != colab]
                    matrizA_bk = pd.concat([pd.DataFrame(matrizA_bk), pd.DataFrame(mmA)], ignore_index=True)
                
                # Handle CXX for 4/5 day contracts
                if (tipo_contrato in [4, 5] and mmA['cxx'].iloc[0] > 0 and 
                    ciclo not in ['SIN DYF', 'COMPLETO']):
                    #self.logger.info(f"DEBUG: quarto if")
                    
                    mmA.loc[:, 'l_res2'] = mmA['l_res'].iloc[0] - mmA['cxx'].iloc[0]
                    mmA.loc[:, 'l_res'] = mmA['cxx'].iloc[0]
                    
                    # Update matrizA_bk
                    matrizA_bk = matrizA_bk[matrizA_bk['matricula'] != colab]
                    matrizA_bk = pd.concat([pd.DataFrame(matrizA_bk), pd.DataFrame(mmA)], ignore_index=True)
                else:
                    self.logger.info(f"DEBUG: ultimo else")
                    mmA.loc[:, 'l_res2'] = 0
                    
                    # Update matrizA_bk
                    matrizA_bk = matrizA_bk[matrizA_bk['matricula'] != colab]
                    matrizA_bk = pd.concat([pd.DataFrame(matrizA_bk), pd.DataFrame(mmA)], ignore_index=True)
            
            #self.logger.info(f"DEBUG: algoritmo: {self.auxiliary_data['GD_algorithmName']}")
            #self.logger.info(f"DEBUG: matrizA_bk shape: {matrizA_bk.shape}")
            #self.logger.info(f"DEBUG: matrizA_bk columns: {matrizA_bk.columns.tolist()}")
            
            # Check if target columns exist
            target_cols = ['l_res', 'l_d']
            existing_cols = [col for col in target_cols if col in matrizA_bk.columns]
            missing_cols = [col for col in target_cols if col not in matrizA_bk.columns]
            #self.logger.info(f"DEBUG: existing target columns: {existing_cols}")
            #self.logger.info(f"DEBUG: missing target columns: {missing_cols}")
            
            # Log before values
            for col in existing_cols:
                self.logger.info(f"DEBUG: {col} before reset: {matrizA_bk[col].tolist()}")
            
            if algorithm_name == 'salsa_algorithm':
                self.logger.info("DEBUG: Condition met - applying salsa_algorithm zeros")
                if 'l_res' in matrizA_bk.columns:
                    matrizA_bk.loc[:, 'l_res'] = 0
                    self.logger.info(f"DEBUG: Set l_res to 0, now values: {matrizA_bk['l_res'].tolist()}")
                else:
                    self.logger.warning("DEBUG: Column 'l_res' not found in matrizA_bk")
                    
                if 'l_d' in matrizA_bk.columns:
                    matrizA_bk.loc[:, 'l_d'] = 0
                    self.logger.info(f"DEBUG: Set l_d to 0, now values: {matrizA_bk['l_d'].tolist()}")
                else:
                    self.logger.warning("DEBUG: Column 'l_d' not found in matrizA_bk")
            else:
                self.logger.info(f"DEBUG: Condition NOT met - algorithm is {algorithm_name}, not salsa_algorithm")
                
            # Log after values
            for col in existing_cols:
                if col in matrizA_bk.columns:
                    self.logger.info(f"DEBUG: {col} after reset: {matrizA_bk[col].tolist()}")

            # Final cleanup of matrizA_bk
            matrizA_bk = matrizA_bk.drop('dyf_max_t', axis=1, errors='ignore')
            matrizA_bk = matrizA_bk.reset_index(drop=True)
            
            # Initialize logs
            logs = None
            
            # Update matriz2_bk HORARIO: L_ -> L_DOM for domYf
            matriz2_bk.loc[(matriz2_bk['DIA_TIPO'] == 'domYf') & 
                        (matriz2_bk['HORARIO'] == 'L_'), 'HORARIO'] = 'L_DOM'
            
            #CRIAR MATRIZ_B--------------------------------------------------
            
            # Calculate +H (working hours) for morning shifts
            trab_manha_data = []
            for data in matriz2_bk['DATA'].unique():
                if data == 'TIPO_DIA':
                    continue
                    
                day_data = matriz2_bk[(matriz2_bk['DATA'] == data) & 
                                    (matriz2_bk['COLABORADOR'] != 'TIPO_DIA')].copy()
                
                # Group by COLABORADOR to analyze each employee's day
                employee_counts = []
                for colab in pd.Series(day_data['COLABORADOR']).unique():
                    colab_data = pd.DataFrame(day_data[day_data['COLABORADOR'] == colab])
                    
                    # Check if employee has M shift with H or NL
                    has_m = ((colab_data['TIPO_TURNO'] == 'M') & 
                            (pd.Series(colab_data['HORARIO']).str.contains('H|NL', case=False, na=False))).any()
                    
                    # Check if employee has T shift with H or NL  
                    has_t = ((colab_data['TIPO_TURNO'] == 'T') & 
                            (pd.Series(colab_data['HORARIO']).str.contains('H|NL', case=False, na=False))).any()
                    
                    # Calculate weight: 1 if only M, 0.5 if both M and T, 0 if no M
                    if has_m and has_t:
                        m_count = 0.5
                    elif has_m:
                        m_count = 1.0
                    else:
                        m_count = 0.0
                        
                    employee_counts.append(m_count)
                
                trab_manha_data.append({
                    'DATA': data,
                    'TURNO': 'M',
                    '+H': sum(employee_counts)
                })
            
            trab_manha = pd.DataFrame(trab_manha_data)
            
            # Calculate +H for afternoon shifts
            trab_tarde_data = []
            for data in matriz2_bk['DATA'].unique():
                if data == 'TIPO_DIA':
                    continue
                    
                day_data = matriz2_bk[(matriz2_bk['DATA'] == data) & 
                                    (matriz2_bk['COLABORADOR'] != 'TIPO_DIA')].copy()
                
                # Group by COLABORADOR to analyze each employee's day
                employee_counts = []
                for colab in pd.Series(day_data['COLABORADOR']).unique():
                    colab_data = day_data[day_data['COLABORADOR'] == colab]
                    
                    # Check if employee has T shift with H or NL (this is the main shift for afternoon)
                    has_m = ((colab_data['TIPO_TURNO'] == 'T') & 
                            (pd.Series(colab_data['HORARIO']).str.contains('H|NL', case=False, na=False))).any()
                    
                    # Check if employee has M shift with H or NL  
                    has_t = ((colab_data['TIPO_TURNO'] == 'M') & 
                            (pd.Series(colab_data['HORARIO']).str.contains('H|NL', case=False, na=False))).any()
                    
                    # Calculate weight: 1 if only T, 0.5 if both M and T, 0 if no T
                    if has_m and has_t:
                        m_count = 0.5
                    elif has_m:
                        m_count = 1.0
                    else:
                        m_count = 0.0
                        
                    employee_counts.append(m_count)
                
                trab_tarde_data.append({
                    'DATA': data,
                    'TURNO': 'T', 
                    '+H': sum(employee_counts)
                })
            
            trab_tarde = pd.DataFrame(trab_tarde_data)

            # Transform turno column to uppercase
            matrizB_ini['turno'] = matrizB_ini['turno'].str.upper()
            
            # Merge +H with matrizB for morning
            self.logger.info(f"matrizB_ini before filter:\n {matrizB_ini}")
            matrizB_m = matrizB_ini[matrizB_ini['turno'] == 'M'].copy()
            self.logger.info(f"matrizB_m after filter turno m:\n {matrizB_m}")
            
            # Convert dates to date objects
            # TODO: check if it does not need %Y-%m-%d
            matrizB_m['data'] = pd.to_datetime(matrizB_m['data']).dt.date
            trab_manha['DATA'] = pd.to_datetime(trab_manha['DATA']).dt.date
            
            #TODO: from this point, the dataframe is empty
            self.logger.info(f"trab_manha: {trab_manha}")
            matrizB_m = matrizB_m.merge(trab_manha, left_on=['data', 'turno'], 
                                    right_on=['DATA', 'TURNO'], how='left')
            matrizB_m = matrizB_m.drop(['DATA', 'TURNO'], axis=1, errors='ignore')
            self.logger.info(f"matrizB_m after merge with trab_manha:\n {matrizB_m}")
            
            # Merge +H with matrizB for afternoon
            self.logger.info(f"matrizB_ini before filter: {matrizB_ini}")
            matrizB_t = matrizB_ini[matrizB_ini['turno'] == 'T'].copy()
            self.logger.info(f"matrizB_t after filter turno t:\n {matrizB_t}")
            
            # Convert dates for afternoon merge to date objects
            matrizB_t['data'] = pd.to_datetime(matrizB_t['data']).dt.date
            trab_tarde['DATA'] = pd.to_datetime(trab_tarde['DATA']).dt.date
            
            matrizB_t = matrizB_t.merge(trab_tarde, left_on=['data', 'turno'],
                                    right_on=['DATA', 'TURNO'], how='left')
            matrizB_t = matrizB_t.drop(['DATA', 'TURNO'], axis=1, errors='ignore')
            self.logger.info(f"matrizB_t after merge with trab_tarde:\n {matrizB_t}")
            
            # Combine morning and afternoon
            matrizB_ini = pd.concat([matrizB_m, matrizB_t], ignore_index=True)
            self.logger.info(f"matrizB_ini: {matrizB_ini}")
            
            # Get param_pess_obj from external data or set default
            param_pess_obj = self.external_call_data.get('param_pessoas_objetivo', 0.5)
            
            # Calculate objective function and diff
            matrizB_ini['max_turno'] = pd.to_numeric(matrizB_ini['max_turno'], errors='coerce')
            matrizB_ini['min_turno'] = pd.to_numeric(matrizB_ini['min_turno'], errors='coerce')
            matrizB_ini['sd_turno'] = pd.to_numeric(matrizB_ini['sd_turno'], errors='coerce')
            matrizB_ini['media_turno'] = pd.to_numeric(matrizB_ini['media_turno'], errors='coerce')
            matrizB_ini['+H'] = pd.Series(pd.to_numeric(matrizB_ini['+H'], errors='coerce')).fillna(0)
            self.logger.info(f"matrizB_ini after merge with trab_tarde: {matrizB_ini}")
            
            # Calculate aux (coefficient of variation)
            matrizB_ini['aux'] = np.where(
                matrizB_ini['media_turno'] != 0,
                matrizB_ini['sd_turno'] / matrizB_ini['media_turno'],
                0
            )
            
            # Calculate pessObj (target people)
            matrizB_ini['pess_obj'] = np.where(
                matrizB_ini['aux'] >= param_pess_obj,
                np.ceil(matrizB_ini['media_turno']),
                np.round(matrizB_ini['media_turno'])
            )
            
            # Calculate diff (difference between actual and target)
            matrizB_ini['diff'] = matrizB_ini['+H'] - matrizB_ini['pess_obj']
            
            # Ensure min_turno is at least 1
            matrizB_ini['min_turno'] = np.where(matrizB_ini['min_turno'] == 0, 1, matrizB_ini['min_turno'])
            
            # Create final matrizB
            matrizB = matrizB_ini.copy()
            
            # Add weekday
            matrizB['data'] = pd.to_datetime(matrizB['data'])
            matrizB['WDAY'] = matrizB['data'].dt.dayofweek + 1
            self.logger.info(f"matrizB after adding WDAY: {matrizB}")
            
            # Create backup
            matrizB_bk = matrizB.copy()
            
            # Calculate holiday work statistics
            matrizA_bk_with_dyf = matrizA_bk.merge(
                matrizA_bk_og[['matricula', 'dyf_max_t']], 
                on='matricula', 
                how='left'
            )
            
            # Calculate festH (holiday work hours)
            fest_h_data = []
            for colab in matrizA_bk['matricula']:
                colab_data = matriz2_bk[
                    (matriz2_bk['COLABORADOR'] == colab) & 
                    (matriz2_bk['DIA_TIPO'] == 'domYf') & 
                    (matriz2_bk['WDAY'] != 1)
                ].copy()
                
                if len(colab_data) > 0:
                    # Group by DATA and check for work indicators
                    daily_work = colab_data.groupby('DATA').agg({
                        'HORARIO': lambda x: (x.astype(str).str.contains('H|NL', case=False, na=False)).any()
                    }).reset_index()
                    daily_work.columns = ['DATA', 'dias_h']
                    
                    # Add OUT and DFS indicators
                    out_dfs_data = colab_data.groupby('DATA').agg({
                        'HORARIO': lambda x: ((x.astype(str) == 'OUT') | (x.astype(str) == 'DFS')).any()
                    }).reset_index()
                    out_dfs_data.columns = ['DATA', 'nl_out_dfs']
                    
                    daily_work = daily_work.merge(out_dfs_data, on='DATA', how='left')
                    daily_work['dias_h'] = daily_work['dias_h'] | daily_work['nl_out_dfs']
                    
                    fest_h = daily_work['dias_h'].sum()
                else:
                    fest_h = 0
                
                fest_h_data.append({'matricula': colab, 'fest_h': fest_h})
            
            fest_h_df = pd.DataFrame(fest_h_data)
            
            # Merge with matrizA_bk
            matrizA_bk = matrizA_bk.merge(fest_h_df, on='matricula', how='left')
            matrizA_bk['fest_h'] = matrizA_bk['fest_h'].fillna(0)
            
            # Calculate minFestH based on DyF_MAX_T
            def calculate_min_fest_h(row):
                dyf_max_t = row['dyf_max_t'] if 'dyf_max_t' in row else 0
                fest_h = row['fest_h']
                
                if dyf_max_t == 33:
                    return round(fest_h * 0.6)
                elif dyf_max_t == 22:
                    return round(fest_h * 0.5)
                elif dyf_max_t == 5:
                    return round(fest_h * 0.3)
                else:
                    return 0
            
            matrizA_bk['min_fest_h'] = matrizA_bk.apply(calculate_min_fest_h, axis=1)
            matrizA_bk['obj_fes'] = matrizA_bk['fest_h'] - matrizA_bk['min_fest_h']
            
            # Drop intermediate columns
            matrizA_bk = matrizA_bk.drop(['fest_h', 'obj_fes'], axis=1, errors='ignore')
            
            self.logger.info("func_inicializa MatrizB creation completed successfully")
            
            try:
                self.logger.info("Storing final results in medium_data")
                self.logger.info(f"DEBUG: matrizB_bk: {matrizB_bk}")
                # Store final results in transformed_data
                self.medium_data.update({
                    'df_colaborador': matrizA_bk.copy(),
                    'df_calendario': matriz2_bk.copy(), 
                    'df_estimativas': matrizB_bk.copy(),
                    'tipos_de_turno': tipos_de_turno,
                    'matrizA_bk_og': matrizA_bk_og.copy(),
                    'matriz_data_turno_bk': matriz_data_turno_bk.copy(),
                    'logs': logs
                })
                
                if not self.medium_data:
                    self.logger.warning("Medium data storage verification failed")
                    return False
                    
                colaborador_data = self.medium_data.get('df_colaborador')
                calendario_data = self.medium_data.get('df_calendario')
                estimativas_data = self.medium_data.get('df_estimativas')
                
                self.logger.info(f"func_inicializa medium_data df_colaborador shape: {colaborador_data.shape if colaborador_data is not None else 'None'}")
                self.logger.info(f"func_inicializa medium_data df_calendario shape: {calendario_data.shape if calendario_data is not None else 'None'}")
                self.logger.info(f"func_inicializa medium_data df_estimativas shape: {estimativas_data.shape if estimativas_data is not None else 'None'}")
                
<<<<<<< HEAD
                # Log final data before CSV export
                self.logger.info(f"DEBUG: Final data before CSV export:")
                self.logger.info(f"DEBUG: matriz2_bk (df_calendario) shape: {matriz2_bk.shape}")
                if 'carga_diaria' in matriz2_bk.columns:
                    final_rows_with_contract = matriz2_bk['carga_diaria'].notna().sum()
                    final_total_rows = len(matriz2_bk)
                    final_missing_contract = final_total_rows - final_rows_with_contract
                    final_coverage = (final_rows_with_contract / final_total_rows * 100) if final_total_rows > 0 else 0
                    self.logger.info(f"DEBUG: Final CSV contract data - Total rows: {final_total_rows}, With contract: {final_rows_with_contract}, Missing: {final_missing_contract} ({final_coverage:.1f}% coverage)")
                    
                    # Expected vs actual contract data
                    expected_contract_rows = 7028 * 2  # 7028 from query × 2 shifts
                    actual_contract_rows = final_rows_with_contract
                    self.logger.info(f"DEBUG: Expected contract rows (7028×2): {expected_contract_rows}, Actual: {actual_contract_rows}, Difference: {expected_contract_rows - actual_contract_rows}")
                    
                    # Track specific employees in final data
                    specific_employees = ['3467', '7656', '80001684', 'TIPO_DIA']
                    for emp in specific_employees:
                        emp_rows = matriz2_bk[matriz2_bk['COLABORADOR'] == emp]
                        emp_with_contract = emp_rows['carga_diaria'].notna().sum() if len(emp_rows) > 0 else 0
                        self.logger.info(f"DEBUG: Final CSV - Employee {emp} - Total rows: {len(emp_rows)}, With contract: {emp_with_contract}")
=======
                # Debug final matriz2_bk before saving
                self.logger.info(f"=== FINAL MATRIZ2_BK DEBUG ===")
                self.logger.info(f"matriz2_bk shape: {matriz2_bk.shape}")
                for emp in ['80001012', '80001134', '80000951']:
                    emp_data = matriz2_bk[matriz2_bk['COLABORADOR'] == emp]
                    self.logger.info(f"Employee {emp} in final matriz2_bk: {len(emp_data)} rows")
                    if len(emp_data) > 0:
                        unique_dates = emp_data['DATA'].nunique()
                        self.logger.info(f"Employee {emp} final unique dates: {unique_dates}")
                        date_range = f"{emp_data['DATA'].min()} to {emp_data['DATA'].max()}"
                        self.logger.info(f"Employee {emp} final date range: {date_range}")
                        # Sample some rows
                        sample_rows = emp_data.head(5)[['COLABORADOR', 'DATA', 'TIPO_TURNO', 'HORARIO']].to_dict('records')
                        self.logger.info(f"Employee {emp} sample rows: {sample_rows}")
>>>>>>> 6995b905
                
                # Save CSV files for debugging
                try:
                    matrizA_bk.to_csv(os.path.join('data', 'output', f'df_colaborador-{self.external_call_data.get("current_process_id", "")}-{self.auxiliary_data.get("current_posto_id", "")}.csv'), index=False, encoding='utf-8')
                    matriz2_bk.to_csv(os.path.join('data', 'output', f'df_calendario-{self.external_call_data.get("current_process_id", "")}-{self.auxiliary_data.get("current_posto_id", "")}.csv'), index=False, encoding='utf-8')
                    matrizB_bk.to_csv(os.path.join('data', 'output', f'df_estimativas-{self.external_call_data.get("current_process_id", "")}-{self.auxiliary_data.get("current_posto_id", "")}.csv'), index=False, encoding='utf-8')
                    self.logger.info("CSV debug files saved successfully")
                except Exception as csv_error:
                    self.logger.warning(f"Failed to save CSV debug files: {csv_error}")
                
                self.logger.info(f"func_inicializa logs status: {type(self.medium_data.get('logs'))}")
                self.logger.info("func_inicializa completed successfully")
                return True
            except KeyError as e:
                self.logger.error(f"KeyError when storing func_inicializa results: {e}", exc_info=True)
                return False
            except ValueError as e:
                self.logger.error(f"ValueError when storing func_inicializa results: {e}", exc_info=True)
                return False
            except Exception as e:
                self.logger.error(f"Error storing final results in func_inicializa: {e}", exc_info=True)
                return False
            
        except Exception as e:
            self.logger.error(f"Error in func_inicializa method: {e}", exc_info=True)
            return False
        
    def validate_func_inicializa(self) -> bool:
        """
        Validates func_inicializa operations. Validates data before running the allocation cycle.
        """
        try:
            # TODO: Implement validation logic
            self.logger.info("Entered func_inicializa validation. Needs to be implemented.")
            return True
        except Exception as e:
            self.logger.error(f"Error validating func_inicializa from data manager: {str(e)}")
            return False

    def allocation_cycle(self, algorithm_name: str, algorithm_params: Dict[str, Any]) -> bool:
        """
        Method responsible for running the defined algorithms.
        Args:
            algorithm_name: The algorithm name to be used (e.g., 'alcampo_algorithm')
            algorithm_params: Dictionary of parameters for the algorithms.
        """

        try:
            self.logger.info(f"Starting allocation_cycle processing")
            
            try:
                self.logger.info("Validating input parameters for allocation cycle")
                if not algorithm_name or not isinstance(algorithm_name, str):
                    self.logger.error(f"Invalid algorithm_name parameter: {algorithm_name}, type: {type(algorithm_name)}")
                    return False
                    
                if algorithm_params is None or not isinstance(algorithm_params, dict):
                    self.logger.error(f"Invalid algorithm_params parameter: {algorithm_params}, type: {type(algorithm_params)}")
                    return False
                    
                self.logger.info(f"Input parameters validated - algorithm_name: {algorithm_name}, algorithm_params keys: {list(algorithm_params.keys())}")
            except Exception as e:
                self.logger.error(f"Error validating allocation cycle input parameters: {e}", exc_info=True)
                return False

            try:
                self.logger.info(f"Creating algorithm instance for: {algorithm_name}")
                algorithm = AlgorithmFactory.create_algorithm(
                    decision=algorithm_name,
                    parameters=algorithm_params,
                    process_id=self.external_call_data.get("current_process_id", 0),
                    start_date=self.external_call_data.get("start_date", ''),
                    end_date=self.external_call_data.get("end_date", '')
                )

                if not algorithm:
                    self.logger.error(f"Algorithm {algorithm_name} not found or could not be created.")
                    return False
                    
                self.logger.info(f"Algorithm {algorithm_name} created successfully")
            except Exception as e:
                self.logger.error(f"Error creating algorithm {algorithm_name}: {e}", exc_info=True)
                return False
            
            try:
                self.logger.info("Validating medium_data before running algorithm")
                if not self.medium_data:
                    self.logger.error("medium_data is empty or not available for algorithm execution")
                    return False
                    
                required_keys = ['df_colaborador', 'df_calendario', 'df_estimativas']
                missing_keys = [key for key in required_keys if key not in self.medium_data]
                if missing_keys:
                    self.logger.error(f"Missing required keys in medium_data: {missing_keys}")
                    return False
                    
                self.logger.info(f"medium_data validated with keys: {list(self.medium_data.keys())}")
            except Exception as e:
                self.logger.error(f"Error validating medium_data: {e}", exc_info=True)
                return False

            try:
                self.logger.info(f"Running algorithm {algorithm_name}")
                results = algorithm.run(data=self.medium_data, algorithm_treatment_params=self.algorithm_treatment_params)

                if not results:
                    self.logger.error(f"Algorithm {algorithm_name} returned no results.")
                    return False

                if results.get('summary', {}).get('status') == 'failed':  # Fixed: was checking for 'completed' which is wrong
                    self.logger.error(f"Algorithm {algorithm_name} failed to run. Status: {results.get('summary', {}).get('status')}")
                    return False

                #self.logger.info(f"DEBUG: results: {results}")

                    
                self.logger.info(f"Algorithm {algorithm_name} executed successfully with status: {results.get('status')}")
            except Exception as e:
                self.logger.error(f"Error running algorithm {algorithm_name}: {e}", exc_info=True)
                return False
            
            try:
                self.logger.info("Storing algorithm results in rare_data")
                #self.rare_data['stage1_schedule'] = pd.DataFrame(results.get('stage1_schedule', pd.DataFrame())) # TODO: define in the algorithm how the results come
                #self.rare_data['stage2_schedule'] = pd.DataFrame(results.get('stage2_schedule', pd.DataFrame())) # TODO: define in the algorithm how the results come
                # TODO: add more data to rare_data if needed
                
                if not self.rare_data:
                    self.logger.warning("rare_data storage verification failed")
                    return False

                self.rare_data['df_results'] = results.get('core_results', {}).get('formatted_schedule', pd.DataFrame())
                #self.logger.info(f"DEBUG: df_results: {self.rare_data['df_results']}")
                self.rare_data['df_results'].to_csv(os.path.join('data', 'output', f'df_results-{self.external_call_data.get("current_process_id", "")}-{self.auxiliary_data.get("current_posto_id", "")}.csv'), index=False, encoding='utf-8')
                    
                results_df = self.rare_data.get('df_results', {})
                #with open(os.path.join('data', 'output', f'df_results-{self.external_call_data.get("current_process_id", "")}.json'), 'w', encoding='utf-8') as f:
                #    json.dump(results_df, f, indent=2, ensure_ascii=False)
                self.logger.info(f"Results stored - df_results shape: {results_df.shape if results_df is not None else 'None'}")
                self.logger.info(f"Allocation cycle completed successfully with algorithm {algorithm_name}.")
                return True
            except KeyError as e:
                self.logger.error(f"KeyError when storing allocation cycle results: {e}", exc_info=True)
                return False
            except ValueError as e:
                self.logger.error(f"ValueError when storing allocation cycle results: {e}", exc_info=True)
                return False
            except Exception as e:
                self.logger.error(f"Error storing algorithm results: {e}", exc_info=True)
                return False
        
        except Exception as e:
            self.logger.error(f"Error in allocation_cycle method: {e}", exc_info=True)
            return False

    def validate_allocation_cycle(self) -> bool:
        """
        Validates func_inicializa operations. Validates data before running the allocation cycle.
        """
        # TODO: Where should it be? here or after formatting results
        try:
            # TODO: Implement validation logic
            self.logger.info("Entered func_inicializa validation. Needs to be implemented.")
            return True
        except Exception as e:
            self.logger.error(f"Error validating allocation_cycle from data manager: {str(e)}")
            return False

    def format_results(self) -> bool:
        """
        Method responsible for formatting results before inserting.
        It is a little bit of a mess, but it works. The purpose of this method is to prepare the final data frame for insertion
        """
        try:
            self.logger.info("Entered format_results method.")
            final_df = self.rare_data['df_results'].copy()
            df_colaborador = self.medium_data['df_colaborador'].copy()
            self.logger.info(f"DEBUG: df_colaborador: {df_colaborador}")
            df_colaborador = df_colaborador[['fk_colaborador', 'matricula', 'data_admissao', 'data_demissao']]

            # Adding validation to fall gracefully
            if final_df.empty:
                self.logger.error("final_df is empty")
                return False
            if final_df.columns.empty:
                self.logger.error("final_df has no columns")
                return False
            if len(final_df) == 0:
                self.logger.error("final_df has 0 rows")
                return False
            if df_colaborador.empty:
                self.logger.error("df_colaborador is empty")
                return False

            self.logger.info(f"Adding wfm_proc_id to final_df")
            final_df['wfm_proc_id'] = self.external_call_data.get("current_process_id", "")
            #self.logger.info(f"DEBUG: final_df: {final_df}")

            self.logger.info("Merging with df_colaborador")
            # Convert matricula to int for matching (remove leading zeros)
            df_colaborador['matricula_int'] = df_colaborador['matricula'].astype(str).str.lstrip('0').astype(int)
            #self.logger.info(f"DEBUG: df_colaborador matricula_int: {df_colaborador['matricula_int'].tolist()}")
            final_df = pd.merge(final_df, df_colaborador, left_on='colaborador', right_on='matricula_int', how='left')
            #self.logger.info(f"DEBUG: final_df: {final_df}")
            self.logger.info("Filtering dates greater than each employee's admission date")
            initial_rows = len(final_df)
            # Convert data_admissao to datetime if not already
            #self.logger.info(f"DEBUG: data_admissao: {final_df['data_admissao']}, type: {type(final_df['data_admissao'])}")
            final_df['data_admissao'] = pd.to_datetime(final_df['data_admissao'], format='%Y-%m-%d')
            
            # Handle data_demissao: replace "0" or non-date values with NaT before conversion
            final_df['data_demissao'] = final_df['data_demissao'].replace(['0', 0], pd.NaT)
            final_df['data_demissao'] = pd.to_datetime(final_df['data_demissao'], format='%Y-%m-%d', errors='coerce')
            #self.logger.info(f"DEBUG: data_admissao: {final_df['data_admissao']}, type: {type(final_df['data_admissao'])}")
            # Filter per employee: each row's date must be > that employee's admission date
            if 'data' in final_df.columns:
                final_df['data'] = pd.to_datetime(final_df['data'])
                final_df = final_df[final_df['data'] >= final_df['data_admissao']].copy()
                #self.logger.info(f"DEBUG: data: {final_df['data']}, type: {type(final_df['data'])}")
            elif 'date' in final_df.columns:
                final_df['date'] = pd.to_datetime(final_df['date'])
                #self.logger.info(f"DEBUG: date: {final_df['date']}, type: {type(final_df['date'])}")
                final_df = final_df[final_df['date'] >= final_df['data_admissao']].copy()

            # Filter per employee: each row's date must be < that employee's demission date (only if demission date exists)
            if 'data' in final_df.columns:
                final_df['data'] = pd.to_datetime(final_df['data'])
                # Only filter if data_demissao is not NaT (employee has been terminated)
                final_df = final_df[(final_df['data_demissao'].isna()) | (final_df['data'] <= final_df['data_demissao'])].copy()
                #self.logger.info(f"DEBUG: data: {final_df['data']}, type: {type(final_df['data'])}")
            elif 'date' in final_df.columns:
                final_df['date'] = pd.to_datetime(final_df['date'])
                #self.logger.info(f"DEBUG: date: {final_df['date']}, type: {type(final_df['date'])}")
                # Only filter if data_demissao is not NaT (employee has been terminated)
                final_df = final_df[(final_df['data_demissao'].isna()) | (final_df['date'] <= final_df['data_demissao'])].copy()
            
            filtered_rows = len(final_df)
            self.logger.info(f"Filtered {initial_rows - filtered_rows} rows (from {initial_rows} to {filtered_rows}) based on admission dates")

            #self.logger.info(f"DEBUG: final_df: {final_df}")

            self.logger.info("Converting types out")
            final_df = convert_types_out(pd.DataFrame(final_df))
            #self.logger.info(f"DEBUG: final_df:\n {final_df}")
            final_df = final_df.drop(columns=['matricula_int', 'horario', 'fk_colaborador', 'data_admissao', 'matricula_int', 'colaborador'])
            final_df = final_df.rename(columns={'matricula': 'colaborador'})
            final_df['colaborador'] = final_df['colaborador'].astype(str)
            final_df.to_csv(os.path.join('data', 'output', f'df_insert_results-{self.external_call_data.get("current_process_id", "")}-{self.auxiliary_data.get("current_posto_id", "")}.csv'), index=False, encoding='utf-8')
            #self.formatted_data['stage1_schedule'].to_csv(os.path.join('data', 'output', f'stage1_schedule-{self.external_call_data.get("current_process_id", "")}.csv'), index=False, encoding='utf-8')
            #self.formatted_data['stage2_schedule'].to_csv(os.path.join('data', 'output', f'stage2_schedule-{self.external_call_data.get("current_process_id", "")}.csv'), index=False, encoding='utf-8')
            self.logger.info("format_results completed successfully. Storing final_df in formatted_data.")
            #self.logger.info(f"DEBUG: final_df:\n {final_df}")
            self.formatted_data['df_final'] = final_df.copy()
            return True            
        except Exception as e:
            self.logger.error(f"Error performing format_results: {str(e)}", exc_info=True) 
            return False

    def validate_format_results(self) -> bool:
        """
        Method responsible for validating formatted results before inserting.
        """
        try:
            self.logger.info("Entered validate_format_results method. Needs to be implemented.")
            return True            
        except Exception as e:
            self.logger.error(f"Error validating format_results from data manager: {str(e)}")
            return False
        
    def insert_results(self, data_manager: BaseDataManager, query_path: str = os.path.join(ROOT_DIR, 'src', 'sql_querys', 'insert_results.sql')) -> bool:
        """
        Method for inserting results in the data source.
        """
        try:
            self.logger.info("Entered insert_results method.")
            final_df = self.formatted_data['df_final'].copy()

            # Adding validation to fall gracefully
            if final_df.empty:
                self.logger.error("final_df is empty")
                return False
            if final_df.columns.empty:
                self.logger.error("final_df has no columns")
                return False
            if len(final_df) == 0:
                self.logger.error("final_df has 0 rows")
                return False

            try:
                self.logger.info(f"Changing column names to match insert_results query")
                # Select desired columns
                final_df = final_df[['colaborador', 'data', 'wfm_proc_id', 'sched_type', 'sched_subtype']]
                # Convert data to string format for insertion
                final_df['data'] = final_df['data'].dt.strftime('%Y-%m-%d')
                # Rename columns to match insert_results query
                final_df.rename(columns={'colaborador': 'employee_id', 'data': 'schedule_dt', 'wfm_proc_id': 'fk_processo'}, inplace=True)
            except Exception as e:
                self.logger.error(f"Error treating final_df column names for insertion: {str(e)}")
                return False

            try:
                valid_insertion = bulk_insert_with_query(
                    data_manager=data_manager, 
                    data=final_df, 
                    query_file=query_path,
                )
                if not valid_insertion:
                    self.logger.error("Error inserting results")
                    return False
                self.logger.info("Results inserted successfully")
                return True
            except Exception as e:
                self.logger.error(f"Error inserting results with bulk_insert_with_query: {str(e)}", exc_info=True)
                return False

        except Exception as e:
            self.logger.error(f"Error performing insert_results from data manager: {str(e)}", exc_info=True)
            return False

    def validate_insert_results(self, data_manager: BaseDataManager) -> bool:
        """
        Method for validating insertion results.
        """
        try:
            # TODO: Implement validation logic through data source
            self.logger.info("Entered validate_insert_results method. Needs to be implemented.")
            return True
        except Exception as e:
            self.logger.error(f"Error validating insert_results from data manager: {str(e)}")
            return False                    <|MERGE_RESOLUTION|>--- conflicted
+++ resolved
@@ -3861,7 +3861,6 @@
                 self.logger.info(f"func_inicializa medium_data df_calendario shape: {calendario_data.shape if calendario_data is not None else 'None'}")
                 self.logger.info(f"func_inicializa medium_data df_estimativas shape: {estimativas_data.shape if estimativas_data is not None else 'None'}")
                 
-<<<<<<< HEAD
                 # Log final data before CSV export
                 self.logger.info(f"DEBUG: Final data before CSV export:")
                 self.logger.info(f"DEBUG: matriz2_bk (df_calendario) shape: {matriz2_bk.shape}")
@@ -3883,22 +3882,6 @@
                         emp_rows = matriz2_bk[matriz2_bk['COLABORADOR'] == emp]
                         emp_with_contract = emp_rows['carga_diaria'].notna().sum() if len(emp_rows) > 0 else 0
                         self.logger.info(f"DEBUG: Final CSV - Employee {emp} - Total rows: {len(emp_rows)}, With contract: {emp_with_contract}")
-=======
-                # Debug final matriz2_bk before saving
-                self.logger.info(f"=== FINAL MATRIZ2_BK DEBUG ===")
-                self.logger.info(f"matriz2_bk shape: {matriz2_bk.shape}")
-                for emp in ['80001012', '80001134', '80000951']:
-                    emp_data = matriz2_bk[matriz2_bk['COLABORADOR'] == emp]
-                    self.logger.info(f"Employee {emp} in final matriz2_bk: {len(emp_data)} rows")
-                    if len(emp_data) > 0:
-                        unique_dates = emp_data['DATA'].nunique()
-                        self.logger.info(f"Employee {emp} final unique dates: {unique_dates}")
-                        date_range = f"{emp_data['DATA'].min()} to {emp_data['DATA'].max()}"
-                        self.logger.info(f"Employee {emp} final date range: {date_range}")
-                        # Sample some rows
-                        sample_rows = emp_data.head(5)[['COLABORADOR', 'DATA', 'TIPO_TURNO', 'HORARIO']].to_dict('records')
-                        self.logger.info(f"Employee {emp} sample rows: {sample_rows}")
->>>>>>> 6995b905
                 
                 # Save CSV files for debugging
                 try:
