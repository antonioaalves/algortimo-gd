"""Data models and operations for the my_new_project project.

This module contains data models, transformation functions, and utility methods
for working with the project's data structures.
"""

import logging
import pandas as pd
import numpy as np
import os
from typing import Dict, List, Any, Optional, Union, Tuple
from datetime import datetime, timedelta
from isoweek import Week
import json

# Import project-specific components
from src.config import PROJECT_NAME, CONFIG, ROOT_DIR
from src.helpers import (
    calcular_max, count_open_holidays, 
    insert_feriados, insert_closed_days, insert_holidays_absences,
    create_m0_0t, create_mt_mtt_cycles, assign_days_off, assign_empty_days,
    add_trads_code, assign_90_cycles, load_pre_ger_scheds, get_limit_mt,
    count_dates_per_year, load_wfm_scheds, func_turnos, adjusted_isoweek,
    custom_round, calcular_folgas2, calcular_folgas3, insert_holidays_absences, insert_closed_days,
    get_param_for_posto, convert_types_out, bulk_insert_with_query, insert_dayoffs_override,
    get_colabs_passado
)
from src.load_csv_functions.load_valid_emp import load_valid_emp_csv
from src.algorithms.factory import AlgorithmFactory
from base_data_project.data_manager.managers.base import BaseDataManager
from base_data_project.data_manager.managers.managers import CSVDataManager, DBDataManager
from base_data_project.storage.models import BaseDataModel
from base_data_project.storage.containers import BaseDataContainer
from base_data_project.log_config import get_logger

#from src.services.example_service import AlgoritmoGDService

class DescansosDataModel(BaseDataModel):
    """
    Container for managing and transforming project data.
    
    This class provides a central place for data operations including:
    - Loading and validating data entities
    - Transforming data for analysis
    - Tracking data lineage and operations
    """
    
    def __init__(self, data_container: BaseDataContainer, project_name: str = PROJECT_NAME, external_data: Dict[str, Any] = CONFIG.get('defaults_external_data', {})):
        """Initialize the DescansosDataModel with data dictionaries for storing dataframes.
        
        Args:
            data_container: Container for storing intermediate data
            project_name: Name of the project
            external_data: External data dictionary with process parameters
            
        Data Structures:
            raw_data: Dictionary containing raw dataframes loaded from queries
                - df_calendario: Calendar information from database
                - df_colaborador: Employee information from database
                - df_estimativas: Workload estimates from database
                
            auxiliary_data: Dictionary containing processed/intermediate dataframes
                - messages_df: DataFrame for messages
                - final: Final data (TODO: rename)
                - num_fer_doms: Number of holidays and Sundays
                - params_df: Algorithm parameters
                - params_lq: LQ parameters
                - valid_emp: Valid employees filtered for processing
                - colabs_id_list: List of collaborator IDs
                - convenio: Convention information
                - unit_id: Unit ID
                - secao_id: Section ID
                - posto_id_list: List of posto IDs
                - current_posto_id: Current posto ID
                - df_festivos: Holiday information
                - df_closed_days: Closed days information
                - df_turnos: Shift information
                - df_calendario_passado: Past calendar information
                - df_day_aloc: Day allocation information
                - emp_pre_ger: Pre-generated employee information
                - df_count: Count information
                
            medium_data: Dictionary containing transformed data for algorithm input
                - df_calendario: Transformed calendar data
                - df_colaborador: Transformed employee data
                - df_estimativas: Transformed estimates data
                
            formatted_data: Dictionary containing final results
                - df_final: Final output DataFrame
        """
        super().__init__(data_container=data_container, project_name=project_name)
        # Static data, doesn't change during the process run but are essential for data model treatments - See data lifecycle to understand what this data is
        self.auxiliary_data = {
            'messages_df': pd.DataFrame(), # df containing messages to set process errors
            'final': None, # TODO: change the name
            'num_fer_doms': 0, # number of feriados and Sundays in the year
            'params_df': None, # algorithm parameters
            'algorithm_name': None, # algorithm name - now comes from query
            'params_lq': None, # LQ parameters
            'valid_emp': None, # valid employees filtered for processing
            'colabs_id_list': None, # list of collaborator IDs
            'convenio': None, # convention information
            'unit_id': None, # unit ID
            'secao_id': None, # section ID
            'posto_id_list': None, # list of posto IDs
            'current_posto_id': None, # current posto ID
            'df_festivos': None, # holiday information dataframe
            'df_closed_days': None, # closed days information dataframe
            'df_ausencias_ferias': None, # holidays absences information dataframe
            'df_days_off': None, # days off information dataframe
            'df_turnos': None, # shift information dataframe
            'df_calendario_passado': None, # past calendar information dataframe
            'df_day_aloc': None, # day allocation information dataframe
            'emp_pre_ger': None, # pre-generated employee information dataframe
            'df_count': None, # count information dataframe
            'start_date2': None, # start date 2
            'end_date2': None # end date 2
        }
        
        # Algorithm treatment params - data to be sent to the algorithm for treatment purposes
        self.algorithm_data_params = {
            'treatment_params': {
                'admissao_proporcional': None,
            },
            'constraint_params': {
                'NUM_DIAS_CONS': None,
            },
        }
        # Data first stage - See data lifecycle to understand what this data is
        self.raw_data: Dict[str, Any] = {
            'df_calendario': None,
            'df_colaborador': None,
            'df_estimativas': None
        }
        # Data second stage - See data lifecycle to understand what this data is
        self.medium_data: Dict[str, Any] = {
            'df_calendario': None,
            'df_colaborador': None,
            'df_estimativas': None
        }
        # Data third stage - See data lifecycle to understand what this data is
        self.rare_data: Dict[str, Any] = {
            'df_results': None,
            'stage1_schedule': None,
            'stage2_schedule': None,
        }
        # Data final stage - See data lifecycle to understand what this data is
        self.formatted_data: Dict[str, Any] = {
            'df_final': None,  # Final output DataFrame
            'stage1_schedule': None,
            'stage2_schedule': None,
        }
        # External call data coming from the product - See data lifecycle to understand what this data is
        self.external_call_data = external_data
        
        self.logger.info("DescansosDataModel initialized")
    
    def load_process_data(self, data_manager: BaseDataManager, entities_dict: Dict[str, str]) -> tuple[bool, str, Optional[str]]:
        """
        Load data from the data manager.
        
        Args:
            data_manager: The data manager instance
            enities: list of entities names to load
            
        Returns:
            True if successful, False otherwise
        """
        # Load messages df - CRITICAL for set_process_errors to work
        messages_df = pd.DataFrame()
        # This variable is only initialized because of the type checker
        # In the future it should contain the error message to add to the log
        error_message = None
        try:
            self.logger.info(f"DEBUGGING: Loading messages_df from CSV file")
            messages_path = os.path.join(ROOT_DIR, 'data', 'csvs', 'messages_df.csv')
            messages_df = pd.read_csv(messages_path)
            self.logger.info(f"DEBUGGING: messages_df loaded successfully with {len(messages_df)} rows")
        except Exception as e:
            self.logger.error(f"Error loading messages_df: {e}")
            # Don't return False - continue without messages_df for now
            
        if messages_df.empty:
            self.logger.warning("DEBUGGING: messages_df is empty - set_process_errors will be skipped")
        else:
            self.logger.info(f"DEBUGGING: messages_df has {len(messages_df)} rows - set_process_errors will work")

        try:
            self.logger.info("Loading process data from data manager")

            # Get entities to load from configuration
            if not entities_dict:
                self.logger.warning("No entities passed as argument")
                return False, "errSubproc", 'No entities passed as argument'

            # Load valid_emp
            try:
                self.logger.info(f"Loading valid_emp from data manager")
                if isinstance(data_manager, CSVDataManager):
                    self.logger.info(f"Loading valid_emp from csv")
                    valid_emp = load_valid_emp_csv()
                elif isinstance(data_manager, DBDataManager):
                    # valid emp info
                    self.logger.info(f"Loading valid_emp from database")
                    query_path = entities_dict['valid_emp']
                    process_id_str = "'" + str(self.external_call_data['current_process_id']) + "'"
                    valid_emp = data_manager.load_data('valid_emp', query_file=query_path, process_id=process_id_str)
                else:
                    self.logger.error(f"No instance found for data_manager: {data_manager.__name__}")


                if valid_emp.empty:
                    self.logger.error("valid_emp is empty")
                    # TODO: Add set process errors
                    return False, "errNoColab", "valid_emp is empty"
                    
                valid_emp['prioridade_folgas'] = valid_emp['prioridade_folgas'].fillna(0.0)
                valid_emp['prioridade_folgas'] = valid_emp['prioridade_folgas'].astype(int)
                valid_emp['prioridade_folgas'] = valid_emp['prioridade_folgas'].astype(str)
                
                # Convert prioridade_folgas values: '1' -> 'manager', '2' -> 'keyholder'
                valid_emp['prioridade_folgas'] = valid_emp['prioridade_folgas'].replace({
                    '1': 'manager',
                    '2': 'keyholder',
                    '1.0': 'manager',
                    '2.0': 'keyholder',
                    '0': 'normal'
                })
                valid_emp['prioridade_folgas'] = valid_emp['prioridade_folgas'].fillna('')
                self.logger.info(f"valid_emp:\n{valid_emp}")

                self.logger.info(f"valid_emp shape (rows {valid_emp.shape[0]}, columns {valid_emp.shape[1]}): {valid_emp.columns.tolist()}")
            except Exception as e:
                self.logger.error(f"Error loading valid_emp: {e}", exc_info=True)
                return False, "errSubproc", str(e)

            # Get new valid employees from new service
            try:
                query_path = entities_dict['df_mpd_valid_employees']
                process_id_str = "'" + str(self.external_call_data['current_process_id']) + "'"
                df_mpd_valid_employees = data_manager.load_data('df_mpd_valid_employees', query_file=query_path, process_id=process_id_str)

                # Use data treatment function to get colabs list
                pass
            except Exception as e:
                self.logger.error(f"Error loading df_mpd_valid_employees: {e}", exc_info=True)
                return False, "errSubproc", str(e)            

            # Load important info into memory
            try:
                self.logger.info(f"Loading important info into memory(unit_id, secao_id, posto_id_list, colabs_id_list, main_year)")
                # Save important this important info to be able to use it on querys
                unit_id = valid_emp['fk_unidade'].unique()[0]  # Get first (and only) unique value
                secao_id = valid_emp['fk_secao'].unique()[0]   # Get first (and only) unique value
                posto_id_list = valid_emp['fk_tipo_posto'].unique().tolist()  # Get list of unique values
                self.logger.info(f"unit_id: {unit_id}, secao_id: {secao_id}, posto_id_list: {posto_id_list} stored in variables")

                if len(valid_emp['fk_unidade'].unique()) > 1 or len(valid_emp['fk_secao'].unique()) > 1 or len(valid_emp['fk_tipo_posto'].unique()) == 0:
                    self.logger.error("More than one fk_secao or fk_unidade associated with the process.")
                    raise ValueError

                # Get colab_ids list
                colabs_id_list = valid_emp['fk_colaborador'].unique().tolist()
                self.logger.info(f"colabs_id_list: {colabs_id_list} stored in variables")
                main_year = count_dates_per_year(start_date_str=self.external_call_data.get('start_date', ''), end_date_str=self.external_call_data.get('end_date', ''))
                self.logger.info(f"main_year: {main_year} stored in variables")
            except Exception as e:
                self.logger.error(f"Error loading important info into memory(unit_id, secao_id, posto_id_list, colabs_id_list, main_year): {e}", exc_info=True)
                return False, "errSubproc", str(e)

            # TODO: semanas_restantes logic to add to auxiliary_data

            # Load params_lq
            try:
                self.logger.info(f"Loading params_lq from data manager")
                # Logic needed because query cant run against dfs
                if isinstance(data_manager, CSVDataManager):
                    self.logger.info(f"Loading params_lq from csv")
                    params_lq = data_manager.load_data('params_lq')
                elif isinstance(data_manager, DBDataManager):
                    self.logger.info(f"Loading params_lq from database")
                    query_path = entities_dict['params_lq']
                    params_lq = data_manager.load_data('params_lq', query_file=query_path)
                else:
                    self.logger.error(f"No instance found for data_manager: {data_manager.__name__}")
                self.logger.info(f"params_lq shape (rows {params_lq.shape[0]}, columns {params_lq.shape[1]}): {params_lq.columns.tolist()}")
            except Exception as e:
                self.logger.error(f"Error loading params_lq: {e}", exc_info=True)
                return False, "errSubproc", str(e)

            # Load festivos information
            try:
                self.logger.info(f"Loading df_festivos from data manager")
                # TODO: join the other query and make only one df
                query_path = entities_dict['df_festivos']
                unit_id_str = "'" + str(unit_id) + "'"
                df_festivos = data_manager.load_data('df_festivos', query_file=query_path, unit_id=unit_id_str)
                self.logger.info(f"df_festivos shape (rows {df_festivos.shape[0]}, columns {df_festivos.shape[1]}): {df_festivos.columns.tolist()}")
            except Exception as e:
                self.logger.error(f"Error loading df_festivos: {e}", exc_info=True)
                return False, "errSubproc", str(e)

            # Load start_date2 and end_date2
            try:
                self.logger.info(f"Treating start_date2 and end_date2")
                start_date2 = pd.to_datetime(f"{main_year}-01-01")
                end_date2 = pd.to_datetime(f"{main_year}-12-31")
            except Exception as e:
                self.logger.error(f"Error treating start_date2 and end_date2: {e}", exc_info=True)
                return False, "errSubproc", str(e)

            # Load closed days information
            try:
                self.logger.info(f"Loading df_closed_days from data manager")
                query_path = entities_dict['df_closed_days']
                unit_id_str = "'" + str(unit_id) + "'"
                df_closed_days = data_manager.load_data('df_closed_days', query_file=query_path, unit_id=unit_id_str)
                self.logger.info(f"df_closed_days shape (rows {df_closed_days.shape[0]}, columns {df_closed_days.shape[1]}): {df_closed_days.columns.tolist()}")
            except Exception as e:
                self.logger.error(f"Error loading df_closed_days: {e}", exc_info=True)
                return False, "errSubproc", str(e)

            # Treat df_closed_days
            try:
                self.logger.info(f"Treating df_closed_days")
                if len(df_closed_days) > 0:
                    df_closed_days = (df_closed_days
                            .assign(data=pd.to_datetime(df_closed_days['data'].dt.strftime('%Y-%m-%d')))
                            .query('(data >= @start_date2 and data <= @end_date2) or data < "2000-12-31"')
                            .assign(data=lambda x: x['data'].apply(lambda d: d.replace(year=start_date2.year)))
                            [['data']]
                            .drop_duplicates())
            except Exception as e:
                self.logger.error(f"Error treating df_closed_days: {e}", exc_info=True)
                return False, "errSubproc", str(e)

            # Load global parameters - Very important!! This could be done with params_lq query most probably
            try:
                self.logger.info(f"Loading parameters from data manager")
                query_path = entities_dict['params_df']
                unit_id_str = "'" + str(unit_id) + "'"
                params_df = data_manager.load_data('params_df', query_file=query_path, unit_id=unit_id_str)
                self.logger.info(f"params_df shape (rows {params_df.shape[0]}, columns {params_df.shape[1]}): {params_df.columns.tolist()}")
                self.logger.info(f"DEBUG: params_df {params_df}")
            except Exception as e:
                self.logger.error(f"Error loading parameters: {e}", exc_info=True)
                return False, "errSubproc", str(e)

            # Load algorithm treatment params
            try:
                self.logger.info(f"Loading algorithm treatment params from data manager")
                query_path = entities_dict['parameters_cfg']
                parameters_cfg = data_manager.load_data('parameters_cfg', query_file=query_path)
                self.logger.info(f"parameters_cfg shape (rows {parameters_cfg.shape[0]}, columns {parameters_cfg.shape[1]}): {parameters_cfg.columns.tolist()}")
                
                # Need to check if parameters_cfg is empty, because it might well be
                if parameters_cfg.empty:
                    self.logger.error(f"parameters_cfg is empty")
                    return False, "errSubproc", "parameters_cfg is empty"
                # Store the value to then validate it
                parameters_cfg = str(parameters_cfg["WFM.S_PCK_CORE_PARAMETER.GETCHARATTR('ADMISSAO_PROPORCIONAL')"].iloc[0]).lower()
                self.logger.info(f"parameters_cfg: {parameters_cfg}")
            except Exception as e:
                self.logger.error(f"Error loading algorithm treatment params: {e}", exc_info=True)
                return False, "errSubproc", str(e)

            if parameters_cfg not in ['floor', 'ceil']:
                self.logger.error(f"admissao_proporcional is not a valid value: {parameters_cfg}")
                return False, "errSubproc", "admissao_proporcional is not a valid value"

            # Copy the dataframes into the apropriate dict
            try:
                self.logger.info(f"Copying dataframes into the apropriate dict")
                # Copy the dataframes into the apropriate dict
                # AUX DATA
                self.auxiliary_data['valid_emp'] = valid_emp.copy()
                self.auxiliary_data['df_mpd_valid_employees'] = df_mpd_valid_employees.copy()
                self.auxiliary_data['params_lq'] = params_lq.copy()
                self.auxiliary_data['params_df'] = params_df.copy()
                self.auxiliary_data['df_festivos'] = df_festivos.copy()
                self.auxiliary_data['df_closed_days'] = df_closed_days.copy()
                self.auxiliary_data['unit_id'] = unit_id 
                self.auxiliary_data['secao_id'] = secao_id
                self.auxiliary_data['posto_id_list'] = posto_id_list
                self.auxiliary_data['main_year'] = main_year
                self.auxiliary_data['start_date2'] = start_date2
                self.auxiliary_data['end_date2'] = end_date2
                self.auxiliary_data['colabs_id_list'] = colabs_id_list
                self.auxiliary_data['messages_df'] = messages_df
                
                # ALGORITHM TREATMENT PARAMS
                # TODO: remove comment from query line
                if parameters_cfg:
                    #self.algorithm_data_params['algorithm_treatment_params']['admissao_proporcional'] = parameters_cfg
                    self.algorithm_data_params.update({
                        'algorithm_treatment_params': {
                            'admissao_proporcional': parameters_cfg,
                        }
                    })
                #self.algorithm_treatment_params['admissao_proporcional'] = 'floor'
                self.logger.info(f"algorithm_treatment_params: {self.algorithm_data_params}")

                if not self.auxiliary_data:
                    self.logger.warning("No data was loaded into auxiliary_data")
                    return False, "errSubproc", "No data was loaded into auxiliary_data"
            except KeyError as e:
                self.logger.error(f"KeyError: {e}", exc_info=True)
                return False, "errSubproc", str(e)
            except ValueError as e:
                self.logger.error(f"ValueError: {e}", exc_info=True)
                return False, "errSubproc", str(e)
            except Exception as e:
                self.logger.error(f"Error copying dataframes into the apropriate dict, saving them in auxiliary_data: {e}", exc_info=True)
                return False, "errSubproc", str(e)
                
            self.logger.info(f"Successfully loaded {len(self.raw_data)} entities")
            return True, "validSubProc", ''
            
        except Exception as e:
            self.logger.error(f"Error loading process data: {str(e)}", exc_info=True)
            return False, "errSubproc", str(e)

    def validate_process_data(self):
        """
        Implement a validation method for process data loading
        """
        return True

    def treat_params(self) -> dict[str, Any]:
        """
        Treat parameters and store them in memory
        """
        try:
            # Treat params
            self.logger.info(f"Treating parameters in load_process_data")
            params_df = self.auxiliary_data['params_df'].copy()
            params_names_list = CONFIG.get('parameters_names', [])
            params_defaults = CONFIG.get('parameters_defaults', {})
            self.logger.info(f"params_df before treatment:\n{params_df}")

            # Get all parameters in one call
            retrieved_params = get_param_for_posto(
                df=params_df, 
                posto_id=self.external_call_data['current_process_id'], 
                unit_id=self.auxiliary_data['unit_id'], 
                secao_id=self.auxiliary_data['secao_id'], 
                params_names_list=params_names_list
            ) or {}

            # Save data into variables
            try:
                num_dias_cons = retrieved_params['NUM_DIAS_CONS']
                if num_dias_cons:
                    #self.algorithm_data_params['constraint_params']['NUM_DIAS_CONS'] = num_dias_cons
                    self.algorithm_data_params.update({
                        'constraint_params': {
                            'NUM_DIAS_CONS': num_dias_cons
                        }
                    })
            except KeyError as e:
                self.logger.error(f"KeyError when saving dataframes: {e}", exc_info=True)
                return False
            except ValueError as e:
                self.logger.error(f"ValueError when saving dataframes: {e}", exc_info=True)
                return False
            except Exception as e:
                self.logger.error(f"Error saving dataframes to auxiliary_data and raw_data: {e}", exc_info=True)
                return False

            self.logger.info(f"Retrieved params after get_param_for_posto:\n{retrieved_params}")
            # Merge with defaults (retrieved params take precedence)
            for param_name in params_names_list:
                param_value = retrieved_params.get(param_name, params_defaults.get(param_name))
                self.auxiliary_data[param_name] = param_value
                self.logger.info(f"Parameter {param_name} = {param_value}")

                # Workaround feito para registar o nome do algoritmo - assim usa-se uma funcionalidade base do base-data-project
                if param_name == 'GD_algorithmName':
                    algorithm_name = param_value

            self.logger.info(f"Treating parameters completed successfully")
            return {'success': True, 'algorithm_name': algorithm_name}
        except Exception as e:
            self.logger.error(f"Error treating parameters: {e}", exc_info=True)	
            return {'success': False, 'algorithm_name': ''}

    def validate_params(self):
        """
        Validate parameters
        """
        self.logger.info(f"Validating parameters in validate_params method. Not implemented yet.")
        return True

    def load_colaborador_info(self, data_manager: BaseDataManager, posto_id: int = 0) -> bool:
        """
        transform database data into data raw
        """
        try:
            self.logger.info(f"Starting load_colaborador_info method.")
            try:
                self.logger.info(f"Loading colaborador info from data_model. Creating colabs_id_list")
                valid_emp = self.auxiliary_data['valid_emp'].copy()
                valid_emp = valid_emp[valid_emp['fk_tipo_posto'] == posto_id]
                # TODO: check if this is need since it also is loaded in load_process_data
                colabs_id_list = valid_emp['fk_colaborador'].tolist()
                self.logger.info(f"Loaded information from valid_emp into colabs_id_list: {colabs_id_list}")

                start_date = self.external_call_data['start_date']
                end_date = self.external_call_data['end_date']
                process_id = self.external_call_data['current_process_id']
            except Exception as e:
                self.logger.error(f"Error loading colaborador info: {e}", exc_info=True)
                return False

            try:
                self.logger.info(f"Creating colabs_str to be used in df_colaborador query.")
                if len(colabs_id_list) == 0:
                    self.logger.error(f"Error in load_colaborador_info method: colabs_id_list provided is empty (invalid): {colabs_id_list}")
                    return False
                elif len(colabs_id_list) == 1:
                    self.logger.info(f"colabs_id_list has only one value: {colabs_id_list[0]}")
                    colabs_str = str(colabs_id_list[0])
                elif len(colabs_id_list) > 1:
                    # Fix: Create a proper comma-separated list of numbers without any quotes
                    self.logger.info(f"colabs_id_list has more than one value: {colabs_id_list}")
                    colabs_str = ','.join(str(x) for x in colabs_id_list)
                
                self.logger.info(f"colabs_str: {colabs_str}, type: {type(colabs_str)}")
            except Exception as e:
                self.logger.error(f"Error creating colabs_str to be used in query: {e}", exc_info=True)
                return False
            
            try:
                query_path = CONFIG.get('available_entities_aux', {}).get('df_contratos')
                df_contratos = data_manager.load_data('df_contratos', query_file=query_path, colabs_id=colabs_str, start_date=start_date, end_date=end_date, process_id=process_id)
                self.logger.info(f"df_contratos shape (rows {df_contratos.shape[0]}, columns {df_contratos.shape[1]}): {df_contratos.columns.tolist()}")
                self.logger.info(f"Saving df_contratos in auxiliary_data")
                self.auxiliary_data['df_contratos'] = df_contratos.copy()
            except Exception as e:
                self.logger.error(f"Error loading df_contratos: {e}", exc_info=True)
                return False
            
            try:
                # colaborador info
                self.logger.info(f"Loading df_colaborador info from data manager")
                query_path = CONFIG.get('available_entities_raw', {}).get('df_colaborador')
                df_colaborador = data_manager.load_data('df_colaborador', query_file=query_path, colabs_id=colabs_str)
                df_colaborador = df_colaborador.rename(columns={'ec.codigo': 'fk_colaborador', 'codigo': 'fk_colaborador'})
                self.logger.info(f"df_colaborador shape (rows {df_colaborador.shape[0]}, columns {df_colaborador.shape[1]}): {df_colaborador.columns.tolist()}")
                
                # Saving values into memory
                self.logger.info(f"Saving df_colaborador in raw_data")
                self.raw_data['df_colaborador'] = df_colaborador.copy()
                self.auxiliary_data['num_fer_doms'] = 0
                self.logger.info(f"load_colaborador_info completed successfully.")
                return True
            except KeyError as e:
                self.logger.error(f"KeyError: {e}", exc_info=True)
                return False
            except ValueError as e:
                self.logger.error(f"ValueError: {e}", exc_info=True)
                return False
            except Exception as e:
                self.logger.error(f"Error loading colaborador info using data manager. Error: {e}")
                return False
        except Exception as e:
            self.logger.error(f"Error loading colaborador info method: {e}", exc_info=True)
            return False
        
    def validate_colaborador_info(self) -> bool:
        """Function to validate the colaborador info"""
        try:
            self.logger.info("Starting validate_colaborador_info processing")
            # Get colaborador info data
            try:
                df_colaborador = self.raw_data['df_colaborador'].copy()
                #num_fer_dom = self.auxiliary_data['num_fer_dom']
            except KeyError as e:
                self.logger.error(f"Missing required DataFrame in validate_colaborador_info: {e}", exc_info=True)
                return False
            except Exception as e:
                self.logger.error(f"Error loading data in validate_colaborador_info: {e}", exc_info=True)
                return False

            # Validate colaborador info
            if df_colaborador.empty or len(df_colaborador) < 1:
                self.logger.error(f"df_colaborador is empty. df_colaborador shape: {df_colaborador.shape}")
                return False

            # Validate specific df_colaborador columns
            
            #if num_fer_dom is None:
            #    self.logger.error("num_fer_dom is None")
            #    return False
            return True
        except Exception as e:
            self.logger.error(f"Error in validate_colaborador_info method: {e}", exc_info=True)
            return False

    def load_estimativas_info(self, data_manager: BaseDataManager, posto_id: int = 0, start_date: str = '', end_date: str = ''):
        """
        Load necessities from data manager and treat them data
        """
        try:
            self.logger.info(f"Starting load_estimativas_info method.")
            
            # Validate input parameters
            if posto_id == 0:
                self.logger.error(f"posto_id provided is invalid: {posto_id}")
                return False
            if start_date == '' or start_date == None or end_date == '' or end_date == None:
                self.logger.error(f"start_date or end_date provided are empty. start: {start_date}, end_date: {end_date}")
                return False

            try:
                # TODO: Review this
                self.logger.info("Initializing df_estimativas as an empty dataframe")
                # df_estimativas borns as an empty dataframe
                df_estimativas = pd.DataFrame()

                columns_select = ['nome', 'emp', 'fk_tipo_posto', 'loja', 'secao', 'h_tm_in', 'h_tm_out', 'h_tt_in', 'h_tt_out', 'h_seg_in', 'h_seg_out', 'h_ter_in', 'h_ter_out', 'h_qua_in', 'h_qua_out', 'h_qui_in', 'h_qui_out', 'h_sex_in', 'h_sex_out', 'h_sab_in', 'h_sab_out', 'h_dom_in', 'h_dom_out', 'h_fer_in', 'h_fer_out'] # TODO: define what columns to select
                self.logger.info(f"Columns to select: {columns_select}")
            except Exception as e:
                self.logger.error(f"Error initializing estimativas info: {e}", exc_info=True)
                return False

            try:
                self.logger.info(f"Loading df_turnos from raw_data df_colaborador with columns selected: {columns_select}")
                # Get sql file path, if the cvs is being used, it gets the the path defined on dummy_data_filepaths
                # turnos information: doesnt need a query since is information resent on core_alg_params
                
                df_turnos = self.raw_data['df_colaborador'].copy()
                df_turnos = df_turnos[columns_select]
                self.logger.info(f"df_turnos shape (rows {df_turnos.shape[0]}, columns {df_turnos.shape[1]}): {df_turnos.columns.tolist()}")
            except Exception as e:
                self.logger.error(f"Error processing df_turnos from colaborador data: {e}", exc_info=True)
                return False

            try:
                self.logger.info("Loading df_estrutura_wfm from data manager")
                # Estrutura wfm information
                query_path = CONFIG.get('available_entities_aux', {}).get('df_estrutura_wfm', '')
                if not query_path:
                    self.logger.warning("df_estrutura_wfm query path not found in config")
                df_estrutura_wfm = data_manager.load_data('df_estrutura_wfm', query_file=query_path)
                self.logger.info(f"df_estrutura_wfm shape (rows {df_estrutura_wfm.shape[0]}, columns {df_estrutura_wfm.shape[1]}): {df_estrutura_wfm.columns.tolist()}")
            except Exception as e:
                self.logger.error(f"Error loading df_estrutura_wfm: {e}", exc_info=True)
                return False

            try:
                self.logger.info("Loading df_feriados from data manager")
                # feriados information
                query_path = CONFIG.get('available_entities_aux', {}).get('df_feriados', '')
                if not query_path:
                    self.logger.warning("df_feriados query path not found in config")
                df_feriados = data_manager.load_data('df_feriados', query_file=query_path)
                self.logger.info(f"df_feriados shape (rows {df_feriados.shape[0]}, columns {df_feriados.shape[1]}): {df_feriados.columns.tolist()}")
            except Exception as e:
                self.logger.error(f"Error loading df_feriados: {e}", exc_info=True)
                return False

            try:
                self.logger.info("Loading df_faixa_horario from data manager")
                # faixa horario information
                query_path = CONFIG.get('available_entities_aux', {}).get('df_faixa_horario', '')
                if not query_path:
                    self.logger.warning("df_faixa_horario query path not found in config")
                df_faixa_horario = data_manager.load_data('df_faixa_horario', query_file=query_path)
                self.logger.info(f"df_faixa_horario shape (rows {df_faixa_horario.shape[0]}, columns {df_faixa_horario.shape[1]}): {df_faixa_horario.columns.tolist()}")
            except Exception as e:
                self.logger.error(f"Error loading df_faixa_horario: {e}", exc_info=True)
                return False

            try:
                self.logger.info("Loading df_orcamento from data manager")
                # orcamento information
                query_path = CONFIG.get('available_entities_aux', {}).get('df_orcamento', '')
                if not query_path:
                    self.logger.warning("df_orcamento query path not found in config")
                start_date_quoted = "'" + start_date + "'"
                end_date_quoted = "'" + end_date + "'"
                df_orcamento = data_manager.load_data('df_orcamento', query_file=query_path, posto_id=posto_id, start_date=start_date_quoted, end_date=end_date_quoted)
                self.logger.info(f"df_orcamento shape (rows {df_orcamento.shape[0]}, columns {df_orcamento.shape[1]}): {df_orcamento.columns.tolist()}")
            except Exception as e:
                self.logger.error(f"Error loading df_orcamento: {e}", exc_info=True)
                return False

            try:
                self.logger.info("Loading df_granularidade from data manager")
                # granularidade information
                query_path = CONFIG.get('available_entities_aux', {}).get('df_granularidade', '')
                if not query_path:
                    self.logger.warning("df_granularidade query path not found in config")
                start_date_quoted = "'" + start_date + "'"
                end_date_quoted = "'" + end_date + "'"
                df_granularidade = data_manager.load_data('df_granularidade', query_file=query_path, start_date=start_date_quoted, end_date=end_date_quoted, posto_id=posto_id)
                self.logger.info(f"df_granularidade shape (rows {df_granularidade.shape[0]}, columns {df_granularidade.shape[1]}): {df_granularidade.columns.tolist()}")
            except Exception as e:
                self.logger.error(f"Error loading df_granularidade: {e}", exc_info=True)
                return False

            try:
                self.logger.info("Saving dataframes to auxiliary_data and raw_data")
                # TODO: save the dataframes if they are needed elsewhere, if not let them die here
                self.raw_data['df_estimativas'] = df_estimativas.copy()
                self.auxiliary_data['df_turnos'] = df_turnos.copy()
                self.auxiliary_data['df_estrutura_wfm'] = df_estrutura_wfm.copy()
                self.auxiliary_data['df_feriados'] = df_feriados.copy()
                self.auxiliary_data['df_faixa_horario'] = df_faixa_horario.copy()
                self.auxiliary_data['df_orcamento'] = df_orcamento.copy()
                self.auxiliary_data['df_granularidade'] = df_granularidade.copy()
                
                if not self.auxiliary_data:
                    self.logger.warning("No data was loaded into auxiliary_data")
                    return False
                    
                self.logger.info(f"load_estimativas_info completed successfully.")
                return True
            except KeyError as e:
                self.logger.error(f"KeyError when saving dataframes: {e}", exc_info=True)
                return False
            except ValueError as e:
                self.logger.error(f"ValueError when saving dataframes: {e}", exc_info=True)
                return False
            except Exception as e:
                self.logger.error(f"Error saving dataframes to auxiliary_data and raw_data: {e}", exc_info=True)
                return False
        
        except Exception as e:
            self.logger.error(f"Error in load_estimativas_info method: {e}", exc_info=True)
            return False

    def validate_estimativas_info(self) -> tuple[bool, list[str]]:
        """Function to validate the estimativas info"""
        try:
            self.logger.info("Starting validate_estimativas_info processing")
            validation_success = True
            invalid_entities = []
            # Get estimativas info data
            # Not needed since df_estimativas is empty
            #try:
            #    df_estimativas = self.raw_data['df_estimativas'].copy()
            #except KeyError as e:
            #    self.logger.error(f"Missing required DataFrame in validate_estimativas_info: {e}", exc_info=True)
            #    validation_success = False
            #    invalid_entities.append('df_estimativas')
            #except Exception as e:
            #    self.logger.error(f"Error loading data in validate_estimativas_info: {e}", exc_info=True)
            #    validation_success = False
            #    invalid_entities.append('df_estimativas')

            ## Validate estimativas info
            #if df_estimativas.empty or len(df_estimativas) < 1:
            #    self.logger.error(f"df_estimativas is empty. df_estimativas shape: {df_estimativas.shape}")
            #    validation_success = False
            #    invalid_entities.append('df_estimativas')

            # Validate granularidade info
            try:
                df_granularidade = self.auxiliary_data['df_granularidade'].copy()
            except KeyError as e:
                self.logger.error(f"Missing required DataFrame in validate_estimativas_info: {e}", exc_info=True)
                validation_success = False
                invalid_entities.append('df_granularidade')
            except Exception as e:
                self.logger.error(f"Error loading data in validate_estimativas_info: {e}", exc_info=True)
                validation_success = False
                invalid_entities.append('df_granularidade')

            # Validate granularidade info
            if df_granularidade.empty or len(df_granularidade) < 1:
                self.logger.error(f"df_granularidade is empty. df_granularidade shape: {df_granularidade.shape}")
                validation_success = False
                invalid_entities.append('df_granularidade')

            # Validate df_faixa_horario info
            try:
                df_faixa_horario = self.auxiliary_data['df_faixa_horario'].copy()
            except KeyError as e:
                self.logger.error(f"Missing required df_faixa_horario DataFrame in auxiliary_data: {e}", exc_info=True)
                validation_success = False
                invalid_entities.append('df_faixa_horario')
            except Exception as e:
                self.logger.error(f"Error loading data in validate_estimativas_info: {e}", exc_info=True)
                validation_success = False
                invalid_entities.append('df_faixa_horario')

            if df_faixa_horario.empty or len(df_faixa_horario) < 1:
                self.logger.error(f"df_faixa_horario is empty. df_faixa_horario shape: {df_faixa_horario.shape}")
                validation_success = False
                invalid_entities.append('df_faixa_horario')

            # Overall validation result return
            if not validation_success:
                self.logger.error(f"Invalid entities: {invalid_entities}")
                return False, invalid_entities
            # If validation is successful, return True and an empty list of invalid entities
            return True, []

        except Exception as e:
            self.logger.error(f"Error in validate_estimativas_info method: {e}", exc_info=True)
            return False, []

    
    def load_calendario_info(self, data_manager: BaseDataManager, process_id: int = 0, posto_id: int = 0, start_date: str = '', end_date: str = '', colabs_passado: List[int] = []):
        """
        Load calendario from data manager and treat the data
        """
        try:
            self.logger.info(f"Starting load_calendario_info method.")
            
            # Validate input parameters
            if posto_id == 0 or posto_id == None:
                self.logger.error("posto_id is 0, returning False. Check load_calendario_info call method.")
                return False
        
            try:
                self.logger.info("Loading tipo_contrato info from df_colaborador")
                # Tipo_contrato info
                df_colaborador = self.raw_data['df_colaborador'].copy()
                self.logger.info(f"df_colaborador shape (rows {df_colaborador.shape[0]}, columns {df_colaborador.shape[1]}): {df_colaborador.columns.tolist()}")
                
                colaborador_list = df_colaborador['emp'].tolist()
                self.logger.info(f"Extracted {len(colaborador_list)} collaborators from emp column")
                #df_tipo_contrato = df_colaborador[['emp', 'tipo_contrato']] # TODO: ensure it is needed
            except Exception as e:
                self.logger.error(f"Error processing colaborador info: {e}", exc_info=True)
                return False

            try:
                self.logger.info("Identifying employees with 90-day cycles")
                # Get the colab_id for ciclos 90 - FIXED: Added str.upper() and proper column selection
                colaborador_90_list = df_colaborador[df_colaborador['seq_turno'].str.upper() == 'CICLO']['fk_colaborador'].tolist()
                self.logger.info(f"Found {len(colaborador_90_list)} employees with 90-day cycles: {colaborador_90_list}")
            except KeyError as e:
                self.logger.error(f"Column not found for 90-day cycles: {e}", exc_info=True)
                self.logger.info(f"Available columns: {df_colaborador.columns.tolist()}")
                colaborador_90_list = []
            except Exception as e:
                self.logger.error(f"Error processing 90-day cycles: {e}", exc_info=True)
                colaborador_90_list = []

            try:
                self.logger.info("Initializing empty df_calendario")
                # Get sql file path, if the cvs is being used, it gets the the path defined on dummy_data_filepaths
                # calendario information
                #query_path = CONFIG.get('available_entities_raw', {}).get('df_calendario', '')
                #df_calendario = data_manager.load_data('df_calendario', custom_query=query_path)
                df_calendario = pd.DataFrame()
                self.logger.info("df_calendario initialized as empty DataFrame")
            except Exception as e:
                self.logger.error(f"Error initializing df_calendario: {e}", exc_info=True)
                return False

            try:
                # Set up calendario passado dates
                self.logger.info("Setting up calendario passado dates")
                # Calendario passado - FIXED: Added proper type conversion
                main_year = str(self.auxiliary_data.get('main_year', ''))
                start_date_dt = pd.to_datetime(self.external_call_data['start_date'])
                if not main_year:
                    self.logger.warning("main_year not found in auxiliary_data")
                    main_year = pd.to_datetime(start_date).year
                
                if start_date_dt <= pd.to_datetime(main_year + '-01-01'):
                    first_date_passado = (pd.to_datetime(main_year + '-01-01') - pd.Timedelta(days=7)).strftime('%Y-%m-%d')
                else:
                    first_date_passado = f"{main_year}-01-01"
                self.logger.info(f"first_date_passado: {first_date_passado}")
                
                last_date_passado = pd.to_datetime(self.external_call_data.get('end_date', end_date))
                last_date_passado = last_date_passado + pd.Timedelta(days=7)
                last_date_passado = last_date_passado.strftime('%Y-%m-%d')
                self.logger.info(f"last_date_passado: {last_date_passado}")
            except Exception as e:
                self.logger.error(f"Error setting up dates: {e}", exc_info=True)
                return False

            try:
                # Filter employees by admission date
                self.logger.info("Filtering employees by admission date")
                df_colaborador = self.raw_data['df_colaborador']
                start_date_dt = pd.to_datetime(start_date)
                wfm_proc_colab = self.external_call_data['wfm_proc_colab']
                df_mpd_valid_employees = self.auxiliary_data['df_mpd_valid_employees'].copy()

                # Fixed: Added proper error handling
                if wfm_proc_colab == '':
                    colabs_passado = df_colaborador[
                        pd.to_datetime(df_colaborador['data_admissao']) < start_date_dt
                    ]['fk_colaborador'].tolist()
                    self.logger.info(f"Found {len(colabs_passado)} employees with past admission dates: {colabs_passado}")
                else:
                    self.logger.info(f"wfm_proc_colab: {wfm_proc_colab}, df_mpd_valid_employees: {df_mpd_valid_employees}, fk_tipo_posto: {posto_id}")
                    success, colabs_passado, error_message = get_colabs_passado(wfm_proc_colab=wfm_proc_colab, df_mpd_valid_employees=df_mpd_valid_employees, fk_tipo_posto=posto_id)
                    if not success:
                        self.logger.error(f"Error getting colabs_passado: {error_message}")
                        return False
            except Exception as e:
                self.logger.error(f"Error filtering employees by admission date: {e}", exc_info=True)
                colabs_passado = []

            # Treat colabs_passado str
            try:
                self.logger.info("Treating colabs_passado str")
                self.logger.info(f"Creating colabs_str to be used in df_colaborador query.")
                #if len(colabs_passado) == 0:
                #    self.logger.error(f"Error in load_colaborador_info method: colabs_passado provided is empty (invalid): {colabs_passado}")
                #    return False
                if len(colabs_passado) == 1:
                    self.logger.info(f"colabs_passado has only one value: {colabs_passado[0]}")
                    colabs_str = str(colabs_passado[0])
                elif len(colabs_passado) > 1:
                    # Fix: Create a proper comma-separated list of numbers without any quotes
                    self.logger.info(f"colabs_passado has more than one value: {colabs_passado}")
                    colabs_str = ','.join(str(x) for x in colabs_passado)
                self.logger.info(f"colabs_str: {colabs_str}")
            except Exception as e:
                self.logger.error(f"Error treating colabs_passado str: {e}", exc_info=True)
                colabs_str = ''

            try:
                # Only query if we have employees and the date range makes sense
                self.logger.info(f"colabs_passado: {colabs_passado}, start_date_dt: {start_date_dt}, first_date_passado: {first_date_passado}, last_date_passado: {last_date_passado}")
                if len(colabs_passado) > 0 and start_date_dt != pd.to_datetime(first_date_passado):
                    self.logger.info("Loading df_calendario_passado since conditions are met")
                    query_path = CONFIG.get('available_entities_aux', {}).get('df_calendario_passado', '')
                    if not query_path:
                        self.logger.warning("df_calendario_passado query path not found in config")
                        df_calendario_passado = pd.DataFrame()
                    else:
                        df_calendario_passado = data_manager.load_data(
                            'df_calendario_passado', 
                            query_file=query_path, 
                            start_date=first_date_passado, 
                            end_date=last_date_passado, 
                            colabs=colabs_str
                        )
                        self.logger.info(f"df_calendario_passado shape (rows {df_calendario_passado.shape[0]}, columns {df_calendario_passado.shape[1]}): {df_calendario_passado.columns.tolist()}")
                else:
                    self.logger.info("Conditions not met for loading df_calendario_passado")
                    df_calendario_passado = pd.DataFrame()
            except Exception as e:
                # TODO: Check default behavior
                self.logger.error(f"Error loading df_calendario_passado: {e}", exc_info=True)
                df_calendario_passado = pd.DataFrame()

            try:
                self.logger.info("Processing historical calendar data")
                # Process calendar data if available
                if len(df_calendario_passado) == 0:
                    self.logger.info(f"No historical calendar data for employees: {colabs_passado}")
                    reshaped_final_3 = pd.DataFrame()
                    emp_pre_ger = []
                    df_count = pd.DataFrame()
                else:
                    reshaped_final_3, emp_pre_ger, df_count = load_wfm_scheds(
                        df_calendario_passado,  # Your DataFrame with historical schedule data
                        df_calendario_passado['employee_id'].unique().tolist()  # List of employee IDs
                    )
                    self.logger.info(f"Successfully processed historical calendar data - reshaped_final_3: {reshaped_final_3.shape}, emp_pre_ger: {len(emp_pre_ger)}, df_count: {df_count.shape}")
            except Exception as e:
                self.logger.error(f"Error in load_wfm_scheds: {e}", exc_info=True)
                reshaped_final_3 = pd.DataFrame()
                emp_pre_ger = []
                df_count = pd.DataFrame()

            try:
                self.logger.info("Loading df_ausencias_ferias from data manager")
                # Ausencias ferias information
                query_path = CONFIG.get('available_entities_aux', {}).get('df_ausencias_ferias', '')
                if query_path:
                    colabs_id="'" + "','".join([str(x) for x in colaborador_list]) + "'"
                    df_ausencias_ferias = data_manager.load_data(
                        'df_ausencias_ferias', 
                        query_file=query_path, 
                        colabs_id=colabs_id
                    )
                    self.logger.info(f"df_ausencias_ferias shape (rows {df_ausencias_ferias.shape[0]}, columns {df_ausencias_ferias.shape[1]}): {df_ausencias_ferias.columns.tolist()}")
                else:
                    self.logger.warning("df_ausencias_ferias query path not found")
                    df_ausencias_ferias = pd.DataFrame()
            except Exception as e:
                self.logger.error(f"Error loading ausencias_ferias: {e}", exc_info=True)
                df_ausencias_ferias = pd.DataFrame()

            # DF_CORE_PRO_EMP_HORARIO_DET - pre folgas do ciclo
            try:
                self.logger.info("Loading df_core_pro_emp_horario_det from data manager")
                query_path = CONFIG.get('available_entities_aux', {}).get('df_core_pro_emp_horario_det', '')
                if query_path:
                    df_core_pro_emp_horario_det = data_manager.load_data(
                        'df_core_pro_emp_horario_det', 
                        query_file=query_path, 
                        process_id=process_id, 
                        start_date=start_date, 
                        end_date=end_date
                    )
                    self.logger.info(f"df_core_pro_emp_horario_det shape (rows {df_core_pro_emp_horario_det.shape[0]}, columns {df_core_pro_emp_horario_det.shape[1]}): {df_core_pro_emp_horario_det.columns.tolist()}")
                    self.logger.info(f"DEBUG: df_core_pro_emp_horario_det: {df_core_pro_emp_horario_det}")
            except Exception as e:
                self.logger.error(f"Error loading df_core_pro_emp_horario_det: {e}", exc_info=True)
                df_core_pro_emp_horario_det = pd.DataFrame()

            # TODO: Validate if df_core_pro_emp_horario_det is empty here, shoould be in another places
            if df_core_pro_emp_horario_det.empty:
                self.logger.info("df_core_pro_emp_horario_det is empty, creating with default columns")
                df_core_pro_emp_horario_det = pd.DataFrame(
                    columns=['employee_id', 'schedule_day', 'tipo_dia']
                )

            try:
                self.logger.info("Loading df_ciclos_90 from data manager")
                # Ciclos de 90
                if len(colaborador_90_list) > 0:
                    query_path = CONFIG.get('available_entities_aux', {}).get('df_ciclos_90', '')
                    if query_path:
                        df_ciclos_90 = data_manager.load_data(
                            'df_ciclos_90', 
                            query_file=query_path, 
                            process_id=process_id, 
                            start_date=start_date, 
                            end_date=end_date, 
                            colab90ciclo=','.join(map(str, colaborador_90_list))
                        )
                        self.logger.info(f"df_ciclos_90 shape (rows {df_ciclos_90.shape[0]}, columns {df_ciclos_90.shape[1]}): {df_ciclos_90.columns.tolist()}")
                    else:
                        self.logger.warning("df_ciclos_90 query path not found")
                        df_ciclos_90 = pd.DataFrame()
                else:
                    self.logger.info("No employees with 90-day cycles")
                    df_ciclos_90 = pd.DataFrame()
            except Exception as e:
                self.logger.error(f"Error loading ciclos_90: {e}", exc_info=True)
                df_ciclos_90 = pd.DataFrame()

            try:
                self.logger.info("Loading df_days_off from data manager")
                query_path = CONFIG.get('available_entities_aux', {}).get('df_days_off', '')
                if query_path:
                    colabs_id="'" + "','".join([str(x) for x in colaborador_list]) + "'"
                    df_days_off = data_manager.load_data(
                        'df_days_off', 
                        query_file=query_path, 
                        colabs_id=colabs_id
                    )
                    if df_days_off.empty:
                        df_days_off = pd.DataFrame(columns=pd.Index(['employee_id', 'schedule_dt', 'sched_type']))
                        self.logger.info("df_days_off was empty, created with default columns")
                    else:
                        self.logger.info(f"df_days_off shape (rows {df_days_off.shape[0]}, columns {df_days_off.shape[1]}): {df_days_off.columns.tolist()}")
                else:
                    self.logger.warning("df_days_off query path not found")
                    df_days_off = pd.DataFrame()
            except Exception as e:
                self.logger.error(f"Error loading df_days_off: {e}", exc_info=True)
                df_days_off = pd.DataFrame()

            try:
                self.logger.info("Saving results to auxiliary_data and raw_data")
                # Saving results in memory
                self.auxiliary_data['df_calendario_past'] = pd.DataFrame()
                self.auxiliary_data['df_ausencias_ferias'] = df_ausencias_ferias.copy()
                self.auxiliary_data['df_days_off'] = df_days_off.copy()
                self.auxiliary_data['df_ciclos_90'] = df_ciclos_90.copy()
                self.auxiliary_data['df_calendario_passado'] = reshaped_final_3.copy()
                self.auxiliary_data['emp_pre_ger'] = emp_pre_ger
                self.auxiliary_data['df_count'] = df_count.copy()
                self.auxiliary_data['df_core_pro_emp_horario_det'] = df_core_pro_emp_horario_det.copy()
                self.raw_data['df_calendario'] = df_calendario.copy()

                self.auxiliary_data['colabs_passado_list'] = colabs_passado

                # TODO: remove this
                self.logger.info(f"df_calendario shape: {df_calendario.shape}")
                
                if not self.auxiliary_data:
                    self.logger.warning("No data was loaded into auxiliary_data")
                    return False
                    
                self.logger.info("load_calendario_info completed successfully")
                return True
            except KeyError as e:
                self.logger.error(f"KeyError when saving calendario data: {e}", exc_info=True)
                return False
            except ValueError as e:
                self.logger.error(f"ValueError when saving calendario data: {e}", exc_info=True)
                return False
            except Exception as e:
                self.logger.error(f"Error saving calendario results to memory: {e}", exc_info=True)
                return False
            
        except Exception as e:
            self.logger.error(f"Error in load_calendario_info method: {e}", exc_info=True)
            return False

    def validate_calendario_info(self) -> tuple[bool, list[str]]:
        """
        Validate the calendario info.
        """
        try:
            # TODO: implement validation
            self.logger.info("Validating calendario info")
            validation_success = True
            invalid_entities = []

            # Validate df_calendario
            #try:
            #    df_calendario = self.auxiliary_data['df_calendario']
            #except KeyError as e:
            #    self.logger.error(f"Missing required DataFrame: {e}", exc_info=True)
            #    validation_success = False
            #    invalid_entities.append('df_calendario')
            #except Exception as e:
            #    self.logger.error(f"Error loading DataFrames: {e}", exc_info=True)
            #    validation_success = False
            #    invalid_entities.append('df_calendario_missing')
            #
            #if df_calendario.empty and len(df_calendario) == 0:
            #    validation_success = False
            #    invalid_entities.append('df_calendario_empty')

            if not validation_success:
                self.logger.error(f"Validation failed for entities: {invalid_entities}")
                return False, []
            
            self.logger.info("Validation completed successfully")
            return True, []
        except Exception as e:  
            self.logger.error(f"Error in validate_calendario_info method: {e}", exc_info=True)
            return False, []
    
    def load_estimativas_transformations(self) -> bool:
        """
        Convert R output_turnos function to Python.
        Process shift/schedule data and calculate shift statistics.
        
        Stores results in:
        - auxiliary_data['df_turnos']: Processed shift data
        - raw_data['df_estimativas']: Final output matrix (matrizB_og equivalent)
        
        Returns:
            bool: True if successful, False otherwise
        """
        try:
            # TODO: understand if this is the best way to log with the class name
            #logger = logging.getLogger(self.__class__.__name__)
            self.logger.info("Starting load_estimativas_transformations")
            
            try:
                self.logger.info("Extracting parameters from auxiliary_data and external_data")
                # Get parameters from auxiliary_data and external_data
                start_date = self.external_call_data['start_date']
                end_date = self.external_call_data['end_date']
                fk_unidade = self.auxiliary_data['unit_id']
                fk_secao = self.auxiliary_data['secao_id'] 
                fk_tipo_posto = self.auxiliary_data['current_posto_id']
                
                self.logger.info(f"Parameters extracted - start_date: {start_date}, end_date: {end_date}, fk_unidade: {fk_unidade}, fk_secao: {fk_secao}, fk_tipo_posto: {fk_tipo_posto}")
            except KeyError as e:
                self.logger.error(f"Missing required parameter: {e}", exc_info=True)
                return False
            except Exception as e:
                self.logger.error(f"Error extracting parameters: {e}", exc_info=True)
                return False
            
            try:
                self.logger.info("Loading DataFrames from existing data")
                # Get DataFrames from existing data
                df_turnos = self.auxiliary_data['df_turnos'].copy()
                df_estrutura_wfm = self.auxiliary_data['df_estrutura_wfm'].copy()
                df_faixa_horario = self.auxiliary_data['df_faixa_horario'].copy()
                df_feriados = self.auxiliary_data['df_feriados'].copy()
                df_orcamento = self.auxiliary_data['df_orcamento'].copy()  # This is dfGranularidade equivalent - TODO: check if this is needed
                
                self.logger.info(f"DataFrames loaded - df_turnos: {df_turnos.shape}, df_estrutura_wfm: {df_estrutura_wfm.shape}, df_faixa_horario: {df_faixa_horario.shape}, df_feriados: {df_feriados.shape}, df_orcamento: {df_orcamento.shape}")
            except KeyError as e:
                self.logger.error(f"Missing required DataFrame: {e}", exc_info=True)
                return False
            except Exception as e:
                self.logger.error(f"Error loading DataFrames: {e}", exc_info=True)
                return False
            
            try:
                self.logger.info("Processing df_turnos data")
                # Filter df_turnos by fk_tipo_posto
                df_turnos = df_turnos[df_turnos['fk_tipo_posto'] == fk_tipo_posto].copy()
                self.logger.info(f"Filtered df_turnos by fk_tipo_posto {fk_tipo_posto}: {df_turnos.shape}")
                
                # Define time columns for min/max calculations
                columns_in = ["h_tm_in", "h_seg_in", "h_ter_in", "h_qua_in", "h_qui_in", "h_sex_in", "h_sab_in", "h_dom_in", "h_fer_in"]
                columns_out = ["h_tt_out", "h_seg_out", "h_ter_out", "h_qua_out", "h_qui_out", "h_sex_out", "h_sab_out", "h_dom_out", "h_fer_out"]
                self.logger.info(f"Time columns defined - in: {len(columns_in)}, out: {len(columns_out)}")
                
                # Calculate MinIN1 and MaxOUT2
                df_turnos['min_in1'] = df_turnos[columns_in].min(axis=1, skipna=True)
                df_turnos['max_out2'] = df_turnos[columns_out].max(axis=1, skipna=True)
                
                # Fill missing values for h_tm_out and h_tt_in
                df_turnos['h_tm_out'] = df_turnos['h_tm_out'].fillna(df_turnos['h_tt_out'])
                df_turnos['h_tt_in'] = df_turnos['h_tt_in'].fillna(df_turnos[columns_in].min(axis=1, skipna=True))
                
                # Select relevant columns
                df_turnos = df_turnos[['emp', 'fk_tipo_posto', 'min_in1', 'h_tm_out', 'h_tt_in', 'max_out2']].copy()
                
                # Fill remaining missing values
                df_turnos['min_in1'] = df_turnos['min_in1'].fillna(df_turnos['h_tt_in'])
                df_turnos['max_out2'] = df_turnos['max_out2'].fillna(df_turnos['h_tm_out'])
                
                self.logger.info("Basic time calculations completed")
            except Exception as e:
                self.logger.error(f"Error processing df_turnos data: {e}", exc_info=True)
                return False
            
            try:
                self.logger.info("Converting time columns to datetime")
                # Convert time columns to datetime (using 2000-01-01 as base date)
                time_cols = ['min_in1', 'h_tm_out', 'h_tt_in', 'max_out2']
                for col in time_cols:
                    df_turnos[col] = pd.to_datetime('2000-01-01 ' + df_turnos[col].astype(str), format='%Y-%m-%d %H:%M:%S', errors='coerce')
                
                # Handle overnight shifts (add 24 hours if end time is before start time)
                mask_tm = df_turnos['h_tm_out'] < df_turnos['min_in1']
                df_turnos.loc[mask_tm, 'h_tm_out'] += timedelta(days=1)
                
                mask_max = df_turnos['max_out2'] < df_turnos['h_tt_in']
                df_turnos.loc[mask_max, 'max_out2'] += timedelta(days=1)
                
                self.logger.info("Time conversion and overnight shift handling completed")
            except Exception as e:
                self.logger.error(f"Error converting time columns: {e}", exc_info=True)
                return False
            
            # Group by fk_tipo_posto and calculate aggregated times
            df_turnos_grouped = df_turnos.groupby('fk_tipo_posto').agg({
                'min_in1': 'min',
                'h_tm_out': 'max', 
                'h_tt_in': 'min',
                'max_out2': 'max'
            }).reset_index()
            
            # Calculate MED1 and MED2
            df_turnos_grouped['med1'] = np.where(
                df_turnos_grouped['h_tm_out'] < df_turnos_grouped['h_tt_in'],
                df_turnos_grouped['h_tm_out'],
                df_turnos_grouped[['h_tm_out', 'h_tt_in']].min(axis=1)
            )
            
            df_turnos_grouped['med2'] = np.where(
                df_turnos_grouped['h_tm_out'] < df_turnos_grouped['h_tt_in'],
                df_turnos_grouped['h_tt_in'], 
                df_turnos_grouped[['h_tm_out', 'h_tt_in']].min(axis=1)
            )
            
            # Select and rename columns
            df_turnos = df_turnos_grouped[['fk_tipo_posto', 'min_in1', 'med1', 'med2', 'max_out2']].copy()
            
            # Calculate MED3
            df_turnos['med3'] = df_turnos['med1'].copy()
            df_turnos['med3'] = np.where(df_turnos['med3'] < df_turnos['med2'], df_turnos['med2'], df_turnos['med3'])
            df_turnos = df_turnos.drop('med2', axis=1)
            
            # Fill missing values
            df_turnos['med3'] = df_turnos['med3'].fillna(df_turnos['med1'])
            df_turnos['max_out2'] = df_turnos['max_out2'].fillna(df_turnos['med3'])
            df_turnos['med1'] = df_turnos['med1'].fillna(df_turnos['min_in1'])
            df_turnos['med3'] = df_turnos['med3'].fillna(df_turnos['max_out2'])
            
            # Merge with estrutura_wfm
            df_estrutura_wfm_filtered = df_estrutura_wfm[df_estrutura_wfm['fk_tipo_posto'] == fk_tipo_posto].copy()
            df_turnos = pd.merge(df_estrutura_wfm_filtered, df_turnos, on='fk_tipo_posto', how='left')
            
            # Create date sequence
            date_range = pd.date_range(start=start_date, end=end_date, freq='D')
            df_data = pd.DataFrame({'data': date_range})
            df_data['wd'] = df_data['data'].dt.day_name().str.lower()
            
            # Add unit information
            df_unidade = pd.DataFrame({'fk_unidade': [fk_unidade]})
            df_data = df_data.assign(key=1).merge(df_unidade.assign(key=1), on='key').drop('key', axis=1)
            
            # Process holidays
            df_feriados_filtered = df_feriados[df_feriados['fk_unidade'] == fk_unidade].copy()
            
            if len(df_feriados_filtered) > 0:
                # df_feriados_filtered['data'] = pd.to_datetime(df_feriados_filtered['data'])

                if len(df_feriados_filtered) > 0:
                    # Check what columns are available
                    self.logger.info(f"df_feriados_filtered columns: {df_feriados_filtered.columns.tolist()}")
                    
                    # Check if 'data' column exists, otherwise try 'database'
                    if 'data' in df_feriados_filtered.columns:
                        df_feriados_filtered['data'] = pd.to_datetime(df_feriados_filtered['data'])
                    elif 'database' in df_feriados_filtered.columns:
                        df_feriados_filtered['data'] = pd.to_datetime(df_feriados_filtered['database'])
                    else:
                        self.logger.error(f"No date column found in df_feriados_filtered. Available columns: {df_feriados_filtered.columns.tolist()}")
                        # Set to empty DataFrame if no date column
                        df_feriados_filtered = pd.DataFrame()
                else:
                    self.logger.info("df_feriados_filtered is empty, skipping date conversion")                

                df_feriados_filtered['tipo_dia'] = 'feriado'
                
                # Filter holidays by date range
                start_dt = pd.to_datetime(start_date)
                end_dt = pd.to_datetime(end_date)
                year = start_dt.year
                
                mask = ((df_feriados_filtered['data'] >= start_dt) & (df_feriados_filtered['data'] <= end_dt)) | \
                    (df_feriados_filtered['data'] < pd.to_datetime('2000-12-31'))
                df_feriados_filtered = df_feriados_filtered[mask].copy()
                df_feriados_filtered['data'] = pd.Series(df_feriados_filtered['data']).apply(lambda x: x.replace(year=year))
                
                # Merge with data
                df_data = pd.merge(df_data, pd.DataFrame(df_feriados_filtered[['fk_unidade', 'data', 'tipo_dia']]), 
                                on=['fk_unidade', 'data'], how='left')
                df_data['wd'] = df_data['tipo_dia'].fillna(df_data['wd'])
                df_data = df_data.drop('tipo_dia', axis=1)
            
            # Process faixa_horario
            self.logger.info(f"DEBUG: df_faixa_horario before filter:\n {df_faixa_horario}")
            df_faixa_horario_filtered = df_faixa_horario[df_faixa_horario['fk_secao'] == fk_secao].copy()
            
            # Expand date ranges in faixa_horario
            expanded_rows = []
            for _, row in df_faixa_horario_filtered.iterrows():
                date_range_fh = pd.date_range(start=row['data_ini'], end=row['data_fim'], freq='D')
                for date in date_range_fh:
                    new_row = row.copy()
                    new_row['data'] = date
                    expanded_rows.append(new_row)

            #self.logger.info(f"DEBUG: expanded_rows:\n {expanded_rows}")
            
            if expanded_rows:
                df_faixa_horario_expanded = pd.DataFrame(expanded_rows)
                
                # Reshape from wide to long format for time columns
                time_columns = ["aber_seg", "fech_seg", "aber_ter", "fech_ter", "aber_qua", "fech_qua", 
                            "aber_qui", "fech_qui", "aber_sex", "fech_sex", "aber_sab", "fech_sab", 
                            "aber_dom", "fech_dom", "aber_fer", "fech_fer"]

                self.logger.info(f"DEBUG: df_faixa_horario_expanded before melt:\n {df_faixa_horario_expanded}")
                
                df_faixa_long = pd.melt(df_faixa_horario_expanded, 
                                    id_vars=['fk_secao', 'data', 'data_ini', 'data_fim'],
                                    value_vars=time_columns,
                                    var_name='wd_ab', value_name='value')

                self.logger.info(f"DEBUG: df_faixa_long after melt:\n {df_faixa_long}")
                
                # Split wd_ab into action (aber/fech) and weekday
                df_faixa_long[['a_f', 'wd']] = df_faixa_long['wd_ab'].str.split('_', expand=True)

                self.logger.info(f"DEBUG: df_faixa_long after split:\n {df_faixa_long}")
                
                # Pivot back to get aber and fech columns
                df_faixa_wide = df_faixa_long.pivot_table(
                    index=['fk_secao', 'data', 'wd'], 
                    columns='a_f', 
                    values='value', 
                    aggfunc='first'
                ).reset_index()

                self.logger.info(f"DEBUG: df_faixa_wide after pivot:\n {df_faixa_wide}")
                
                # Clean column names
                df_faixa_wide.columns.name = None
                
                # Convert weekday names and match with actual dates
                df_faixa_wide['wd'] = df_faixa_wide['wd'].str.replace('sab', 'sáb')
                df_faixa_wide['wd_date'] = df_faixa_wide['data'].dt.day_name().str.lower()
                df_faixa_wide['wd_date'] = df_faixa_wide['wd_date'].str.replace('saturday', 'sáb')
                df_faixa_wide['wd_date'] = df_faixa_wide['wd_date'].str.replace('sunday', 'dom')
                df_faixa_wide['wd_date'] = df_faixa_wide['wd_date'].str.replace('monday', 'seg')
                df_faixa_wide['wd_date'] = df_faixa_wide['wd_date'].str.replace('tuesday', 'ter')
                df_faixa_wide['wd_date'] = df_faixa_wide['wd_date'].str.replace('wednesday', 'qua')
                df_faixa_wide['wd_date'] = df_faixa_wide['wd_date'].str.replace('thursday', 'qui')
                df_faixa_wide['wd_date'] = df_faixa_wide['wd_date'].str.replace('friday', 'sex')

                self.logger.info(f"DEBUG: df_faixa_wide after weekday replacement:\n {df_faixa_wide}")
                
                # Filter matching weekdays
                df_faixa_horario_final = df_faixa_wide[df_faixa_wide['wd'] == df_faixa_wide['wd_date']].copy()

                self.logger.info(f"DEBUG: df_faixa_horario_final after filter:\n {df_faixa_horario_final}")
                
                # Convert time columns to datetime
                df_faixa_horario_final['aber'] = pd.to_datetime(df_faixa_horario_final['aber'], format='%Y-%m-%d %H:%M:%S', errors='coerce')
                df_faixa_horario_final['fech'] = pd.to_datetime(df_faixa_horario_final['fech'], format='%Y-%m-%d %H:%M:%S', errors='coerce')
                
                df_faixa_horario_final = df_faixa_horario_final[['fk_secao', 'data', 'aber', 'fech']]
            else:
                df_faixa_horario_final = pd.DataFrame({col: [] for col in ['fk_secao', 'data', 'aber', 'fech']})

            self.logger.info(f"DEBUG: df_faixa_horario_final:\n {df_faixa_horario_final}")
            
            # Merge all data together
            df_turnos = pd.merge(df_turnos, df_data, on=['fk_unidade'], how='left')
            df_turnos = pd.merge(df_turnos, pd.DataFrame(df_faixa_horario_final), on=['fk_secao', 'data'], how='left')
            
            # Fill missing times with faixa_horario values
            df_turnos['max_out2'] = df_turnos['max_out2'].fillna(df_turnos['fech'])
            df_turnos['min_in1'] = df_turnos['min_in1'].fillna(df_turnos['aber'])
            
            # Calculate middle time
            df_turnos['middle_time'] = pd.to_datetime(
                (df_turnos['min_in1'].astype('int64') + df_turnos['max_out2'].astype('int64')) / 2,
                unit='ns'
            )
            
            # Round to nearest hour
            df_turnos['hour'] = df_turnos['middle_time'].dt.hour
            df_turnos['middle_time'] = pd.to_datetime('2000-01-01 ' + df_turnos['hour'].astype(str) + ':00:00')
            
            # Select final columns and rename
            df_turnos = df_turnos[['fk_unidade', 'unidade', 'fk_secao', 'secao', 'fk_tipo_posto', 'tipo_posto',
                                'min_in1', 'med1', 'med3', 'max_out2', 'middle_time', 'aber', 'fech', 'data']].copy()
            
            # Update med1 and med3 with middle_time
            df_turnos['med1'] = df_turnos['middle_time']
            df_turnos['med3'] = df_turnos['middle_time']
            df_turnos = df_turnos.drop('middle_time', axis=1)
            
            # Rename columns to match R output
            df_turnos.columns = ["fk_unidade", "unidade", "fk_secao", "secao", "fk_tipo_posto", "tipo_posto", 
                                "m_ini", "m_out", "t_ini", "t_out", "aber", "fech", "data"]
            
            # Reshape to long format for turnos
            df_turnos_long1 = pd.melt(pd.DataFrame(df_turnos), 
                                    id_vars=[col for col in df_turnos.columns if col not in ["m_ini", "t_ini"]], 
                                    value_vars=["m_ini", "t_ini"],
                                    var_name='turno', value_name='h_ini_1')
            
            df_turnos_long2 = pd.melt(pd.DataFrame(df_turnos),
                                    id_vars=[col for col in df_turnos.columns if col not in ["m_out", "t_out"]],
                                    value_vars=["m_out", "t_out"], 
                                    var_name='turno2', value_name='h_out_1')
            
            # Map turno names
            df_turnos_long1['turno'] = df_turnos_long1['turno'].replace({"m_ini": "m", "t_ini": "t"})
            df_turnos_long2['turno2'] = df_turnos_long2['turno2'].replace({"m_out": "m", "t_out": "t"})
            
            # Merge the two long formats
            common_cols = [col for col in df_turnos_long1.columns 
                        if col in df_turnos_long2.columns 
                        and col not in ['turno', 'h_ini_1', 'turno2', 'h_out_1']]

            df_turnos_final = pd.merge(df_turnos_long1, df_turnos_long2, on=common_cols, how='inner')
            
            # Filter matching turnos
            df_turnos_final = df_turnos_final[df_turnos_final['turno'] == df_turnos_final['turno2']].copy()
            df_turnos_final = df_turnos_final.drop('turno2', axis=1)
            
            # Filter out where start and end times are equal
            df_turnos_final = df_turnos_final[df_turnos_final['h_ini_1'] != df_turnos_final['h_out_1']].copy()
            
            # Handle overnight shifts
            df_turnos_final = pd.DataFrame(df_turnos_final)
            mask_overnight = df_turnos_final['h_ini_1'] > df_turnos_final['h_out_1']
            df_turnos_final.loc[mask_overnight, 'h_out_1'] += timedelta(days=1)
            
            # Update fech and aber based on turno
            df_turnos_final.loc[df_turnos_final['turno'] == 'M', 'fech'] = df_turnos_final.loc[df_turnos_final['turno'] == 'M', 'h_out_1']
            df_turnos_final.loc[df_turnos_final['turno'] == 'T', 'aber'] = df_turnos_final.loc[df_turnos_final['turno'] == 'T', 'h_ini_1']
            
            # Adjust times based on aber/fech constraints
            mask_m = df_turnos_final['turno'] == 'M'
            df_turnos_final.loc[mask_m, 'h_ini_1'] = df_turnos_final.loc[mask_m, ['h_ini_1', 'aber']].min(axis=1)
            
            mask_t = df_turnos_final['turno'] == 'T'
            df_turnos_final.loc[mask_t, 'h_out_1'] = df_turnos_final.loc[mask_t, ['h_out_1', 'fech']].max(axis=1)
            
            # Process granularity data (df_orcamento equivalent)
            # TODO: shouldnt it be from a query
            df_granularidade = self.auxiliary_data.get('df_granularidade', pd.DataFrame())
            #df_granularidade = df_orcamento[['fk_unidade', 'unidade', 'fk_secao', 'secao', 'fk_tipo_posto', 'tipo_posto', 
            #                                'data', 'hora_ini', 'pessoas_min', 'pessoas_estimado', 'pessoas_final']].copy()
            
            # Select relevant columns from df_turnos_final
            df_turnos_processing = df_turnos_final[['fk_tipo_posto', 'h_ini_1', 'h_out_1', 'turno', 'data']].copy()
            df_turnos_processing['fk_posto_turno'] = df_turnos_processing['fk_tipo_posto'].astype(str) + '_' + df_turnos_processing['turno']
            
            # Convert dates to proper format
            df_granularidade['data'] = pd.to_datetime(df_granularidade['data'])
            df_turnos_processing['data'] = pd.to_datetime(df_turnos_processing['data'])
            df_granularidade['hora_ini'] = pd.to_datetime(df_granularidade['hora_ini'])
            df_turnos_processing['h_ini_1'] = pd.to_datetime(df_turnos_processing['h_ini_1'])
            df_turnos_processing['h_out_1'] = pd.to_datetime(df_turnos_processing['h_out_1'])
            
            # Filter by fk_tipo_posto
            df_turnos_processing = df_turnos_processing[df_turnos_processing['fk_tipo_posto'] == fk_tipo_posto].copy()
            
            # Handle case where no turnos exist
            if len(df_turnos_processing) == 0:
                min_time = df_granularidade['hora_ini'].min()
                max_time = df_granularidade['hora_ini'].max()
                
                # Calculate middle time
                middle_seconds = (min_time.hour * 3600 + min_time.minute * 60 + 
                                max_time.hour * 3600 + max_time.minute * 60) / 2
                middle_hour = int(middle_seconds // 3600)
                middle_time = pd.to_datetime(f'2000-01-01 {middle_hour:02d}:00:00')
                
                # Create default turnos
                new_rows = [
                    {
                        'fk_tipo_posto': fk_tipo_posto,
                        'h_ini_1': min_time,
                        'h_out_1': middle_time,
                        'turno': 'M',
                        'data': None,
                        'fk_posto_turno': f'{fk_tipo_posto}_M'
                    },
                    {
                        'fk_tipo_posto': fk_tipo_posto,
                        'h_ini_1': middle_time,
                        'h_out_1': max_time,
                        'turno': 'T', 
                        'data': None,
                        'fk_posto_turno': f'{fk_tipo_posto}_T'
                    }
                ]
                df_turnos_processing = pd.DataFrame(new_rows)
            
            # Filter granularity data
            df_granularidade = df_granularidade[df_granularidade['fk_tipo_posto'] == fk_tipo_posto].copy()
            
            # Process each unique turno
            output_final = pd.DataFrame()
            
            df_turnos_processing = pd.DataFrame(df_turnos_processing)
            for i, fk_posto_turno in enumerate(df_turnos_processing['fk_posto_turno'].unique()):
                self.logger.info(f"Processing turno {i+1}: {fk_posto_turno}")
                
                df_turnos_f = pd.DataFrame(df_turnos_processing[df_turnos_processing['fk_posto_turno'] == fk_posto_turno].copy())
                fk_posto = pd.DataFrame(df_turnos_f)['fk_tipo_posto'].iloc[0]
                turno = pd.DataFrame(df_turnos_f)['turno'].iloc[0]
                
                # Filter granularity data for this posto
                df_granularidade_f = pd.DataFrame(df_granularidade[df_granularidade['fk_tipo_posto'] == fk_posto].copy())
                
                # Merge with turno data
                df_granularidade_f = pd.merge(df_granularidade_f, df_turnos_f, 
                                            on=['fk_tipo_posto', 'data'], how='inner')
                
                # Filter by time range
                time_mask = (df_granularidade_f['hora_ini'] >= df_granularidade_f['h_ini_1']) & \
                        (df_granularidade_f['hora_ini'] < df_granularidade_f['h_out_1'])
                df_granularidade_f = pd.DataFrame(df_granularidade_f[time_mask].copy())
                
                df_granularidade_f = df_granularidade_f.sort_values(['data', 'hora_ini'], ascending=[True, True]).drop_duplicates()
                df_granularidade_f['pessoas_final'] = pd.to_numeric(df_granularidade_f['pessoas_final'], errors='coerce')
                
                # Calculate statistics
                if len(df_granularidade_f) == 0:
                    output = pd.DataFrame({
                        'data': [],
                        'media_turno': [],
                        'max_turno': [],
                        'min_turno': [],
                        'sd_turno': []
                    })
                else:
                    output = df_granularidade_f.groupby('data').agg({
                        'pessoas_final': [
                            ('media_turno', 'mean'),
                            ('max_turno', lambda x: calcular_max(x.tolist())),
                            ('min_turno', 'min'),
                            ('sd_turno', 'std')
                        ]
                    }).reset_index()
                    
                    # Flatten column names
                    output.columns = ['data', 'media_turno', 'max_turno', 'min_turno', 'sd_turno']
                
                # Create complete date range
                date_range_complete = pd.date_range(start=start_date, end=end_date, freq='D')
                df_data_complete = pd.DataFrame({'data': date_range_complete})
                
                # Merge with output
                output = pd.merge(df_data_complete, output, on='data', how='left')
                output = output.fillna(0)
                
                output['turno'] = turno
                output['fk_tipo_posto'] = fk_posto
                
                output_final = pd.concat([output_final, output], ignore_index=True)
                
                self.logger.info(f"Completed processing turno {fk_posto_turno}")
            
            # Final processing
            if len(output_final) > 0:
                output_final['data_turno'] = output_final['data'].astype(str) + '_' + output_final['turno']
            
            output_final = output_final.fillna(0)
            output_final = output_final.drop_duplicates()
            output_final['fk_tipo_posto'] = fk_tipo_posto
            
            # Remove duplicates based on key columns
            output_final = output_final.drop_duplicates(['fk_tipo_posto', 'data', 'data_turno', 'turno'])
            
            # Convert numeric columns
            numeric_cols = ['max_turno', 'min_turno', 'media_turno', 'sd_turno']
            for col in numeric_cols:
                output_final[col] = pd.to_numeric(output_final[col], errors='coerce')
            
            try:
                self.logger.info("Storing results in appropriate class attributes")
                # Store processed turnos data in auxiliary_data
                self.auxiliary_data['df_turnos'] = df_turnos_processing.copy()
                self.auxiliary_data['df_feriados_filtered'] = df_feriados_filtered.copy()
                
                # Store final output matrix (matrizB_og equivalent) in raw_data
                self.raw_data['df_estimativas'] = output_final.copy()
                
                if not self.auxiliary_data or not self.raw_data:
                    self.logger.warning("Data storage verification failed")
                    return False
                    
                self.logger.info("load_estimativas_transformations completed successfully")
                self.logger.info(f"Stored df_turnos with shape: {df_turnos_processing.shape}")
                self.logger.info(f"Stored df_estimativas (matrizB_og) with shape: {output_final.shape}")
                
                return True
            except KeyError as e:
                self.logger.error(f"KeyError when storing results: {e}", exc_info=True)
                return False
            except ValueError as e:
                self.logger.error(f"ValueError when storing results: {e}", exc_info=True)
                return False
            except Exception as e:
                self.logger.error(f"Error storing results in load_estimativas_transformations: {e}", exc_info=True)
                return False
            
        except Exception as e:
            self.logger.error(f"Error in load_estimativas_transformations method: {e}", exc_info=True)
            return False

    def load_colaborador_transformations(self) -> bool:
        """
        Convert R loadMA_BD function to Python.
        Process employee matrix data with contract types, holidays, and labor calculations.
        
        Uses data from:
        - raw_data['df_colaborador']: Employee data (matrizA_og equivalent)
        - auxiliary_data['params_lq']: LQ parameters
        - auxiliary_data['df_festivos']: Holiday data
        - auxiliary_data['colabs_id_list']: Employee IDs list
        
        Stores results in:
        - raw_data['df_colaborador']: Updated processed employee matrix
        
        Returns:
            bool: True if successful, False otherwise
        """
        try:
            #logger = get_logger(PROJECT_NAME)
            self.logger.info("Starting load_colaborador_transformations processing")
            
            try:
                self.logger.info("Extracting parameters from auxiliary_data and external_data")
                # Get parameters from auxiliary_data and external_data
                colabs_id = self.auxiliary_data['colabs_id_list']
                start_date = self.external_call_data['start_date']
                end_date = self.external_call_data['end_date']
                unit_id = self.auxiliary_data['unit_id']
                
                self.logger.info(f"Parameters extracted - colabs_id: {len(colabs_id) if colabs_id else 0}, start_date: {start_date}, end_date: {end_date}, unit_id: {unit_id}")
            except KeyError as e:
                self.logger.error(f"Missing required parameter in colaborador_transformations: {e}", exc_info=True)
                return False
            except Exception as e:
                self.logger.error(f"Error extracting parameters: {e}", exc_info=True)
                return False
            
            try:
                self.logger.info("Loading DataFrames from existing data")
                # Get DataFrames from existing data
                matriz_ma = self.raw_data['df_colaborador'].copy()
                params_lq = self.auxiliary_data['params_lq'].copy()
                matriz_festivos = self.auxiliary_data['df_festivos'].copy()
                valid_emp = self.auxiliary_data['valid_emp'].copy()
                
                self.logger.info(f"DataFrames loaded - matriz_ma: {matriz_ma.shape}, params_lq: {params_lq.shape}, matriz_festivos: {matriz_festivos.shape}")
            except KeyError as e:
                self.logger.error(f"Missing required DataFrame in colaborador_transformations: {e}", exc_info=True)
                return False
            except Exception as e:
                self.logger.error(f"Error loading DataFrames: {e}", exc_info=True)
                return False
                
            try:
                self.logger.info("Setting up global variables and configuration")
                # Global variables that would be passed from external context
                # TODO: These should be configured in your config or passed as parameters
                #convenio_bd = 'ALCAMPO'  # You may need to set this appropriately
                convenio_bd = self.auxiliary_data.get('GD_convenioBD', 'ALCAMPO')
                wfm_user = self.external_call_data.get('wfm_user', 'WFM')
                wfm_proc_id = self.external_call_data.get('wfm_proc_id', 0)
                path_ficheiros_global = ''  # Configure as needed
                
                self.logger.info(f"Global variables set - convenio_bd: {convenio_bd}, wfm_user: {wfm_user}, wfm_proc_id: {wfm_proc_id}")
            except Exception as e:
                self.logger.error(f"Error setting up global variables: {e}", exc_info=True)
                return False
            
            # Params mapping from db values to what the algorithm needs
            params_lq_aux = pd.DataFrame({
                'seq_turno': ['M', 'T', 'MT', 'MMT', 'MTT', 'CICLO'],
                'bd_values': ['SQ_TURNO_M', 'SQ_TURNO_T', 'SQ_TURNO_MT', 'SQ_TURNO_MMT', 'SQ_TURNO_MTT', 'CICLO']
            })
            
            # Process params_lq if available
            if len(params_lq) == 0:
                self.logger.error('No params stored in database')
                return False
            
            # Merge params_lq with auxiliary mapping
            params_lq = pd.merge(params_lq, params_lq_aux, 
                            left_on='sys_p_name', right_on='bd_values', how='left')
            params_lq = params_lq[['seq_turno', 'numbervalue']].copy()
            params_lq.columns = ['seq_turno', 'lq']
            
            # Calculate number of holidays
            if len(matriz_festivos) == 0:
                self.logger.warning('No festivos stored in database')
                nr_festivos = 0
            else:
                # Filter festivos that are not Sundays (weekday != 0 in pandas)
                matriz_festivos['data'] = pd.to_datetime(matriz_festivos['data'])
                non_sunday_festivos = matriz_festivos[matriz_festivos['data'].dt.weekday != 6]  # Sunday is 6 in pandas
                nr_festivos = len(non_sunday_festivos['data'].unique())
                self.logger.info(f"nr_festivos: {nr_festivos}")
            
            # Create day sequence from start_date to end of year
            start_dt = pd.to_datetime(start_date)
            end_of_year = pd.to_datetime(f"{start_dt.year}-12-31")
            day_seq = pd.date_range(start=start_dt, end=end_of_year, freq='D')
            
            df1 = pd.DataFrame({
                'day_seq': day_seq,
                'wd': pd.Series(day_seq).dt.dayofweek + 1  # Convert to 1-7 where 1=Monday, 7=Sunday
            })
            
            # Params for contract types
            params_contrato = pd.DataFrame({
                'min': [2, 2, 2, 3, 3, 3, 3, 4, 4, 4, 5, 5, 6],
                'max': [2, 3, 4, 3, 4, 5, 6, 4, 5, 6, 5, 6, 6],
                'tipo_contrato': [2, 3, 4, 3, 4, 5, 4, 4, 5, 6, 5, 8, 6]
            })
            
            # Check if matriz_ma is empty
            if len(matriz_ma) == 0:
                self.logger.error('None of the colabs ids are present at CORE_ALGORITHM_VARIABLES.')
                return False
            
            # Check for missing collaborators
            unique_colabs = matriz_ma['fk_colaborador'].unique()
            if not all(colab in unique_colabs for colab in colabs_id):
                missing_colabs = [colab for colab in colabs_id if colab not in unique_colabs]
                self.logger.warning(f'Colabs {missing_colabs} not present in CORE_ALGORITHM_VARIABLES, proceeding...')
            
            self.logger.info(f"DEBUG: matriz_ma columns: {matriz_ma.columns}")
            # Rename columns to ensure compatibility
            expected_columns = [
                "fk_colaborador", "unidade", "secao", "posto", "convenio", "nome", "matricula",
                "min_dia_trab", "max_dia_trab", "tipo_turno", "seq_turno", "t_total", "l_total",
                "dyf_max_t", "lqs", "q", "c2d", "c3d", "cxx", "semana_1", "out", "ciclo", 
                "data_admissao", "data_demissao", "dofhc", "seed_5_6", "n_sem_a_folga"
            ]
            
            # Map current columns to expected columns if they differ
            if list(matriz_ma.columns) != expected_columns:
                # Create a mapping - you may need to adjust this based on your actual column names
                column_mapping = {
                    'fk_colaborador': 'fk_colaborador',
                    'loja': 'unidade', 
                    'secao': 'secao',
                    'puesto': 'posto',
                    'convenio': 'convenio',
                    'nome': 'nome',
                    'emp': 'matricula',
                    'min_dias_trabalhados': 'min_dia_trab',
                    'max_dias_trabalhados': 'max_dia_trab',
                    'tipo_de_turno': 'tipo_turno',
                    'seq_turno': 'seq_turno',
                    't_total': 't_total',
                    'l_total': 'l_total',
                    'dyf_max_t': 'dyf_max_t',
                    'lq': 'lqs',
                    'q': 'q',
                    'fds_cal_2d': 'c2d',
                    'fds_cal_3d': 'c3d',
                    'd_cal_xx': 'cxx',
                    'semana_1': 'semana_1',
                    'out': 'out',
                    'ciclo': 'ciclo',
                    'data_admissao': 'data_admissao',
                    'data_demissao': 'data_demissao',
                    'dofhc': 'dofhc'
                }
                
                # Rename columns that exist in the mapping
                for old_col, new_col in column_mapping.items():
                    if old_col in matriz_ma.columns:
                        matriz_ma = matriz_ma.rename(columns={old_col: new_col})
            
            # Transform data types
            matriz_ma['convenio'] = matriz_ma['convenio'].str.upper()
            matriz_ma['min_dia_trab'] = pd.to_numeric(matriz_ma['min_dia_trab'], errors='coerce')
            matriz_ma['max_dia_trab'] = pd.to_numeric(matriz_ma['max_dia_trab'], errors='coerce')
            matriz_ma['dyf_max_t'] = pd.to_numeric(matriz_ma['dyf_max_t'], errors='coerce')
            matriz_ma['c2d'] = pd.to_numeric(matriz_ma['c2d'], errors='coerce')
            matriz_ma['c3d'] = pd.to_numeric(matriz_ma['c3d'], errors='coerce')
            matriz_ma['cxx'] = pd.to_numeric(matriz_ma['cxx'], errors='coerce')
            matriz_ma['lqs'] = pd.to_numeric(matriz_ma['lqs'], errors='coerce')
            
            # Convert dates
            matriz_ma['data_admissao'] = pd.to_datetime(matriz_ma['data_admissao'], errors='coerce')
            matriz_ma['data_demissao'] = pd.to_datetime(matriz_ma['data_demissao'], errors='coerce')
            
            # Add EMP column (padded zeros) - implement pad_zeros equivalent
            matriz_ma['emp'] = matriz_ma['matricula'].astype(str)  # Adjust padding as needed
            # TODO: analyse matricula information for adding
            
            # Fill missing min/max working days
            matriz_ma['min_dia_trab'] = matriz_ma['min_dia_trab'].fillna(matriz_ma['max_dia_trab'])
            matriz_ma['max_dia_trab'] = matriz_ma['max_dia_trab'].fillna(matriz_ma['min_dia_trab'])
            
            # Merge with params_lq
            matriz_ma = pd.merge(matriz_ma, params_lq, on='seq_turno', how='left')
            
            # Merge with params_contrato
            self.logger.info(f"debuging: {matriz_ma.columns}")
            matriz_ma = pd.merge(matriz_ma, params_contrato, 
                            left_on=['min_dia_trab', 'max_dia_trab'], 
                            right_on=['min', 'max'], how='left')
            self.logger.info(f"debuging: {matriz_ma.columns}")

            # Merge with valid_emp to get PRIORIDADE_FOLGAS
            matriz_ma = pd.merge(matriz_ma, valid_emp[['fk_colaborador', 'prioridade_folgas']], on='fk_colaborador', how='left')
            self.logger.info(f"DEBUG:matriz_ma: {matriz_ma}")
            
            # Fill missing values (except date columns)
            date_columns = ['data_admissao', 'data_demissao']
            non_date_columns = [col for col in matriz_ma.columns if col not in date_columns]
            matriz_ma[non_date_columns] = matriz_ma[non_date_columns].fillna(0)
            
            # Validate seq_turno
            seq_turno_zeros = bool((matriz_ma['seq_turno'] == 0).any())
            seq_turno_nulls = bool(matriz_ma['seq_turno'].isna().any())
            if seq_turno_zeros or seq_turno_nulls:
                self.logger.error("seq_turno=0 or null - columna SEQ_TURNO mal parametrizada")
                return False
            
            # Validate tipo_contrato
            contrato_zeros = bool((matriz_ma['tipo_contrato'] == 0).any())
            contrato_nulls = bool(matriz_ma['tipo_contrato'].isna().any())
            if contrato_zeros or contrato_nulls:
                self.logger.error("contrato=0 or null - TIPO_CONTRATO column not valid")
                return False
            
            # Calculate numFerDom and ferFechados
            num_sundays = len(df1[df1['wd'] == 7])  # Sunday is 7 (current Python indexing)
            num_fer_dom = nr_festivos + num_sundays
            
            # Calculate closed holidays (tipo == 3 and not Sunday)
            if len(matriz_festivos) > 0:
                self.logger.info(f"matriz_festivos: {matriz_festivos}")
                closed_festivos = matriz_festivos[
                    (matriz_festivos['tipo'] == 3) & 
                    (matriz_festivos['data'].dt.weekday != 6)  # Not Sunday
                ]
                fer_fechados = len(closed_festivos['data'].unique())
            else:
                fer_fechados = 0
            
            # Update LQ based on seq_turno
            special_turnos = ['CICLO', 'MOT', 'P']
            mask_special = matriz_ma['seq_turno'].str.upper().isin(special_turnos)
            matriz_ma.loc[mask_special, 'lq'] = matriz_ma.loc[mask_special, 'lqs']
            matriz_ma = matriz_ma.drop('lqs', axis=1)
            
            # Process each collaborator
            processed_rows = []
            
            for colab in matriz_ma['fk_colaborador'].unique():
                cc = matriz_ma[matriz_ma['fk_colaborador'] == colab].copy()
                
                if len(cc) == 0:
                    continue
                    
                cc = cc.iloc[0:1].copy()  # Take first row if multiple
                self.logger.info(f"DEBUG: length cc: {len(cc)}")
                
                start_dt = pd.to_datetime(start_date)
                end_dt = pd.to_datetime(end_date)
                div = 1
                
                # Adjust for admission date
                if pd.notna(cc['data_admissao'].iloc[0]) and start_dt < cc['data_admissao'].iloc[0]:
                    days_from_admission = (end_dt - cc['data_admissao'].iloc[0]).days + 1
                    total_days = (end_dt - start_dt).days + 1
                    div = days_from_admission / total_days
                    self.logger.info(f"DEBUG: days_from_admission: {days_from_admission}, total_days: {total_days}, div: {div}")
                    self.logger.info(f"DEBUG before: cc['dyf_max_t']: {cc['dyf_max_t']}, cc['lq']: {cc['lq']}, cc['c2d']: {cc['c2d']}, cc['c3d']: {cc['c3d']}")
                    cc['dyf_max_t'] = np.ceil(cc['dyf_max_t'] * div)
                    cc['lq'] = np.ceil(cc['lq'] * div)
                    cc['c2d'] = np.ceil(cc['c2d'] * div)
                    cc['c3d'] = np.ceil(cc['c3d'] * div)
                    self.logger.info(f"DEBUG after: cc['dyf_max_t']: {cc['dyf_max_t']}, cc['lq']: {cc['lq']}, cc['c2d']: {cc['c2d']}, cc['c3d']: {cc['c3d']}")
                    
                    if (cc['c3d'] + cc['c2d']).iloc[0] > cc['lq'].iloc[0]:
                        cc['lq'] = cc['c2d'].iloc[0] + cc['c3d'].iloc[0] + cc['c3d'].iloc[0]
                        self.logger.error(f"Empleado {cc['matricula'].iloc[0]} sin suficiente LQ para fines de semana de calidad. Recalculated l_total: {cc['l_total'].iloc[0]}")
                
                # Apply business logic: C2D = C2D + C3D
                cc['c2d'] = cc['c2d'] + cc['c3d']
                
                tipo_contrato = cc['tipo_contrato'].iloc[0]
                convenio = cc['convenio'].iloc[0]
                
                # Process based on contract type and convention
                if tipo_contrato == 6 and convenio == convenio_bd:
                    cc['ld'] = cc['dyf_max_t']
                    cc['l_dom'] = num_fer_dom - cc['dyf_max_t'] - fer_fechados
                    cc['lq_og'] = cc['lq'].copy()
                    cc['lq'] = cc['lq'] - (cc['c2d'] + cc['c3d'])
                    cc['l_total'] = num_fer_dom + cc['lq'] + cc['c2d'] + cc['c3d']
                    cc['l_dom_salsa'] = num_sundays * div - cc['dyf_max_t']
                    self.logger.info(f"colaborador: {cc['matricula'].iloc[0]}, l_dom_salsa: {cc['l_dom_salsa'].iloc[0]}")
                    
                    if cc['lq'].iloc[0] < 0:
                        cc['c3d'] = cc['c3d'] + cc['lq']
                        cc['lq'] = 0
                        # Recalculate l_total after LQ adjustment
                        #cc['l_total'] = cc['lq'] + cc['c2d'] + cc['c3d']
                        self.logger.warning(f"Empleado {cc['matricula'].iloc[0]} sin suficiente LQ para fines de semana de calidad. Recalculated l_total: {cc['l_total'].iloc[0]}")
                
                elif tipo_contrato in [5, 4] and convenio == convenio_bd:
                    self.logger.info("teste entre novo convenio")
                    cc['ld'] = cc['dyf_max_t']
                    cc['l_dom'] = num_fer_dom - cc['dyf_max_t'] - fer_fechados
                    cc['lq_og'] = 0
                    cc['lq'] = 0
                    cc['l_total'] = num_sundays * (7 - tipo_contrato)
                    cc['l_dom_salsa'] = num_sundays * div - cc['dyf_max_t']
                    self.logger.info(f"colaborador: {cc['matricula'].iloc[0]}, l_dom_salsa: {cc['l_dom_salsa'].iloc[0]}")
                
                elif tipo_contrato in [3, 2] and convenio == convenio_bd:
                    if len(matriz_festivos) > 0:
                        coh = count_open_holidays(matriz_festivos, tipo_contrato)
                        cc['dyf_max_t'] = 0
                        cc['q'] = 0
                        cc['lq_og'] = 0
                        cc['lq'] = 0
                        cc['c2d'] = 0
                        cc['c3d'] = 0
                        cc['cxx'] = 0
                        cc['ld'] = 0
                        cc['l_dom'] = coh[0]
                        cc['l_total'] = coh[1] - coh[0]
                        # Log potential negative l_total from holiday calculation
                        if cc['l_total'].iloc[0] < 0:
                            self.logger.warning(f"Employee {cc['matricula'].iloc[0]}: negative l_total ({cc['l_total'].iloc[0]}) from holidays calc (coh[1]:{coh[1]} - coh[0]:{coh[0]})")
                    else:
                        cc['dyf_max_t'] = 0
                        cc['q'] = 0
                        cc['lq_og'] = 0
                        cc['lq'] = 0
                        cc['c2d'] = 0
                        cc['c3d'] = 0
                        cc['cxx'] = 0
                        cc['ld'] = 0
                        cc['l_dom'] = 0
                        cc['l_total'] = 0
                
                # Nota: não está a atualizar l_total para lq's negativos
                elif tipo_contrato == 6 and convenio == 'SABECO':
                    cc['ld'] = cc['dyf_max_t']
                    cc['l_dom'] = num_fer_dom - cc['dyf_max_t'] - fer_fechados
                    cc['c3d'] = 0
                    cc['lq'] = 0
                    cc['lq_og'] = 0
                    cc['l_total'] = num_fer_dom + cc['c2d']
                
                elif tipo_contrato in [5, 4] and convenio == 'SABECO':
                    cc['ld'] = cc['dyf_max_t']
                    cc['l_dom'] = num_fer_dom - cc['dyf_max_t'] - fer_fechados
                    cc['c3d'] = 0
                    cc['lq'] = 0
                    cc['lq_og'] = 0
                    cc['l_total'] = num_sundays * (7 - tipo_contrato) + 8  # 8 is hardcoded per business rule
                
                elif tipo_contrato in [3, 2] and convenio == 'SABECO':
                    coh = count_open_holidays(matriz_festivos, tipo_contrato)
                    cc['dyf_max_t'] = 0
                    cc['q'] = 0
                    cc['lq'] = 0
                    cc['lq_og'] = 0
                    cc['c2d'] = 0
                    cc['c3d'] = 0
                    cc['cxx'] = 0
                    cc['ld'] = 0
                    cc['l_dom'] = coh[0]
                    cc['l_total'] = coh[1] - coh[0]
                    # Log potential negative l_total from holiday calculation
                    if cc['l_total'].iloc[0] < 0:
                        self.logger.warning(f"Employee {cc['matricula'].iloc[0]}: negative l_total ({cc['l_total'].iloc[0]}) from SABECO holidays calc (coh[1]:{coh[1]} - coh[0]:{coh[0]})")
                    # Preserve dofhc value
                    cc['dofhc'] = cc['dofhc']
                    
                # Default case for contract types not handled above (e.g., tipo_contrato == 8)
                else:
                    # Initialize missing columns with default values
                    if 'ld' not in cc.columns:
                        cc['ld'] = 0
                    if 'l_dom' not in cc.columns:
                        cc['l_dom'] = 0
                    if 'l_total' not in cc.columns:
                        cc['l_total'] = 0
                    if 'lq_og' not in cc.columns:
                        cc['lq_og'] = 0
                    if 'l_dom_salsa' not in cc.columns:
                        cc['l_dom_salsa'] = 0
                    
                    self.logger.info(f"Employee {cc['matricula'].iloc[0]} with tipo_contrato {tipo_contrato} using default processing (no special contract logic applied)")
                
                processed_rows.append(cc)

            self.logger.info(f"columnes matriz a: {matriz_ma.columns.tolist()}")
            
            # Combine all processed rows
            if processed_rows:
                matriz_ma_final = pd.concat(processed_rows, ignore_index=True)
            else:
                matriz_ma_final = pd.DataFrame()
                
            # Final validation - check for negative L_DOM
            if len(matriz_ma_final) > 0 and 'l_dom' in matriz_ma_final.columns and (matriz_ma_final['l_dom'] < 0).any():
                self.logger.error("l_dom < 0 - columna DyF_MAX_T mal parametrizada")
                return False

            # TREAT df_contratos
            try:
                self.logger.info("Treating df_contratos")
                df_contratos = self.auxiliary_data['df_contratos'].copy()
                df_contratos['maximumworkload'] = pd.to_timedelta(df_contratos['maximumworkload']).dt.total_seconds() / 3600
                df_contratos['maximumworkday'] = pd.to_timedelta(df_contratos['maximumworkday']).dt.total_seconds() / 3600
                df_contratos['maximumdaysperweek'] = pd.to_timedelta(df_contratos['maximumdaysperweek']).dt.total_seconds() / 3600
                
                df_contratos['carga_diaria'] = np.where(
                    np.trunc(df_contratos['maximumworkload']/df_contratos['maximumdaysperweek']) < df_contratos['maximumworkday'],
                    np.trunc(df_contratos['maximumworkload']/df_contratos['maximumdaysperweek']),
                    df_contratos['maximumworkday']
                )
                df_contratos['carga_diaria'] = np.where(
                    df_contratos['carga_diaria'] < 0,
                    0,
                    df_contratos['carga_diaria']
                )
                self.logger.info(f"DEBUG: df_contratos=\n{df_contratos}")
            except Exception as e:
                self.logger.error(f"Error treating df_contratos: {e}", exc_info=True)
                return False
            
            try:
                self.logger.info("Storing final results")
                # Store result in raw_data
                self.raw_data['df_colaborador'] = matriz_ma_final.copy()
                self.auxiliary_data['df_contratos'] = df_contratos.copy()
                self.auxiliary_data['df_contratos'] = df_contratos.copy()
                self.auxiliary_data['num_fer_doms'] = num_fer_dom
                #self.logger.info(f"DEBUG: matriz_ma_final columns: {matriz_ma_final.columns.tolist()}")
                #self.logger.info(f"DEBUG: matriz_ma_final dtypes:\n{matriz_ma_final.dtypes}")
                
                # Log data with better formatting - using CSV format for readability
                #self.logger.info("DEBUG: matriz_ma_final data (CSV format):")
                #self.logger.info(matriz_ma_final.to_csv(sep='\t', index=False))
                
                if not self.raw_data or not self.auxiliary_data:
                    self.logger.warning("Data storage verification failed")
                    return False
                
                self.logger.info(f"load_colaborador_transformations completed successfully. Processed {len(matriz_ma_final)} employees.")
                return True
            except KeyError as e:
                self.logger.error(f"KeyError when storing colaborador results: {e}", exc_info=True)
                return False
            except ValueError as e:
                self.logger.error(f"ValueError when storing colaborador results: {e}", exc_info=True)
                return False
            except Exception as e:
                self.logger.error(f"Error storing final results: {e}", exc_info=True)
                return False
            
        except Exception as e:
            self.logger.error(f"Error in load_colaborador_transformations method: {e}", exc_info=True)
            return False



    def load_calendario_transformations(self) -> bool:
        try:
            # TODO: associate to self
            #logger = get_logger(PROJECT_NAME)
            self.logger.info("Starting load_calendario_transformations processing")
            
            try:
                self.logger.info("Extracting input parameters")
                # DEBUG: Check inputs
                start_date = self.external_call_data['start_date']
                end_date = self.external_call_data['end_date']
                self.logger.info(f"Date parameters - start_date: {start_date}, end_date: {end_date}")
            except KeyError as e:
                self.logger.error(f"Missing required parameter in calendario_transformations: {e}", exc_info=True)
                return False
            except Exception as e:
                self.logger.error(f"Error extracting input parameters: {e}", exc_info=True)
                return False
            
            try:
                self.logger.info("Loading required DataFrames")
                matriz_ma = self.raw_data['df_colaborador'].copy()
                df_ciclos_90 = self.auxiliary_data['df_ciclos_90'].copy()
                #df_feriados_filtered = self.auxiliary_data['df_feriados_filtered'].copy()
                df_festivos = self.auxiliary_data['df_festivos'].copy()
                df_closed_days = self.auxiliary_data['df_closed_days'].copy()
                df_ausencias_ferias = self.auxiliary_data['df_ausencias_ferias'].copy()
                df_days_off = self.auxiliary_data['df_days_off'].copy()
                df_core_pro_emp_horario_det = self.auxiliary_data['df_core_pro_emp_horario_det'].copy()
                df_contratos = self.auxiliary_data['df_contratos'].copy()
                start_date2 = self.auxiliary_data['start_date2']
                end_date2 = self.auxiliary_data['end_date2']
                current_year = pd.to_datetime(end_date2, format="%Y-%m-%d").year
                
                self.logger.info(f"DataFrames loaded - matriz_ma: {matriz_ma.shape}, df_ciclos_90: {df_ciclos_90.shape}, df_festivos: {df_festivos.shape}, df_closed_days: {df_closed_days.shape}, df_ausencias_ferias: {df_ausencias_ferias.shape}, df_days_off: {df_days_off.shape}, df_core_pro_emp_horario_det: {df_core_pro_emp_horario_det.shape}")
                self.logger.info(f"Date parameters - start_date2: {start_date2}, end_date2: {end_date2}, current_year: {current_year}")
            except KeyError as e:
                self.logger.error(f"Missing required DataFrame in calendario_transformations: {e}", exc_info=True)
                return False
            except Exception as e:
                self.logger.error(f"Error loading DataFrames: {e}", exc_info=True)
                return False

            # Select columns 
            df_tipo_contrato = (matriz_ma[['matricula', 'tipo_contrato']]
                            .dropna(subset=['tipo_contrato']))
            df_tipo_contrato.columns = ['emp', 'tipo_contrato']

            #self.logger.info(f"DEBUG: matriz_ma shape={matriz_ma.shape}")
            
            # This is probably where it's failing - check if 'emp' column exists
            if 'emp' not in matriz_ma.columns:
                self.logger.error(f"'emp' column not found. Available columns: {matriz_ma.columns.tolist()}")
                # Try 'matricula' instead
                if 'matricula' in matriz_ma.columns:
                    matriz_ma['emp'] = matriz_ma['matricula']
                    #self.logger.info("DEBUG: Used 'matricula' as 'emp'")
                else:
                    #self.logger.error("DEBUG: Neither 'emp' nor 'matricula' found")
                    return False

            # Treat df_core_pro_emp_horario_det and df_contratos
            try:
                self.logger.info("Treating df_core_pro_emp_horario_det")
                # TODO: add fk_colaborador
                df_colaboradores = matriz_ma[['matricula', 'fk_colaborador']].dropna(subset=['fk_colaborador'])
                df_colaboradores.columns = ['matricula', 'fk_colaborador']
                df_core_pro_emp_horario_det = df_core_pro_emp_horario_det.merge(df_colaboradores, left_on='employee_id', right_on='fk_colaborador', how='left')
                df_contratos = df_contratos.merge(df_colaboradores, left_on='employee_id', right_on='fk_colaborador', how='left')
                self.logger.info(f"DEBUG: df_core_pro_emp_horario_det={df_core_pro_emp_horario_det}")
                self.logger.info(f"DEBUG: df_contratos={df_contratos}")


            except Exception as e:
                self.logger.error(f"Error treating df_core_pro_emp_horario_det: {e}", exc_info=True)
                return False
            
            all_colab_pad = matriz_ma['emp'].tolist()
            self.logger.info(f"all_colab_pad length={len(all_colab_pad)}")
            
            # Create the basic matrix structure
            start_dt = pd.to_datetime(start_date)
            end_dt = pd.to_datetime(end_date)
            date_range = pd.date_range(start=start_dt, end=end_dt, freq='D')
            self.logger.info(f"DEBUG: date_range length={len(date_range)}")
            
            # Create header rows
            dia_row = ['Dia']
            for date in date_range:
                date_str = date.strftime('%Y-%m-%d')
                dia_row.extend([date_str, date_str])
            
            turno_row = ['TURNO']
            for _ in date_range:
                turno_row.extend(['M', 'T'])
            
            self.logger.info(f"dia_row length=\n{len(dia_row)}, turno_row length={len(turno_row)}")
            
            # Create DataFrame
            reshaped_final_3 = pd.DataFrame([dia_row, turno_row])
            reshaped_final_3.columns = range(len(reshaped_final_3.columns))

            self.logger.info(f"DEBUG: Initial reshaped_final_3={reshaped_final_3}")
            
            # Add TIPO_DIA row
            # tipo_dia_row = ['-'] * reshaped_final_3.shape[1]
            # tipo_dia_row[0] = "TIPO_DIA"
            # new_row_df = pd.DataFrame([tipo_dia_row], columns=reshaped_final_3.columns)
            # reshaped_final_3 = pd.concat([reshaped_final_3, new_row_df], ignore_index=True)
            
            #self.logger.info(f"DEBUG: After headers, matrix shape={reshaped_final_3.shape}")
            #self.logger.info(f"DEBUG: reshaped_final_3 first few rows:\n{reshaped_final_3.head()}")

            matriculas_90_cycles = []
            
            if len(df_ciclos_90) > 0:
                
                # Convert day number according to BD standard to R standard
                df_ciclos_90['dia_semana'] = df_ciclos_90['dia_semana'].apply(
                    lambda x: x - 6 if x == 7 else (x if x == 8 else x + 1)
                )
                
                # Get unique employees with 90-day cycles
                colabs_90_cycle = df_ciclos_90['employee_id'].unique().tolist()
                
                # Convert schedule_day to datetime
                df_ciclos_90['schedule_day'] = pd.to_datetime(df_ciclos_90['schedule_day'].astype(str))
                
                # Process each employee with 90-day cycles
                for colab in colabs_90_cycle:
                    # Filter cycle info for this employee and date range
                    df_cycle90_info_filtered = df_ciclos_90[
                        (df_ciclos_90['employee_id'] == colab) &
                        (df_ciclos_90['schedule_day'] >= pd.to_datetime(start_date)) &
                        (df_ciclos_90['schedule_day'] <= pd.to_datetime(end_date))
                    ].copy()
                    
                    if len(df_cycle90_info_filtered) == 0:
                        continue
                        
                    # Get matricula for this employee
                    matricula = df_cycle90_info_filtered['matricula'].iloc[0]
                    matriculas_90_cycles.append(matricula)
                    
                    # Get MT limits using helper function
                    lim_sup_manha, lim_inf_tarde = get_limit_mt(matricula, matriz_ma)
                    
                    # Create new row for this matricula
                    row_filling = ['-'] * (reshaped_final_3.shape[1] - 1)
                    new_row = [str(matricula)] + row_filling
                    
                    # Add new row to matrix
                    new_row_df = pd.DataFrame([new_row], columns=reshaped_final_3.columns)
                    reshaped_final_3 = pd.concat([reshaped_final_3, new_row_df], ignore_index=True)
                    
                    # Get the row index for this matricula
                    reshaped_row_index = None
                    for idx, row in reshaped_final_3.iterrows():
                        if str(matricula) in row.values:
                            reshaped_row_index = idx
                            break
                    
                    if reshaped_row_index is None:
                        continue
                        
                    # Process each day in the filtered cycle info
                    for schedule_day in df_cycle90_info_filtered['schedule_day']:
                        day = schedule_day.strftime('%Y-%m-%d')
                        
                        # Find column index for this day
                        reshaped_col_index = []
                        first_row = reshaped_final_3.iloc[0]
                        matching_cols = first_row[first_row == day].index.tolist()
                        if matching_cols:
                            reshaped_col_index = matching_cols
                        
                        if len(reshaped_col_index) == 0:
                            continue
                        
                        #self.logger.info(f"DEBUG: reshaped_col_index: {reshaped_col_index}")

                        # Assign 90-day cycles using helper function
                        reshaped_final_3 = assign_90_cycles(
                            reshaped_final_3, 
                            df_cycle90_info_filtered,
                            colab, 
                            df_festivos,
                            lim_sup_manha, 
                            lim_inf_tarde,
                            day, 
                            reshaped_col_index, 
                            [reshaped_row_index], 
                            matricula
                        )

                    #self.logger.info(f"DEBUG: reshaped final after 90 cycles {reshaped_final_3}")
            
            # TODO: add rest of the logic here

            # Add employee rows: TODO: maybe is going away
            #for emp in all_colab_pad:
            #    emp_row = ['-'] * reshaped_final_3.shape[1]
            #    emp_row[0] = emp
            #    emp_row_df = pd.DataFrame([emp_row], columns=reshaped_final_3.columns)
            #    reshaped_final_3 = pd.concat([reshaped_final_3, emp_row_df], ignore_index=True)

            df_alg_variables_DB = matriz_ma.copy()
            df_alg_variables_filtered = df_alg_variables_DB[
                ~df_alg_variables_DB['emp'].isin(matriculas_90_cycles)
            ][['emp', 'seq_turno', 'semana_1']].copy()

            #self.logger.info(f"DEBUG: reshaped_final_3 after 90 cycles: {reshaped_final_3}")
            #self.logger.info(f"DEBUG: df_alg_variables_filtered pre mt_mtt_cycles: {df_alg_variables_filtered}")
            if len(df_alg_variables_filtered) > 0:
                reshaped_final_3 = create_mt_mtt_cycles(df_alg_variables_filtered, reshaped_final_3)

            #self.logger.info(f"DEBUG: reshaped_final_3 after mt_mtt_cycles: {reshaped_final_3}")

            # TODO: introduce actual substitution logic functions from helpers

            # This piece of code places 0 when the shift is either M or T
            reshaped_final_3 = create_m0_0t(reshaped_final_3)

            #self.logger.info(f"DEBUG: reshaped_final_3 after create_m0_0t: {reshaped_final_3}")

            # TODO: add comments explaining this part
            start_date = pd.to_datetime(f"{current_year}-01-01")
            end_date = pd.to_datetime(f"{current_year}-12-31")

            # TODO: Remove this or test the logic
            # TODO: add empty df_ausencias_ferias

            ausencias_total = pd.DataFrame(df_ausencias_ferias[(df_ausencias_ferias['data_ini'] >= start_date) & 
                                    (df_ausencias_ferias['data_ini'] <= end_date)])

            # feriados
            df_festivos['data'] = pd.to_datetime(df_festivos['data'])

            mask = ((df_festivos['data'] >= start_date) & (df_festivos['data'] <= end_date)) | \
                    (df_festivos['data'] < pd.to_datetime('2000-12-31'))
            df_festivos_filtered = df_festivos[mask].copy()
            df_festivos_filtered['data'] = pd.Series(df_festivos_filtered['data']).apply(lambda x: x.replace(year=current_year))

            #ause_colab = ausencias_total[ausencias_total['matricula'] == '0156020']
            #self.logger.info(f"DEBUG: ause_colab {ause_colab}")
            reshaped_final_3 = insert_holidays_absences(all_colab_pad, ausencias_total, reshaped_final_3)

            #reshaped_final_3.to_csv(os.path.join('data', 'output', 'reshaped_final_3_holydays.csv'), index=False, encoding='utf-8')            

            #self.logger.info(f"DEBUG: reshaped_final_3 after holy: {reshaped_final_3}")

            #self.logger.info(f"DEBUG: df_feriados_filtered {df_festivos_filtered}")

            if len(df_festivos_filtered) > 0:
                reshaped_final_3 = insert_feriados(df_festivos_filtered, reshaped_final_3)
            else:
                default_names = [f"Column{i}" for i in range(len(reshaped_final_3.columns))]
                new_row = pd.DataFrame(['-'] * len(reshaped_final_3.columns)).T
                
                new_row.iloc[0, 0] = "TIPO_DIA"
                upper_bind = reshaped_final_3.iloc[[0]].copy()
                lower_bind = reshaped_final_3.iloc[1:].copy()
                
                upper_bind.columns = default_names
                lower_bind.columns = default_names
                new_row.columns = default_names
                
                reshaped_final_3 = pd.concat([upper_bind, new_row, lower_bind], ignore_index=True)
                reshaped_final_3.columns = range(len(reshaped_final_3.columns))

            #self.logger.info(f"DEBUG: reshaped_final_3 after insert_feriados: {reshaped_final_3}")
            #reshaped_final_3.to_csv(os.path.join('data', 'output', 'reshaped_final_3_feriados.csv'), index=False, encoding='utf-8')

            if len(df_closed_days) > 0:
                reshaped_final_3 = insert_closed_days(df_closed_days, reshaped_final_3)

            #self.logger.info(f"DEBUG: reshaped_final_3 after insert_closed_days: {reshaped_final_3}")

            if len(df_tipo_contrato) > 0 and len(df_tipo_contrato.columns) > 0:
                # TODO: check this not in pre_ger logic
                reshaped_final_3 = assign_empty_days(df_tipo_contrato, reshaped_final_3, all_colab_pad, df_festivos_filtered)

            #self.logger.info(f"DEBUG: reshaped_final_3 after assign_empty_days: {reshaped_final_3}")

            reshaped_final_3 = insert_holidays_absences(all_colab_pad, ausencias_total, reshaped_final_3)

            #self.logger.info(f"DEBUG: reshaped_final_3 after insert_holidays_absences: {reshaped_final_3}")

            # Apply day-off overrides for cases where absences conflict with scheduled day-offs
            self.logger.info("Applying day-off overrides for conflicting absences")
            reshaped_final_3 = insert_dayoffs_override(df_core_pro_emp_horario_det, reshaped_final_3)

            #self.logger.info(f"DEBUG: reshaped_final_3 after insert_dayoffs_override: {reshaped_final_3}")

            if len(reshaped_final_3) > 0:
                
                self.logger.info(f"df_days_off {df_days_off}")
                df_days_off_filtered = pd.DataFrame(df_days_off[(df_days_off['schedule_dt'] >= start_date) & 
                                    (df_days_off['schedule_dt'] <= end_date)])
                if len(df_days_off_filtered) > 0:
                    reshaped_final_3 = assign_days_off(reshaped_final_3, df_days_off_filtered)
            
            #self.logger.info(f"Final matrix={reshaped_final_3}")
            
            # Simple validation
            if reshaped_final_3.iloc[0, 0] != 'Dia':
                self.logger.error(f"Header validation failed. [0,0]={reshaped_final_3.iloc[0, 0]}")
                return False
            
            if reshaped_final_3.iloc[1, 0] != 'TIPO_DIA':
                self.logger.error(f"Header validation failed. [1,0]={reshaped_final_3.iloc[1, 0]}")
                return False

            if reshaped_final_3.iloc[2, 0] != 'TURNO':
                self.logger.error(f"Header validation failed. [1,0]={reshaped_final_3.iloc[1, 0]}")
                return False

            try:
                self.logger.info("Storing final results")
                # Store result
                self.raw_data['df_calendario'] = reshaped_final_3.copy()
                self.auxiliary_data['df_contratos'] = df_contratos.copy()

                if not self.raw_data:
                    self.logger.warning("Data storage verification failed")
                    return False
                    
                self.logger.info(f"df_calendario shape stored after transformations: {reshaped_final_3.shape}")
                #self.logger.info(f"DEBUG: Stored df_calendario=\n{reshaped_final_3}")
                self.logger.info("load_calendario_transformations: Successfully stored df_calendario")
                
                return True
            except KeyError as e:
                self.logger.error(f"KeyError when storing calendario results: {e}", exc_info=True)
                return False
            except ValueError as e:
                self.logger.error(f"ValueError when storing calendario results: {e}", exc_info=True)
                return False
            except Exception as e:
                self.logger.error(f"Error storing calendario transformations results: {e}", exc_info=True)
                return False
            
        except Exception as e:
            self.logger.error(f"Error in load_calendario_transformations method: {e}", exc_info=True)
            return False
    
    def _log_and_clip_l_total(self, df, operation_name, clip_negative=True):
        """Log negative l_total values and optionally clip them"""
        if 'l_total' in df.columns:
            neg_count = (df['l_total'] < 0).sum()
            if neg_count > 0:
                neg_employees = df[df['l_total'] < 0]['matricula'].tolist() if 'matricula' in df.columns else []
                min_val = df['l_total'].min()
                self.logger.warning(f"After {operation_name}: {neg_count} employees with negative l_total (min: {min_val}). Employees: {neg_employees[:5]}{'...' if len(neg_employees) > 5 else ''}")
                
                if clip_negative:
                    df['l_total'] = df['l_total'].clip(lower=0)
                    self.logger.info(f"Clipped negative l_total values to 0 after {operation_name}")
        return df

    def validate_matrices_loading(self) -> bool:
        """
        Validate that the required data is present, conforming, and valid.
        
        Returns:
            True if validation passes, False otherwise
        """
        return True

    def func_inicializa(self, start_date: str, end_date: str, fer) -> bool:
        """
        Python translation of R funcInicializa function.
        Initializes matrices and performs data transformations.
        
        Args:
            start_date: Start date string
            end_date: End date string  
            fer: Holiday data
            
        Returns:
            bool: True if successful, False otherwise
        """
        try:
            self.logger.info("Starting func_inicializa processing")
            
            try:
                self.logger.info("Importing required libraries")
                import pandas as pd
                import numpy as np
                from datetime import datetime
                self.logger.info("Libraries imported successfully")
            except ImportError as e:
                self.logger.error(f"Failed to import required libraries: {e}", exc_info=True)
                return False
            except Exception as e:
                self.logger.error(f"Error during library import: {e}", exc_info=True)
                return False

            try:
                self.logger.info("Validating input parameters")
                if not start_date or not end_date:
                    self.logger.error(f"Invalid date parameters - start_date: {start_date}, end_date: {end_date}")
                    return False
                if fer is None:
                    self.logger.warning("fer parameter is None, proceeding with empty holiday data")
                    fer = pd.DataFrame()
                    
                self.logger.info(f"Input parameters validated - start_date: {start_date}, end_date: {end_date}, fer: {type(fer)}")
            except Exception as e:
                self.logger.error(f"Error validating input parameters: {e}", exc_info=True)
                return False
            
            try:
                self.logger.info("Loading matrices from existing data")
                # Get matrices from existing data
                matriz2_og = self.raw_data['df_calendario'].copy()
                matrizB_og = self.raw_data['df_estimativas'].copy() 
                matrizA_og = self.raw_data['df_colaborador'].copy()
                algorithm_name = self.auxiliary_data['GD_algorithmName']
                df_contratos = self.auxiliary_data['df_contratos'].copy()
                
                # Debug original calendar data
                self.logger.info(f"Original calendar data shape: {matriz2_og.shape}")
                empty_cells_original = matriz2_og.isnull().sum().sum()
                if empty_cells_original > 0:
                    self.logger.warning(f"Original calendar data contains {empty_cells_original} empty/NaN values")
                self.logger.info(f"Original calendar data sample:\n{matriz2_og.head()}")

                # Integrate historical calendar data if available
                try:
                    df_calendario_passado = self.auxiliary_data.get('df_calendario_passado', pd.DataFrame())
                    if not df_calendario_passado.empty:
                        self.logger.info(f"Integrating historical calendar data - shape: {df_calendario_passado.shape}")
                        self.logger.info(f"Historical data sample:\n{df_calendario_passado.head()}")
                        
                        # Check for empty/NaN values in historical data
                        empty_cells = df_calendario_passado.isnull().sum().sum()
                        if empty_cells > 0:
                            self.logger.warning(f"Historical calendar data contains {empty_cells} empty/NaN values")
                            # Fill empty values with '-' to avoid propagating NaN values
                            df_calendario_passado = df_calendario_passado.fillna('-')
                        
                        # Merge historical calendar data with main calendar matrix
                        # The historical data is already in the correct matrix format from load_wfm_scheds
                        if matriz2_og.shape[1] == df_calendario_passado.shape[1]:
                            # Same number of columns, can concatenate directly
                            matriz2_og = pd.concat([matriz2_og, df_calendario_passado], ignore_index=True)
                            self.logger.info(f"Successfully integrated historical calendar data - new shape: {matriz2_og.shape}")
                        else:
                            self.logger.warning(f"Historical calendar data has different structure - matriz2_og: {matriz2_og.shape[1]} cols, historical: {df_calendario_passado.shape[1]} cols")
                    else:
                        self.logger.info("No historical calendar data to integrate")
                except Exception as e:
                    self.logger.error(f"Error integrating historical calendar data: {e}", exc_info=True)

                #DEBUG - TODO: remove
                #matrizB_og.to_csv(os.path.join('data', 'output', f'df_estimativas_debug_inicializa-{self.external_call_data.get("current_process_id", "")}-{self.auxiliary_data.get("current_posto_id", "")}.csv'), index=False, encoding='utf-8')

                self.logger.info(f"Matrices loaded - matriz2_og (columns: {matriz2_og.shape[0]}, rows: {matriz2_og.shape[1]}), matrizB_og ( columns: {matrizB_og.shape[0]}, rows: {matrizB_og.shape[1]}), matrizA_og ( columns: {matrizA_og.shape[0]}, rows: {matrizA_og.shape[1]})")
            except KeyError as e:
                self.logger.error(f"Missing required data matrix in func_inicializa: {e}", exc_info=True)
                return False
            except Exception as e:
                self.logger.error(f"Error loading matrices from existing data: {e}", exc_info=True)
                return False

            try:
                self.logger.info(f"Validating dataframe structures")
                if matriz2_og.empty:
                    self.logger.error("matriz2_og is empty")
                    return False
                if len(matriz2_og) == 0:
                    self.logger.error("matriz_2_og has 0 rows")
                    return False
                if matrizB_og.empty:
                    self.logger.error("matrizB_og is empty")
                    return False
                if len(matrizB_og) == 0:
                    self.logger.error("matrizB_og has 0 rows")
                    return False
                if matrizA_og.empty:
                    self.logger.error("matrizA_og is empty")
                    return False
                if len(matrizA_og) == 0:
                    self.logger.error("matrizA_og has 0 rows")
                    return False
                if df_contratos.empty:
                    self.logger.error("df_contratos is empty")
                    return False
                if len(df_contratos) == 0:
                    self.logger.error("df_contratos has 0 rows")
                    return False
            except Exception as e:
                self.logger.error(f"Error validating dataframe structures: {e}", exc_info=True)
                return False

            try:
                self.logger.info("Validating matriz2_og structure")
                # TODO: Remove this debug code
                # Debug: Check the structure of matriz2_og
                self.logger.info(f"matriz2_og shape: {matriz2_og.shape}")
                self.logger.info(f"matriz2_og first few rows:\n{matriz2_og.head()}")
                self.logger.info(f"matriz2_og first column unique values: {matriz2_og.iloc[:, 0].unique()}")
                
                # Check if TURNO and Dia rows exist
                turno_exists = (matriz2_og.iloc[:, 0] == 'TURNO').any()
                dia_exists = (matriz2_og.iloc[:, 0] == 'Dia').any()
                
                self.logger.info(f"TURNO row exists: {turno_exists}")
                self.logger.info(f"Dia row exists: {dia_exists}")
                
                if not turno_exists or not dia_exists:
                    self.logger.error("Required header rows (TURNO/Dia) not found in matriz2_og")
                    return False
                
                # Find TURNO and Dia rows
                turno_row_idx = matriz2_og[matriz2_og.iloc[:, 0] == 'TURNO'].index[0]
                dia_row_idx = matriz2_og[matriz2_og.iloc[:, 0] == 'Dia'].index[0]
                
                self.logger.info(f"Header rows located - TURNO: index {turno_row_idx}, Dia: index {dia_row_idx}")
            except Exception as e:
                self.logger.error(f"Error validating matriz2_og structure: {e}", exc_info=True)
                return False

            # Semanas restantes calculo
            date_obj = datetime.strptime(end_date, '%Y-%m-%d')
            semana_inicial = date_obj.isocalendar().week
            semanas_restantes = 52 - semana_inicial
            
            # Get year from matrizB_og
            ano = pd.to_datetime(matrizB_og['data'].min()).year
            
            # Adjust minTurno for specific dates
            special_dates = [f'{ano}-12-23', f'{ano}-12-24', f'{ano}-12-30', f'{ano}-12-31']
            friday_dates = [f'{ano}-12-22', f'{ano}-12-29']
            
            matrizB_ini = matrizB_og.copy()
            matrizB_ini.loc[matrizB_ini['data'].isin(special_dates), 'min_turno'] = matrizB_ini['max_turno']
            mask_friday = (matrizB_ini['data'].isin(friday_dates)) & (matrizB_ini['turno'] == 'M')
            matrizB_ini.loc[mask_friday, 'min_turno'] = matrizB_ini.loc[mask_friday, 'max_turno']
            #self.logger.info(f"DEBUG: matrizB_ini before matriz2: {matrizB_ini}")
            
            #CRIAR MATRIZ_2--------------------------------------------------
            
            # Reshape matriz2_og (equivalent to R melt)
            # Find TURNO and Dia rows
            turno_row_idx = matriz2_og[matriz2_og.iloc[:, 0] == 'TURNO'].index[0]
            dia_row_idx = matriz2_og[matriz2_og.iloc[:, 0] == 'Dia'].index[0]
            
            # Create column names
            dia_values = matriz2_og.iloc[dia_row_idx, 1:].values
            turno_values = matriz2_og.iloc[turno_row_idx, 1:].values
            new_columns = [f"{dia}_{turno}" for dia, turno in zip(dia_values, turno_values)]
            new_columns.insert(0, 'DIA_TURNO')
            
            # Rename columns
            #self.logger.info(f"DEBUG: new_columns func_inicilaiza 2095: {new_columns}")
            matriz2_og.columns = new_columns
            #self.logger.info(f"DEBUG: matriz2_og: {matriz2_og}")
            # Melt the dataframe
            matriz2_ini = pd.melt(matriz2_og, id_vars='DIA_TURNO', 
                                  var_name='DATA', value_name='TIPO_TURNO')
            matriz2_ini.columns = ['COLABORADOR', 'DATA', 'TIPO_TURNO']

            #self.logger.info(f"DEBUG: matriz2_ini tail after melt: {matriz2_ini.tail(40)}")
            
            # Clean DATA column (remove everything after underscore)
            matriz2_ini['DATA'] = matriz2_ini['DATA'].str.replace(r'_.*$', '', regex=True)
            
            # Filter by date range
            matriz2_ini['DATA'] = matriz2_ini['DATA'].astype(str)
            matriz2_ini = matriz2_ini[
                (matriz2_ini['DATA'] >= start_date) & 
                (matriz2_ini['DATA'] <= end_date)
            ]
            #self.logger.info(f"end date: {end_date}")
            #self.logger.info(f"DEBUG: matriz2_ini tail after filter by date range: {matriz2_ini.tail(40)}")
            
            # Filter out unwanted rows
            unwanted_colaboradors = ['Dia', 'maxTurno', 'mediaTurno', 'minTurno', 'sdTurno', 'TURNO']
            matriz2_ini = pd.DataFrame(matriz2_ini)
            #self.logger.info(f"DEBUG: matriz2_ini last: {matriz2_ini.head(30)}")
            matriz2 = pd.DataFrame(matriz2_ini[~matriz2_ini['COLABORADOR'].isin(unwanted_colaboradors)].copy())
            
            # Previously, we had a filter by date range, but it was not working as expected. it since moved to before melt function

            # Add HORARIO column
            #self.logger.info(f"DEBUG: matriz2 before adding HORARIO column: {matriz2.head(30)}")
            matriz2 = pd.DataFrame(matriz2)
            matriz2['HORARIO'] = np.where(
                matriz2['TIPO_TURNO'].isin(['M', 'T', 'MoT', 'P']), 'H', matriz2['TIPO_TURNO']
            )
            
            # Get unique shift types
            tipos_de_turno = matriz2['TIPO_TURNO'].unique().tolist()
            
            # Process MoT and P shifts if they exist
            if 'MoT' in tipos_de_turno:
                matriz2 = func_turnos(matriz2, 'MoT')
            if 'P' in tipos_de_turno:
                matriz2 = func_turnos(matriz2, 'P')
            
            # Add date-related columns
            matriz2['DATA'] = pd.to_datetime(matriz2['DATA'])
            matriz2['WDAY'] = matriz2['DATA'].dt.dayofweek + 1  # Convert to 1-7 scale
            #self.logger.info(f"DEBUG: matriz2 max data: {matriz2['DATA'].max()}")
            matriz2['ID'] = range(len(matriz2))
            matriz2['WW'] = matriz2['DATA'].apply(adjusted_isoweek)
            matriz2['WD'] = matriz2['DATA'].dt.day_name().str[:3]
            
            # Merge with contract information (df_contratos)
            try:
                self.logger.info("Merging matriz2 with df_contratos")
                
                # Ensure DATA column is datetime in df_contratos for merging
                if 'schedule_day' in df_contratos.columns:
                    df_contratos['DATA'] = pd.to_datetime(df_contratos['schedule_day'])
                    
                # Merge on employee_id (COLABORADOR) and schedule_day (DATA)
                # The merge will duplicate contract info for each shift but that's expected
                matriz2 = matriz2.merge(
                    df_contratos[['employee_id', 'DATA', 'matricula', 'contract_id', 'carga_diaria']],
                    left_on=['COLABORADOR', 'DATA'],
                    right_on=['matricula', 'DATA'],
                    how='left'
                )
                
                # Drop duplicate DATA column and rename employee_id
                matriz2 = matriz2.drop(columns=['employee_id', 'matricula', 'matricula_x', 'matricula_y'], errors='ignore')
                
                self.logger.info(f"Successfully merged df_contratos with matriz2. New shape: {matriz2.shape}")
                self.logger.info(f"Contract columns added: {[col for col in matriz2.columns if col in ['contract_id', 'maximumworkload', 'maximumdaysperweek', 'maximumworkday', 'carga_diaria']]}")
                
            except Exception as e:
                self.logger.error(f"Error merging df_contratos with matriz2: {e}", exc_info=True)
                # Continue without contract data if merge fails
                self.logger.warning("Continuing without contract data merge")
            
            #self.logger.info(f"DEBUG: matriz2 before assign_dia_tipo: {matriz2}")
            # Calculate DIA_TIPO
            # TODO: pass this function to helpers
            def calculate_dia_tipo(group):
                has_feriado = (group['TIPO_TURNO'] == 'F').any()
                is_sunday = group['WD'].iloc[0] == 'Sun'
                not_feriado_horario = group['HORARIO'] != 'F'
                
                if (has_feriado or is_sunday) and not_feriado_horario.any():
                    # PROBLEM here
                    return 'domYf'
                else:
                    return group['WD'].iloc[0]

            def assign_dia_tipo(group):
                has_F = (group['TIPO_TURNO'] == 'F').any()  # grupo tem pelo menos 1 F
                # aplica a lógica linha a linha
                group['DIA_TIPO'] = group.apply(
                    lambda row: 'domYf' if ((has_F or row['WD'] == 'Sun') and row['HORARIO'] != 'F') else row['WD'],
                    axis=1
                )
                return group
            
            # self.logger.info(f"DEBUG: matriz2 pre calculate_dia_tipo:\n {matriz2.head(30)}")
            # matriz2_temp = matriz2
            # matriz2['DIA_TIPO'] = matriz2.groupby('DATA').apply(calculate_dia_tipo).reset_index(drop=True)
            # self.logger.info(f"DEBUG: matriz2 post calculate_dia_tipo:\n {matriz2.head(30)}")

            matriz2 = matriz2.groupby('DATA', group_keys=False).apply(assign_dia_tipo)
            #self.logger.info(f"DEBUG: matriz2 post assign_dia_tipo:\n {matriz2.tail(30)}")
            
            # Merge with employee admission/dismissal dates
            emp_dates = matrizA_og[['emp', 'data_admissao', 'data_demissao']].copy()
            emp_dates = pd.concat([
                emp_dates,
                pd.DataFrame({'emp': ['TIPO_DIA'], 'data_admissao': [pd.NaT], 'data_demissao': [pd.NaT]})
            ])
            
            matriz2 = matriz2.merge(emp_dates, left_on='COLABORADOR', right_on='emp', how='left')
            #self.logger.info(f"DEBUG: matriz2 after merge with employee admission/dismissal dates:\n {matriz2.tail(30)}")
            
            # Filter by dismissal date and adjust HORARIO based on admission date
            matriz2 = matriz2[
                matriz2['DATA'] <= matriz2['data_demissao'].fillna(pd.Timestamp('2100-01-01'))
            ]
            self.logger.info(f"DEBUG: matriz2 after filter by dismissal date:\n {matriz2.tail(30)}")
            
            # TODO: pass this function to helpers
            def adjust_horario(row):
                admission_date = row['data_admissao'] if pd.notna(row['data_admissao']) else pd.Timestamp('1900-01-01')
                if row['DATA'] >= admission_date:
                    return row['HORARIO']
                elif row['DATA'] < admission_date and row['DIA_TIPO'] == 'domYf':
                    return 'L_'
                else:
                    return 'NL'
            
            matriz2['HORARIO'] = matriz2.apply(adjust_horario, axis=1)
            self.logger.info(f"DEBUG: matriz2 after adjust_horario:\n {matriz2.tail(30)}")
            
            #CRIAR MATRIZ_A--------------------------------------------------
            
            # Extract festivos (holidays)
            dom_e_fes = pd.Series(matriz2[
                (matriz2['HORARIO'] == 'F') & 
                (matriz2['COLABORADOR'] == 'TIPO_DIA')
            ]['DATA']).unique()
            
            # Filter matrizA_og
            matrizA_og = matrizA_og[matrizA_og['matricula'] != ''].copy()
            
            # Initialize counting dataframes
            df_merge_count_dom_fes = []
            df_merge_count_fes = []
            df_merge_count_holidays = []
            
            # Get convenio from external data or config
            convenio_bd = self.external_call_data.get('convenio_bd', 'BD')  # You may need to adjust this
            
            # Process each employee
            for matricula in matrizA_og['matricula'].unique():
                if matricula == '':
                    continue
                    
                matriz_temp = pd.DataFrame(matriz2[matriz2['COLABORADOR'] == matricula].copy())
                #matriz_temp['DATA'] = matriz_temp['DATA'].astype(str)
                tipo_contrato = matrizA_og[matrizA_og['matricula'] == matricula]['tipo_contrato'].iloc[0]
                matriz_temp = pd.DataFrame(matriz_temp)
                
                if convenio_bd == 'BD':  # Assuming BD convention
                    if tipo_contrato in [4, 5]:
                        # Count occurrences for 4/5 day contracts
                        count_occurrences = len(matriz_temp[
                            matriz_temp['HORARIO'].isin(['A', 'L', 'V', 'L_', 'L_DOM', 'DFS']) & 
                            (matriz_temp['WDAY'] == 6)
                        ])
                        
                        # Subtract closed days that fell on holidays
                        fer_tipo3 = fer[fer['tipo'] == 3]['data'].tolist() if 'tipo' in fer.columns else []
                        count_occurrences_extra2 = len(matriz_temp[
                            matriz_temp['HORARIO'].isin(['A', 'L', 'V', 'L_', 'L_DOM', 'DFS']) & 
                            matriz_temp['DATA'].isin(fer_tipo3) & 
                            (matriz_temp['WDAY'] == 6)
                        ])
                        count_occurrences -= count_occurrences_extra2
                        
                        # Count holidays
                        count_occurrences_fes = len(matriz_temp[
                            matriz_temp['HORARIO'].isin(['A', 'L', 'V', 'L_', 'L_DOM', 'DFS']) & 
                            matriz_temp['DATA'].isin(pd.Series(dom_e_fes))
                        ])
                        count_occurrences_fes -= len(matriz_temp[
                            matriz_temp['HORARIO'].isin(['A', 'L', 'V', 'L_', 'L_DOM', 'DFS']) & 
                            matriz_temp['DATA'].isin(fer_tipo3) & 
                            (matriz_temp['WDAY'] != 6)
                        ])
                        
                        count_holidays = len(matriz_temp[matriz_temp['HORARIO'] == 'V'])
                        
                    else:
                        # For other contract types
                        count_occurrences = len(matriz_temp[
                            matriz_temp['HORARIO'].isin(['A', 'L', 'V', 'L_', 'L_DOM', 'DFS']) & 
                            ((matriz_temp['WDAY'] == 6) | matriz_temp['DATA'].isin(pd.Series(dom_e_fes)))
                        ])
                        
                        fer_tipo3 = fer[fer['tipo'] == 3]['data'].tolist() if 'tipo' in fer.columns else []
                        count_occurrences_extra2 = len(matriz_temp[
                            matriz_temp['HORARIO'].isin(['A', 'L', 'V', 'L_', 'L_DOM', 'DFS']) & 
                            matriz_temp['DATA'].isin(fer_tipo3)
                        ])
                        count_occurrences -= count_occurrences_extra2
                        
                        count_occurrences_fes = 0
                        count_holidays = 0
                
                else:
                    # SABECO convention
                    count_occurrences = len(matriz_temp[
                        (matriz_temp['HORARIO'] != 'NL') & 
                        matriz_temp['HORARIO'].str.contains('^L|DFS', case=False, na=False) & 
                        ((matriz_temp['WDAY'] == 6) | matriz_temp['DATA'].isin(pd.Series(dom_e_fes)))
                    ])
                    count_occurrences_fes = 0
                    count_holidays = 0
                
                # Store results
                df_merge_count_dom_fes.append({
                    'matricula': matricula, 
                    'total_dom_fes': count_occurrences
                })
                df_merge_count_fes.append({
                    'matricula': matricula, 
                    'total_fes': count_occurrences_fes
                })
                df_merge_count_holidays.append({
                    'matricula': matricula, 
                    'total_holidays': count_holidays
                })
            
            # Convert to DataFrames and merge
            df_merge_count_dom_fes = pd.DataFrame(df_merge_count_dom_fes).drop_duplicates()
            df_merge_count_fes = pd.DataFrame(df_merge_count_fes).drop_duplicates()
            df_merge_count_holidays = pd.DataFrame(df_merge_count_holidays).drop_duplicates()
            
            matrizA_og = matrizA_og.merge(df_merge_count_dom_fes, on='matricula', how='left')
            matrizA_og = matrizA_og.merge(df_merge_count_fes, on='matricula', how='left')
            matrizA_og = matrizA_og.merge(df_merge_count_holidays, on='matricula', how='left')
            
            # Divide by 2 (as in R code)
            matrizA_og['total_dom_fes'] = matrizA_og['total_dom_fes'] / 2
            matrizA_og['total_fes'] = matrizA_og['total_fes'] / 2
            matrizA_og['total_holidays'] = matrizA_og['total_holidays'] / 2
            
            # Adjust for contract type 3
            matrizA_og.loc[matrizA_og['tipo_contrato'] == 3, 'total_dom_fes'] = 0
            matrizA_og.loc[matrizA_og['tipo_contrato'] == 3, 'dyf_max_t'] = 0
            
            # Add DESCANSOS_ATRB column
            matrizA_og['descansos_atrb'] = 0
            
            # CALCULA LIBRANÇAS ------------------------------------------------------------
            
            # Create df_CD for consecutive day calculations
            matriz2 = pd.DataFrame(matriz2)
            matrizA_og = pd.DataFrame(matrizA_og)
            df_cd = pd.DataFrame(matriz2[pd.Series(matriz2['COLABORADOR']).isin(matrizA_og['matricula'])].copy())
            df_cd['WD'] = pd.Series(df_cd['DATA']).dt.dayofweek + 1  # Convert to 1-7 scale
            df_cd = df_cd.sort_values(['COLABORADOR', 'DATA'], ascending=[True, True])
            
            # Remove duplicates by keeping first occurrence per COLABORADOR/DATA
            df_cd = df_cd.groupby(['COLABORADOR', 'DATA']).first().reset_index()
            
            # Add next/previous day shift information
            df_cd = df_cd.sort_values(['COLABORADOR', 'DATA'])
            df_cd['TIPO_TURNO_NEXT'] = df_cd.groupby('COLABORADOR')['HORARIO'].shift(-1).fillna('H')
            df_cd['TIPO_TURNO_PREV'] = df_cd.groupby('COLABORADOR')['HORARIO'].shift(1).fillna('H')
            df_cd['WDAY_NEXT'] = df_cd.groupby('COLABORADOR')['WDAY'].shift(-1)
            df_cd['TIPO_TURNO_NEXT2'] = df_cd.groupby('COLABORADOR')['HORARIO'].shift(-2).fillna('H')
            df_cd['WDAY_NEXT2'] = df_cd.groupby('COLABORADOR')['WDAY'].shift(-2)
            df_cd['WDAY_PREV'] = df_cd.groupby('COLABORADOR')['WDAY'].shift(1)
            
            # Process 4/5 day contracts - count different types of rest days
            colabs_45d = matrizA_og[matrizA_og['tipo_contrato'].isin([4, 5])]['matricula'].tolist()
            self.logger.info(f"Found {len(colabs_45d)} employees with contract types 4 or 5: {colabs_45d}")
            
            count_ldt_45d_data = []
            for colab in colabs_45d:
                colab_data = df_cd[df_cd['COLABORADOR'] == colab].copy()
                
                # Calculate LD_at, LQ_at, LRES_at, CXX_at
                ld_at = 0
                
                # LQ_at calculation
                lq_condition = (
                    (colab_data['DIA_TIPO'] != 'domYf') &
                    (colab_data['HORARIO'] != 'LD') &
                    (pd.Series(colab_data['HORARIO']).str.contains('^L', case=False, na=False)) &
                    (pd.Series(colab_data['WD']).isin([1, 2, 3, 4, 5, 6])) &
                    (~pd.Series(colab_data['TIPO_TURNO_NEXT']).str.contains('^L', case=False, na=False)) &
                    (colab_data['TIPO_TURNO_PREV'] != 'L')
                )
                lq_at = lq_condition.sum()
                
                # LRES_at calculation  
                lres_condition = (
                    (colab_data['DIA_TIPO'] != 'domYf') &
                    (pd.Series(colab_data['HORARIO']).str.contains('^L', case=False, na=False)) &
                    (pd.Series(colab_data['WD']).isin([1, 2, 3, 4, 5])) &
                    (~pd.Series(colab_data['TIPO_TURNO_PREV']).str.contains('^L', case=False, na=False)) &
                    (~pd.Series(colab_data['TIPO_TURNO_NEXT']).str.contains('^L', case=False, na=False))
                )
                lres_at = lres_condition.sum()
                
                # CXX_at calculation
                cxx_condition = (
                    (colab_data['DIA_TIPO'] != 'domYf') &
                    (pd.Series(colab_data['HORARIO']).str.contains('^L', case=False, na=False)) &
                    (pd.Series(colab_data['WD']).isin([1, 2, 3, 4, 5])) &
                    (pd.Series(colab_data['TIPO_TURNO_PREV']).str.contains('^L', case=False, na=False))
                )
                cxx_at = cxx_condition.sum()
                
                count_ldt_45d_data.append({
                    'COLABORADOR': colab,
                    'LD_at': ld_at,
                    'LQ_at': lq_at, 
                    'LRES_at': lres_at,
                    'CXX_at': cxx_at
                })
            
            # Process 6 day contracts
            colabs_6d = matrizA_og[matrizA_og['tipo_contrato'] == 6]['matricula'].tolist()
            self.logger.info(f"Found {len(colabs_6d)} employees with contract type 6: {colabs_6d}")
            
            count_ldt_6d_data = []
            for colab in colabs_6d:
                colab_data = df_cd[df_cd['COLABORADOR'] == colab].copy()
                
                # LD_at calculation
                ld_condition = (
                    (colab_data['DIA_TIPO'] != 'domYf') &
                    (colab_data['HORARIO'] != 'LQ') &
                    (pd.Series(colab_data['HORARIO']).str.contains('^L', case=False, na=False)) &
                    (pd.Series(colab_data['WD']).isin([1, 2, 3, 4, 5, 6])) &
                    (~pd.Series(colab_data['TIPO_TURNO_NEXT']).str.contains('^L', case=False, na=False)) &
                    (colab_data['TIPO_TURNO_PREV'] != 'L')
                )
                ld_at = ld_condition.sum()
                
                # LQ_at calculation  
                lq_condition = (
                    (colab_data['DIA_TIPO'] != 'domYf') &
                    (colab_data['HORARIO'] != 'LD') &
                    (pd.Series(colab_data['HORARIO']).str.contains('^L', case=False, na=False)) &
                    (pd.Series(colab_data['WD']).isin([1, 2, 3, 4, 5, 6])) &
                    (~pd.Series(colab_data['TIPO_TURNO_NEXT']).str.contains('^L', case=False, na=False)) &
                    (colab_data['TIPO_TURNO_PREV'] != 'L')
                )
                lq_at = lq_condition.sum()
                
                # CXX_at calculation
                cxx_condition = (
                    (colab_data['DIA_TIPO'] != 'domYf') &
                    (pd.Series(colab_data['HORARIO']).str.contains('^L', case=False, na=False)) &
                    (pd.Series(colab_data['WD']).isin([1, 2, 3, 4, 5])) &
                    (pd.Series(colab_data['TIPO_TURNO_PREV']).str.contains('^L', case=False, na=False))
                )
                cxx_at = cxx_condition.sum()
                
                count_ldt_6d_data.append({
                    'COLABORADOR': colab,
                    'LD_at': ld_at,
                    'LQ_at': lq_at,
                    'LRES_at': 0,
                    'CXX_at': cxx_at
                })
            
            # Combine all collaborators
            count_ldt = pd.DataFrame(count_ldt_45d_data + count_ldt_6d_data)
            
            # Handle case where no employees have contract types 4, 5, or 6
            if count_ldt.empty:
                # Create an empty DataFrame with the expected columns
                count_ldt = pd.DataFrame(columns=['COLABORADOR', 'LD_at', 'LQ_at', 'LRES_at', 'CXX_at'])
                self.logger.info("No employees found with contract types 4, 5, or 6. Created empty count_ldt DataFrame.")
            
            # Calculate consecutive day patterns (C2D and C3D)
            
            # Add pattern identification columns
            df_cd['FRI_SAT_SUN'] = (
                (df_cd['WDAY_PREV'] == 5) & 
                (df_cd['TIPO_TURNO_PREV'].str.contains('^L', case=False, na=False)) &
                (df_cd['WDAY'] == 6) & 
                (df_cd['HORARIO'].str.contains('^L', case=False, na=False)) &
                (df_cd['WDAY_NEXT'] == 7) & 
                (df_cd['TIPO_TURNO_NEXT'].str.contains('^L', case=False, na=False))
            )
            
            df_cd['SAT_SUN_MON'] = (
                (df_cd['WDAY'] == 6) & 
                (df_cd['HORARIO'].str.contains('^L', case=False, na=False)) &
                (df_cd['WDAY_NEXT'] == 7) & 
                (df_cd['TIPO_TURNO_NEXT'].str.contains('^L', case=False, na=False)) &
                (df_cd['WDAY_NEXT2'] == 1) & 
                (df_cd['TIPO_TURNO_NEXT2'].str.contains('^L', case=False, na=False))
            )
            
            df_cd['SAT_SUN_ONLY'] = (
                (df_cd['WDAY'] == 6) & 
                (df_cd['HORARIO'].str.contains('^L', case=False, na=False)) &
                (df_cd['WDAY_NEXT'] == 7) & 
                (df_cd['TIPO_TURNO_NEXT'].str.contains('^L', case=False, na=False)) &
                (df_cd['WDAY_NEXT2'] == 1) & 
                (~df_cd['TIPO_TURNO_NEXT2'].str.contains('^L', case=False, na=False)) &
                (df_cd['WDAY_PREV'] == 5) & 
                (~df_cd['TIPO_TURNO_PREV'].str.contains('^L', case=False, na=False))
            )
            
            df_cd['SUN_MON_ONLY'] = (
                (df_cd['WDAY'] == 6) & 
                (~df_cd['HORARIO'].str.contains('^L', case=False, na=False)) &
                (df_cd['WDAY_NEXT'] == 7) & 
                (df_cd['TIPO_TURNO_NEXT'].str.contains('^L', case=False, na=False)) &
                (df_cd['WDAY_NEXT2'] == 1) & 
                (df_cd['TIPO_TURNO_NEXT2'].str.contains('^L', case=False, na=False))
            )
            
            # Count C3D patterns
            c3d_fri_sat_sun = df_cd[df_cd['FRI_SAT_SUN']].groupby('COLABORADOR')['DATA'].nunique().reset_index()
            c3d_fri_sat_sun.columns = ['COLABORADOR', 'C3D_at_FSS']
            
            c3d_sat_sun_mon = df_cd[df_cd['SAT_SUN_MON']].groupby('COLABORADOR')['DATA'].nunique().reset_index()
            c3d_sat_sun_mon.columns = ['COLABORADOR', 'C3D_at_SSM']
            
            # Merge C3D counts
            c3d_at = pd.merge(c3d_sat_sun_mon, c3d_fri_sat_sun, on='COLABORADOR', how='outer').fillna(0)
            c3d_at['C3D_at'] = c3d_at['C3D_at_SSM'] + c3d_at['C3D_at_FSS']
            c3d_at = c3d_at[['COLABORADOR', 'C3D_at']]
            
            # Count C2D patterns  
            c2d_sat_sun_only = df_cd[df_cd['SAT_SUN_ONLY']].groupby('COLABORADOR')['DATA'].nunique().reset_index()
            c2d_sat_sun_only.columns = ['COLABORADOR', 'C2D_at_SSO']
            
            c2d_sun_mon_only = df_cd[df_cd['SUN_MON_ONLY']].groupby('COLABORADOR')['DATA'].nunique().reset_index()
            c2d_sun_mon_only.columns = ['COLABORADOR', 'C2D_at_SMO']
            
            # Merge C2D counts
            c2d_at = pd.merge(c2d_sat_sun_only, c2d_sun_mon_only, on='COLABORADOR', how='outer').fillna(0)
            c2d_at['C2D_at'] = c2d_at['C2D_at_SSO'] + c2d_at['C2D_at_SMO']
            c2d_at = c2d_at[['COLABORADOR', 'C2D_at']]
            
            # Merge C2D and C3D
            c_at = pd.merge(c2d_at, c3d_at, on='COLABORADOR', how='outer').fillna(0)
            
            # Handle case where c_at is empty (no consecutive day patterns found)
            if c_at.empty:
                c_at = pd.DataFrame(columns=['COLABORADOR', 'C2D_at', 'C3D_at'])
                self.logger.info("No consecutive day patterns found. Created empty c_at DataFrame.")
            
            # Merge with count_ldt
            count_ldt = pd.merge(count_ldt, c_at, on='COLABORADOR', how='left').fillna(0)
            
            # Merge with matrizA_og
            matrizA_og = matrizA_og.merge(count_ldt, left_on='matricula', right_on='COLABORADOR', how='left').fillna(0)
            
            # Store original matrizA_og
            matrizA_og_ed = matrizA_og.copy() # TODO: check if this is needed
            
            # Adjust C2D logic (C2D = C2D + C3D)
            matrizA_og['C2D_at'] = matrizA_og['C2D_at'] + matrizA_og['C3D_at']

            # Log the column names of matrizA_og
            self.logger.info(f"Columns in matrizA_og after processing: {matrizA_og.columns.tolist()}")
            
            # Calculate adjusted values
            matrizA_og = self._log_and_clip_l_total(matrizA_og, "before LD_at subtraction", clip_negative=False)
            matrizA_og['l_total'] = matrizA_og['l_total'] - matrizA_og['LD_at']
            matrizA_og = self._log_and_clip_l_total(matrizA_og, "after LD_at subtraction", clip_negative=False)
            
            # Log all columns and their data
            #self.logger.info(f"DEBUG: matrizA_og shape: {matrizA_og.shape}")
            #self.logger.info(f"DEBUG: matrizA_og columns: {matrizA_og.columns.tolist()}")
            #self.logger.info(f"DEBUG: matrizA_og dtypes:\n{matrizA_og.dtypes}")
            
            # Log data with better formatting - using CSV format for readability
            #self.logger.info("DEBUG: matrizA_og data (CSV format):")
            #self.logger.info(matrizA_og.to_csv(sep='\t', index=False))
            
            # Alternative: Log each column separately for very detailed view
            #self.logger.info("DEBUG: matrizA_og column-by-column data:")
            #for col in matrizA_og.columns:
            #    self.logger.info(f"  {col}: {matrizA_og[col].tolist()}")
            
            # Log specific column for backward compatibility
            self.logger.info(f"DEBUG: matrizA_og ld: {matrizA_og['ld']}")
            matrizA_og['ld'] = np.maximum(matrizA_og['ld'] - matrizA_og['LD_at'], 0)
            matrizA_og['l_dom'] = matrizA_og['l_dom'] - matrizA_og['total_dom_fes'] - matrizA_og['total_fes']
            matrizA_og['l_total'] = matrizA_og['l_total'] - matrizA_og['total_dom_fes']
            matrizA_og = self._log_and_clip_l_total(matrizA_og, "after total_dom_fes subtraction", clip_negative=False)
            
            # Handle holidays based on contract type
            holiday_adjustment = np.where(
                matrizA_og['tipo_contrato'] == 4,
                2 * matrizA_og['total_holidays'].apply(custom_round) / 7,
                matrizA_og['total_holidays'].apply(custom_round) / 7
            )
            matrizA_og['l_total'] = matrizA_og['l_total'] - holiday_adjustment
            matrizA_og = self._log_and_clip_l_total(matrizA_og, "after holiday adjustment", clip_negative=False)
            
            # Handle C2D and C3D
            matrizA_og['l_total'] = matrizA_og['l_total'] - matrizA_og['C2D_at']
            matrizA_og = self._log_and_clip_l_total(matrizA_og, "after C2D_at subtraction", clip_negative=False)
            matrizA_og['c2d'] = np.maximum(matrizA_og['c2d'] - matrizA_og['C2D_at'], 0)
            
            matrizA_og['l_total'] = matrizA_og['l_total'] - matrizA_og['C3D_at']
            matrizA_og = self._log_and_clip_l_total(matrizA_og, "after C3D_at subtraction", clip_negative=False)
            matrizA_og['c3d'] = np.maximum(matrizA_og['c3d'] - matrizA_og['C3D_at'], 0)
            
            matrizA_og['l_total'] = matrizA_og['l_total'] - matrizA_og['LQ_at']
            matrizA_og = self._log_and_clip_l_total(matrizA_og, "after LQ_at subtraction", clip_negative=False)
            matrizA_og['lq'] = np.maximum(matrizA_og['lq'] - matrizA_og['LQ_at'], 0)
            
            # Handle CXX
            matrizA_og['l_total'] = matrizA_og['l_total'] - matrizA_og['CXX_at']
            matrizA_og = self._log_and_clip_l_total(matrizA_og, "after CXX_at subtraction", clip_negative=False)
            matrizA_og['cxx'] = np.maximum(matrizA_og['cxx'] - matrizA_og['CXX_at'], 0)

            # Handle VZ
            if 'vz' not in matrizA_og.columns:
                matrizA_og['vz'] = 0
            self.logger.info(f"DEBUG: matrizA_og columns: {matrizA_og.columns}")
            
            # Create matrizA with selected columns
            matrizA = matrizA_og[[
                'unidade', 'secao', 'posto', 'fk_colaborador', 'matricula', 'out',
                'tipo_contrato', 'ciclo', 'l_total', 'l_dom', 'ld', 'lq', 'q', 
                'c2d', 'c3d', 'cxx', 'descansos_atrb', 'dyf_max_t', 'LRES_at', 'lq_og', 'dofhc', 'vz', 'data_admissao', 'data_demissao', 'prioridade_folgas',
                'l_dom_salsa', # TODO: Remove this in next big release
                 "seed_5_6", "n_sem_a_folga"
            ]].copy()
            
            # Rename columns to match R output
            matrizA = pd.DataFrame(matrizA).rename(columns={
                'ld': 'l_d',
                'lq': 'l_q', 
                'q': 'l_qs'
            })
            
            # Create backup matrices after renaming
            matrizA_bk_og = matrizA.copy()
            matrizA_bk_og['l_res'] = (matrizA_bk_og['l_total'] - matrizA_bk_og['l_dom'] - 
                                    matrizA_bk_og['l_d'] - matrizA_bk_og['l_q'] - 
                                    matrizA_bk_og['l_qs'] - matrizA_bk_og['c2d'] - 
                                    matrizA_bk_og['c3d'] - matrizA_bk_og['cxx'] - 
                                    matrizA_bk_og['vz'] - matrizA_bk_og['LRES_at'])
            matrizA_bk_og['l_total'] = matrizA_bk_og['l_total'] - matrizA_bk_og['LRES_at']
            matrizA_bk_og = matrizA_bk_og.drop('LRES_at', axis=1)
            matrizA_bk_og.loc[matrizA_bk_og['l_res'] < 0, 'vz'] = matrizA_bk_og['vz'] + matrizA_bk_og['l_res']
            
            # Preserve dofhc column in matrizA_bk_og
            if 'dofhc' in matrizA.columns:
                matrizA_bk_og['dofhc'] = matrizA['dofhc']
            
            matrizA_bk = matrizA.copy()           
            matrizA_bk['l_res'] = (matrizA_bk['l_total'] - matrizA_bk['l_dom'] - 
                                matrizA_bk['l_d'] - matrizA_bk['l_q'] - 
                                matrizA_bk['l_qs'] - matrizA_bk['c2d'] - 
                                matrizA_bk['c3d'] - matrizA_bk['cxx'] - 
                                matrizA_bk['vz'] - matrizA_bk['LRES_at'])
            matrizA_bk['l_total'] = matrizA_bk['l_total'] - matrizA_bk['LRES_at']
            matrizA_bk = matrizA_bk.drop('LRES_at', axis=1)
            matrizA_bk.loc[matrizA_bk['l_res'] < 0, 'vz'] = matrizA_bk['vz'] + matrizA_bk['l_res']
            
            # Preserve dofhc column in matrizA_bk
            if 'dofhc' in matrizA.columns:
                matrizA_bk['dofhc'] = matrizA['dofhc']
            
            # CONTRATOS 2/3DIAS Processing -----------------------------------------------
            
            # Create matriz2_3D for 2/3 day contracts
            contract_23_employees = pd.Series(matrizA[pd.Series(matrizA['tipo_contrato']).isin([2, 3])]['matricula']).tolist()
            
            if len(contract_23_employees) > 0:
                matriz2_3d = matriz2[matriz2['COLABORADOR'].isin(contract_23_employees)].copy()
                
                # Merge with contract type information
                contract_info = pd.DataFrame(matrizA[pd.Series(matrizA['tipo_contrato']).isin([2, 3])][['matricula', 'tipo_contrato']])
                matriz2_3d = matriz2_3d.merge(contract_info, left_on='COLABORADOR', right_on='matricula', how='left')
                
                # Keep ALL calendar entries (don't filter matriz2_3d)
                self.logger.info(f"DEBUG: matriz2_3d before processing shape: {matriz2_3d.shape}")
                self.logger.info(f"DEBUG: matriz2_3d HORARIO value counts:\n{matriz2_3d['HORARIO'].value_counts()}")
                
                # But count only work days for NL2D/NL3D assignment
                work_days_only = matriz2_3d[~matriz2_3d['HORARIO'].isin(['-', 'V', 'F'])].copy()
                self.logger.info(f"DEBUG: work_days_only shape: {work_days_only.shape}")

                week_counts = (pd.DataFrame(work_days_only)
                             .groupby(['COLABORADOR', 'WW'])
                             .agg(count=('COLABORADOR', 'size'))
                             .reset_index())
                week_counts['count'] = week_counts['count'] / 2
                self.logger.info(f"DEBUG: week_counts shape: {week_counts.shape}")
                self.logger.info(f"DEBUG: week_counts sample:\n{week_counts.head(10)}")

                # Apply NL2D/NL3D only to work days
                def update_horario_3d(row):
                    # Only change work days, leave rest days unchanged
                    if row['HORARIO'] in ['-', 'V', 'F']:
                        return row['HORARIO']  # Keep rest days as-is
                    
                    # Get work day count for this employee/week
                    emp_week_count = week_counts[
                        (week_counts['COLABORADOR'] == row['COLABORADOR']) & 
                        (week_counts['WW'] == row['WW'])
                    ]
                    
                    if not emp_week_count.empty:
                        count = emp_week_count['count'].iloc[0]
                        if count == 3 and row['tipo_contrato'] == 3:
                            return 'NL3D'
                        elif count == 2 and row['tipo_contrato'] == 2:
                            return 'NL2D'
                    
                    return row['HORARIO']

                matriz2_3d['HORARIO'] = matriz2_3d.apply(update_horario_3d, axis=1)
                
                self.logger.info(f"DEBUG: matriz2_3d after HORARIO update shape: {matriz2_3d.shape}")
                self.logger.info(f"DEBUG: matriz2_3d HORARIO value counts after update:\n{matriz2_3d['HORARIO'].value_counts()}")
                
                # Log sample of NL2D/NL3D assignments
                nl_assignments = matriz2_3d[matriz2_3d['HORARIO'].isin(['NL2D', 'NL3D'])]
                if not nl_assignments.empty:
                    self.logger.info(f"DEBUG: NL2D/NL3D assignments count: {len(nl_assignments)}")
                    self.logger.info(f"DEBUG: NL2D/NL3D sample:\n{nl_assignments[['COLABORADOR', 'DATA', 'HORARIO', 'tipo_contrato']].head(10)}")
                else:
                    self.logger.warning("DEBUG: No NL2D/NL3D assignments were made")
                
                # Remove unnecessary columns
                matriz2_3d = matriz2_3d.drop(['count', 'tipo_contrato_y'], axis=1, errors='ignore')
                
                # Merge back with main matriz2
                self.logger.info(f"DEBUG: Before merge - main matriz2 shape: {matriz2.shape}")
                self.logger.info(f"DEBUG: Before merge - matriz2_3d final shape: {matriz2_3d.shape}")
                
                # First remove the employees that were processed
                matriz2_before_removal = matriz2.shape[0]
                matriz2 = matriz2[~matriz2['COLABORADOR'].isin(contract_23_employees)].copy()
                self.logger.info(f"DEBUG: After removing contract 2/3 employees: {matriz2_before_removal} -> {matriz2.shape[0]} rows")
                
                # Then add back the processed data
                matriz2 = pd.concat([matriz2, matriz2_3d], ignore_index=True)
                self.logger.info(f"DEBUG: After concat - final matriz2 shape: {matriz2.shape}")
                
                # Verify contract 2/3 employees have complete calendars
                for emp in contract_23_employees[:3]:  # Check first 3 employees
                    emp_data = matriz2[matriz2['COLABORADOR'] == emp]
                    unique_dates = emp_data['DATA'].nunique() if not emp_data.empty else 0
                    self.logger.info(f"DEBUG: Employee {emp} has {len(emp_data)} calendar entries, {unique_dates} unique dates")
                    if not emp_data.empty:
                        horario_counts = emp_data['HORARIO'].value_counts()
                        self.logger.info(f"DEBUG: Employee {emp} HORARIO distribution: {dict(horario_counts.head(5))}")
            
            # Convert DATA back to string
            matriz2['DATA'] = matriz2['DATA'].astype(str)
            
            # Calculate work weeks for 2/3 day contract employees
            if len(contract_23_employees) > 0:
                matriz3d = pd.DataFrame(matriz2[pd.Series(matriz2['COLABORADOR']).isin(contract_23_employees)].copy())
                
                # Filter work days and count weeks
                matriz3d = matriz3d[~matriz3d['HORARIO'].isin(['-', 'V', 'F', 'NL3D', 'NL2D'])].copy()
                
                work_weeks = (matriz3d.groupby('COLABORADOR')
                            .agg(count=('WW', 'nunique'))
                            .reset_index())
                work_weeks.columns = ['matricula', 'count']
                
                # Merge with matrizA
                matrizA = matrizA.merge(work_weeks, on='matricula', how='left')
                
                # Update L_TOTAL for 2/3 day contracts
                matrizA = self._log_and_clip_l_total(matrizA, "before 2/3 day contract l_total update", clip_negative=False)
                matrizA.loc[matrizA['tipo_contrato'].isin([2, 3]), 'l_total'] = (
                    matrizA.loc[matrizA['tipo_contrato'].isin([2, 3]), 'count']
                )
                matrizA = self._log_and_clip_l_total(matrizA, "after 2/3 day contract l_total update", clip_negative=False)
            else:
                matrizA['count'] = 0
            
            matrizA = matrizA.fillna(0)
            matrizA = matrizA.drop('count', axis=1, errors='ignore')
            # Log and apply clip to all numeric columns explicitly
            matrizA = self._log_and_clip_l_total(matrizA, "before final clipping operation", clip_negative=False)
            numeric_cols = matrizA.select_dtypes(include=['number']).columns
            matrizA[numeric_cols] = pd.DataFrame(matrizA[numeric_cols]).clip(lower=0)
            matrizA = self._log_and_clip_l_total(matrizA, "after final clipping operation", clip_negative=False)
            
            # Add L_RES column
            matrizA['l_res'] = 0
            
            # Calculate auxiliary columns
            matrizA['aux'] = matrizA['l_dom'] + matrizA['l_d'] + matrizA['l_q'] + matrizA['c2d'] + matrizA['c3d'] + matrizA['cxx']
            matrizA['aux2'] = matrizA['l_total'] - matrizA['aux']
            
            # Adjust L_D if aux2 is negative
            aux2_negative_count = (matrizA['aux2'] < 0).sum()
            if aux2_negative_count > 0:
                self.logger.warning(f"Found {aux2_negative_count} employees with negative aux2 (l_total - sum of components). Adjusting l_d values.")
            matrizA.loc[matrizA['aux2'] < 0, 'l_d'] = matrizA['l_d'] + matrizA['aux2']
            matrizA = matrizA.drop(['aux', 'aux2'], axis=1)
            matrizA = self._log_and_clip_l_total(matrizA, "after aux2 adjustment", clip_negative=False)
            
            # Set L_RES for contract type 3
            matrizA.loc[matrizA['tipo_contrato'] == 3, 'l_res'] = matrizA.loc[matrizA['tipo_contrato'] == 3, 'l_total']
            
            # Add VZ (empty days) for 4-day contracts
            matrizA['vz'] = np.where(matrizA['tipo_contrato'] == 4, semanas_restantes - 4, 0)
            
            # Update HORARIO: change 'L' to 'L_'
            matriz2.loc[matriz2['HORARIO'] == 'L', 'HORARIO'] = 'L_'
            
            # Create backup matrices
            matrizA_bk_og = matrizA.copy()
            matrizA_bk_og['l_res'] = (matrizA_bk_og['l_total'] - matrizA_bk_og['l_dom'] - 
                                    matrizA_bk_og['l_d'] - matrizA_bk_og['l_q'] - 
                                    matrizA_bk_og['l_qs'] - matrizA_bk_og['c2d'] - 
                                    matrizA_bk_og['c3d'] - matrizA_bk_og['cxx'] - 
                                    matrizA_bk_og['vz'] - matrizA_bk_og['LRES_at'])
            matrizA_bk_og['l_total'] = matrizA_bk_og['l_total'] - matrizA_bk_og['LRES_at']
            matrizA_bk_og = matrizA_bk_og.drop('LRES_at', axis=1)
            matrizA_bk_og.loc[matrizA_bk_og['l_res'] < 0, 'vz'] = matrizA_bk_og['vz'] + matrizA_bk_og['l_res']
            
            matrizA_bk = matrizA.copy()
            matrizA_bk['l_res'] = (matrizA_bk['l_total'] - matrizA_bk['l_dom'] - 
                                matrizA_bk['l_d'] - matrizA_bk['l_q'] - 
                                matrizA_bk['l_qs'] - matrizA_bk['c2d'] - 
                                matrizA_bk['c3d'] - matrizA_bk['cxx'] - 
                                matrizA_bk['vz'] - matrizA_bk['LRES_at'])
            matrizA_bk['l_total'] = matrizA_bk['l_total'] - matrizA_bk['LRES_at']
            matrizA_bk = matrizA_bk.drop('LRES_at', axis=1)
            matrizA_bk.loc[matrizA_bk['l_res'] < 0, 'vz'] = matrizA_bk['vz'] + matrizA_bk['l_res']
            
            # Sort by L_TOTAL descending and clip negative values
            matrizA_bk = matrizA_bk.sort_values('l_total', ascending=False)
            # Before clipping, identify numeric columns
            numeric_cols = matrizA_bk.select_dtypes(include=['number']).columns
            # Apply clip only to numeric columns
            matrizA_bk[numeric_cols] = matrizA_bk[numeric_cols].clip(lower=0)
            
            # Create backup for matriz_data_turno (placeholder)
            matriz_data_turno_bk = pd.DataFrame({'COLUNA': [np.nan]})
            
            # Dev TIPO TURNO FIX ---------------------------------------------------------------------
            # Fix TIPO_TURNO for consistency
            matriz2_tipo_turno_fix = pd.DataFrame(matriz2[pd.Series(matriz2['HORARIO']).isin(['H', 'DFS'])])
            matriz2_tipo_turno_fix = pd.DataFrame(matriz2_tipo_turno_fix[['WW', 'TIPO_TURNO']])
            matriz2_tipo_turno_fix = matriz2_tipo_turno_fix.drop_duplicates(subset=['WW'])
            matriz2_tipo_turno_fix = matriz2_tipo_turno_fix.rename(columns={'TIPO_TURNO': 'TIPO_TURNO_FIX'})
            
            matriz2 = pd.DataFrame(matriz2).merge(matriz2_tipo_turno_fix, on='WW', how='left')
            matriz2.loc[pd.Series(matriz2['TIPO_TURNO']).isin(['NL']), 'TIPO_TURNO'] = matriz2['TIPO_TURNO_FIX']
            matriz2 = pd.DataFrame(matriz2).drop('TIPO_TURNO_FIX', axis=1, errors='ignore')
            
            matriz2_bk = matriz2.copy()
            
            # Individual Employee Processing Loop ----------------------------------------
            
            for colab in matrizA_bk['matricula']:
                mmA = matrizA_bk[matrizA_bk['matricula'] == colab].copy()
                if len(mmA) == 0:
                    continue
                    
                mmA = mmA.iloc[0:1].copy()  # Take first row if multiple
                tipo_contrato = int(mmA['tipo_contrato'].iloc[0])
                ciclo = str(mmA['ciclo'].iloc[0]).upper() if 'ciclo' in mmA.columns else ''
                dyf_max_t = int(mmA['dyf_max_t'].iloc[0]) if 'dyf_max_t' in mmA.columns else 0
                #self.logger.info(f"DEBUG: colab {colab} mmA: {mmA}")
                
                if tipo_contrato == 2:
                    # Process 2-day contracts using calcular_folgas2
                    new_c = matriz2_bk[matriz2_bk['COLABORADOR'] == colab].copy()
                    new_c = pd.DataFrame(new_c).sort_values(['COLABORADOR', 'DATA', 'TIPO_TURNO'])
                    
                    # Remove duplicates by keeping first occurrence per COLABORADOR/DATA
                    new_c = new_c.groupby(['COLABORADOR', 'DATA']).first().reset_index()
                    
                    # Group by week and calculate folgas
                    week_results = []
                    for ww in new_c['WW'].unique():
                        week_data = new_c[new_c['WW'] == ww]
                        folgas_result = calcular_folgas2(week_data)
                        folgas_result['COLABORADOR'] = colab
                        week_results.append(folgas_result)
                    
                    # Combine results
                    if week_results:
                        combined_results = pd.concat(week_results, ignore_index=True)
                        total_l_res = combined_results['L_RES'].sum()
                        total_l_dom = combined_results['L_DOM'].sum()
                        total_l_total = total_l_res + total_l_dom
                        
                        mmA.loc[:, 'l_res'] = total_l_res
                        mmA.loc[:, 'l_dom'] = total_l_dom
                        mmA.loc[:, 'l_total'] = total_l_total
                    
                    # Update matrizA_bk
                    matrizA_bk = matrizA_bk[matrizA_bk['matricula'] != colab]
                    matrizA_bk = pd.concat([matrizA_bk, mmA], ignore_index=True)
                    
                elif tipo_contrato == 3:
                    # Process 3-day contracts using calcular_folgas3
                    new_c = matriz2_bk[matriz2_bk['COLABORADOR'] == colab].copy()
                    new_c = pd.DataFrame(new_c).sort_values(['COLABORADOR', 'DATA', 'TIPO_TURNO'])
                    
                    # Remove duplicates
                    new_c = new_c.groupby(['COLABORADOR', 'DATA']).first().reset_index()
                    
                    # Group by week and calculate folgas
                    week_results = []
                    for ww in new_c['WW'].unique():
                        week_data = new_c[new_c['WW'] == ww]
                        folgas_result = calcular_folgas3(week_data)
                        folgas_result['COLABORADOR'] = colab
                        week_results.append(folgas_result)
                    
                    # Combine results
                    if week_results:
                        combined_results = pd.concat(week_results, ignore_index=True)
                        total_l_res = combined_results['L_RES'].sum()
                        total_l_dom = combined_results['L_DOM'].sum()
                        total_l_total = total_l_res + total_l_dom
                        
                        mmA.loc[:, 'l_res'] = total_l_res
                        mmA.loc[:, 'l_dom'] = total_l_dom
                        mmA.loc[:, 'l_total'] = total_l_total
                    
                    # Update matrizA_bk
                    matrizA_bk = matrizA_bk[matrizA_bk['matricula'] != colab]
                    matrizA_bk = pd.concat([matrizA_bk, mmA], ignore_index=True)
                    
                elif dyf_max_t == 0 and ciclo not in ['COMPLETO']:
                    #self.logger.info(f"DEBUG: primeiro if")
                    #self.logger.info(f"DEBUG: colab {colab} ciclo {ciclo} dyf_max_t {dyf_max_t}")
                    # Employee doesn't work any Sunday - force all Sundays with L
                    mmA.loc[:, 'l_total'] = mmA['l_total'].iloc[0] - mmA['l_dom'].iloc[0]
                    mmA.loc[:, 'l_dom'] = 0
                    
                    # Update matrizA_bk
                    matrizA_bk = matrizA_bk[matrizA_bk['matricula'] != colab]
                    matrizA_bk = pd.concat([matrizA_bk, mmA], ignore_index=True)
                    
                    # Update calendar matrix with domYfes with L
                    new_c = matriz2_bk[matriz2_bk['COLABORADOR'] == colab].copy()
                    new_c.loc[(new_c['DIA_TIPO'] == 'domYf') & (new_c['HORARIO'] != 'V'), 'HORARIO'] = 'L_DOM'
                    
                    matriz2_bk = matriz2_bk[matriz2_bk['COLABORADOR'] != colab]
                    matriz2_bk = pd.concat([pd.DataFrame(matriz2_bk), pd.DataFrame(new_c)], ignore_index=True)
                    
                elif ciclo in ['SIN DYF']:
                    #self.logger.info(f"DEBUG: segundo if")
                    #self.logger.info(f"DEBUG: colab {colab} ciclo {ciclo} dyf_max_t {dyf_max_t}")
                    # Special cycle: only assign Sundays and LD
                    mmA.loc[:, 'c2d'] = mmA['c2d'].iloc[0] - mmA['c3d'].iloc[0]
                    mmA.loc[:, 'l_total'] = (mmA['l_dom'].iloc[0] + mmA['l_d'].iloc[0] + 
                                            mmA['c2d'].iloc[0] + mmA['cxx'].iloc[0])
                    mmA.loc[:, 'l_q'] = 0
                    mmA.loc[:, 'l_qs'] = 0
                    mmA.loc[:, 'c3d'] = 0
                    mmA.loc[:, 'l_res'] = 0
                    mmA.loc[:, 'vz'] = 0
                    
                    # Update matrizA_bk
                    matrizA_bk = matrizA_bk[matrizA_bk['matricula'] != colab]
                    matrizA_bk = pd.concat([matrizA_bk, mmA], ignore_index=True)
                
                # Handle COMPLETO cycle - reset all L values
                if ciclo == 'COMPLETO':
                    #self.logger.info(f"DEBUG: terceiro if")
                    #self.logger.info(f"DEBUG: colab {colab} ciclo {ciclo} dyf_max_t {dyf_max_t}")
                    # Reset all columns from position 9 onwards to 0
                    #cols_to_reset = mmA.columns[8:]  # Assuming position 9 is index 8
                    cols_to_reset = ['l_total', 'l_dom', 'l_d', 'l_q', 'l_qs', 'c2d', 'c3d', 'cxx','descansos_atrb', 'dyf_max_t', 'lq_og', 'vz', 'l_res', 'l_dom_salsa'] # TODO: Remove this in next big release
                    mmA.loc[:, cols_to_reset] = 0
                    self.logger.info(f"DEBUG: cols_to_reset: {cols_to_reset}")
                    
                    # Update matrizA_bk
                    matrizA_bk = matrizA_bk[matrizA_bk['matricula'] != colab]
                    matrizA_bk = pd.concat([pd.DataFrame(matrizA_bk), pd.DataFrame(mmA)], ignore_index=True)
                
                # Handle CXX for 4/5 day contracts
                if (tipo_contrato in [4, 5] and mmA['cxx'].iloc[0] > 0 and 
                    ciclo not in ['SIN DYF', 'COMPLETO']):
                    #self.logger.info(f"DEBUG: quarto if")
                    
                    mmA.loc[:, 'l_res2'] = mmA['l_res'].iloc[0] - mmA['cxx'].iloc[0]
                    mmA.loc[:, 'l_res'] = mmA['cxx'].iloc[0]
                    
                    # Update matrizA_bk
                    matrizA_bk = matrizA_bk[matrizA_bk['matricula'] != colab]
                    matrizA_bk = pd.concat([pd.DataFrame(matrizA_bk), pd.DataFrame(mmA)], ignore_index=True)
                else:
                    self.logger.info(f"DEBUG: ultimo else")
                    mmA.loc[:, 'l_res2'] = 0
                    
                    # Update matrizA_bk
                    matrizA_bk = matrizA_bk[matrizA_bk['matricula'] != colab]
                    matrizA_bk = pd.concat([pd.DataFrame(matrizA_bk), pd.DataFrame(mmA)], ignore_index=True)
            
            #self.logger.info(f"DEBUG: algoritmo: {self.auxiliary_data['GD_algorithmName']}")
            #self.logger.info(f"DEBUG: matrizA_bk shape: {matrizA_bk.shape}")
            #self.logger.info(f"DEBUG: matrizA_bk columns: {matrizA_bk.columns.tolist()}")
            
            # Check if target columns exist
            target_cols = ['l_res', 'l_d']
            existing_cols = [col for col in target_cols if col in matrizA_bk.columns]
            missing_cols = [col for col in target_cols if col not in matrizA_bk.columns]
            #self.logger.info(f"DEBUG: existing target columns: {existing_cols}")
            #self.logger.info(f"DEBUG: missing target columns: {missing_cols}")
            
            # Log before values
            for col in existing_cols:
                self.logger.info(f"DEBUG: {col} before reset: {matrizA_bk[col].tolist()}")
            
            if algorithm_name == 'salsa_algorithm' or algorithm_name == 'salsa_esp_algorithm':
                self.logger.info("DEBUG: Condition met - applying salsa_algorithm zeros")
                if 'l_res' in matrizA_bk.columns:
                    matrizA_bk.loc[:, 'l_res'] = 0
                    self.logger.info(f"DEBUG: Set l_res to 0, now values: {matrizA_bk['l_res'].tolist()}")
                else:
                    self.logger.warning("DEBUG: Column 'l_res' not found in matrizA_bk")
                    
                if 'l_d' in matrizA_bk.columns:
                    matrizA_bk.loc[:, 'l_d'] = 0
                    self.logger.info(f"DEBUG: Set l_d to 0, now values: {matrizA_bk['l_d'].tolist()}")
                else:
                    self.logger.warning("DEBUG: Column 'l_d' not found in matrizA_bk")
            else:
                self.logger.info(f"DEBUG: Condition NOT met - algorithm is {algorithm_name}, not salsa_algorithm")
                
            # Log after values
            for col in existing_cols:
                if col in matrizA_bk.columns:
                    self.logger.info(f"DEBUG: {col} after reset: {matrizA_bk[col].tolist()}")

            # Final cleanup of matrizA_bk
            matrizA_bk = matrizA_bk.drop('dyf_max_t', axis=1, errors='ignore')
            matrizA_bk = matrizA_bk.reset_index(drop=True)
            
            # Initialize logs
            logs = None
            
            # Update matriz2_bk HORARIO: L_ -> L_DOM for domYf
            matriz2_bk.loc[(matriz2_bk['DIA_TIPO'] == 'domYf') & 
                        (matriz2_bk['HORARIO'] == 'L_'), 'HORARIO'] = 'L_DOM'
            
            #CRIAR MATRIZ_B--------------------------------------------------
            
            # Calculate +H (working hours) for morning shifts
            trab_manha_data = []
            for data in matriz2_bk['DATA'].unique():
                if data == 'TIPO_DIA':
                    continue
                    
                day_data = matriz2_bk[(matriz2_bk['DATA'] == data) & 
                                    (matriz2_bk['COLABORADOR'] != 'TIPO_DIA')].copy()
                
                # Group by COLABORADOR to analyze each employee's day
                employee_counts = []
                for colab in pd.Series(day_data['COLABORADOR']).unique():
                    colab_data = pd.DataFrame(day_data[day_data['COLABORADOR'] == colab])
                    
                    # Check if employee has M shift with H or NL
                    has_m = ((colab_data['TIPO_TURNO'] == 'M') & 
                            (pd.Series(colab_data['HORARIO']).str.contains('H|NL', case=False, na=False))).any()
                    
                    # Check if employee has T shift with H or NL  
                    has_t = ((colab_data['TIPO_TURNO'] == 'T') & 
                            (pd.Series(colab_data['HORARIO']).str.contains('H|NL', case=False, na=False))).any()
                    
                    # Calculate weight: 1 if only M, 0.5 if both M and T, 0 if no M
                    if has_m and has_t:
                        m_count = 0.5
                    elif has_m:
                        m_count = 1.0
                    else:
                        m_count = 0.0
                        
                    employee_counts.append(m_count)
                
                trab_manha_data.append({
                    'DATA': data,
                    'TURNO': 'M',
                    '+H': sum(employee_counts)
                })
            
            trab_manha = pd.DataFrame(trab_manha_data)
            
            # Calculate +H for afternoon shifts
            trab_tarde_data = []
            for data in matriz2_bk['DATA'].unique():
                if data == 'TIPO_DIA':
                    continue
                    
                day_data = matriz2_bk[(matriz2_bk['DATA'] == data) & 
                                    (matriz2_bk['COLABORADOR'] != 'TIPO_DIA')].copy()
                
                # Group by COLABORADOR to analyze each employee's day
                employee_counts = []
                for colab in pd.Series(day_data['COLABORADOR']).unique():
                    colab_data = day_data[day_data['COLABORADOR'] == colab]
                    
                    # Check if employee has T shift with H or NL (this is the main shift for afternoon)
                    has_m = ((colab_data['TIPO_TURNO'] == 'T') & 
                            (pd.Series(colab_data['HORARIO']).str.contains('H|NL', case=False, na=False))).any()
                    
                    # Check if employee has M shift with H or NL  
                    has_t = ((colab_data['TIPO_TURNO'] == 'M') & 
                            (pd.Series(colab_data['HORARIO']).str.contains('H|NL', case=False, na=False))).any()
                    
                    # Calculate weight: 1 if only T, 0.5 if both M and T, 0 if no T
                    if has_m and has_t:
                        m_count = 0.5
                    elif has_m:
                        m_count = 1.0
                    else:
                        m_count = 0.0
                        
                    employee_counts.append(m_count)
                
                trab_tarde_data.append({
                    'DATA': data,
                    'TURNO': 'T', 
                    '+H': sum(employee_counts)
                })
            
            trab_tarde = pd.DataFrame(trab_tarde_data)

            # Transform turno column to uppercase
            matrizB_ini['turno'] = matrizB_ini['turno'].str.upper()
            
            # Merge +H with matrizB for morning
            self.logger.info(f"matrizB_ini before filter:\n {matrizB_ini}")
            matrizB_m = matrizB_ini[matrizB_ini['turno'] == 'M'].copy()
            self.logger.info(f"matrizB_m after filter turno m:\n {matrizB_m}")
            
            # Convert dates to date objects
            # TODO: check if it does not need %Y-%m-%d
            matrizB_m['data'] = pd.to_datetime(matrizB_m['data']).dt.date
            trab_manha['DATA'] = pd.to_datetime(trab_manha['DATA']).dt.date
            
            #TODO: from this point, the dataframe is empty
            self.logger.info(f"trab_manha: {trab_manha}")
            matrizB_m = matrizB_m.merge(trab_manha, left_on=['data', 'turno'], 
                                    right_on=['DATA', 'TURNO'], how='left')
            matrizB_m = matrizB_m.drop(['DATA', 'TURNO'], axis=1, errors='ignore')
            self.logger.info(f"matrizB_m after merge with trab_manha:\n {matrizB_m}")
            
            # Merge +H with matrizB for afternoon
            self.logger.info(f"matrizB_ini before filter: {matrizB_ini}")
            matrizB_t = matrizB_ini[matrizB_ini['turno'] == 'T'].copy()
            self.logger.info(f"matrizB_t after filter turno t:\n {matrizB_t}")
            
            # Convert dates for afternoon merge to date objects
            matrizB_t['data'] = pd.to_datetime(matrizB_t['data']).dt.date
            trab_tarde['DATA'] = pd.to_datetime(trab_tarde['DATA']).dt.date
            
            matrizB_t = matrizB_t.merge(trab_tarde, left_on=['data', 'turno'],
                                    right_on=['DATA', 'TURNO'], how='left')
            matrizB_t = matrizB_t.drop(['DATA', 'TURNO'], axis=1, errors='ignore')
            self.logger.info(f"matrizB_t after merge with trab_tarde:\n {matrizB_t}")
            
            # Combine morning and afternoon
            matrizB_ini = pd.concat([matrizB_m, matrizB_t], ignore_index=True)
            self.logger.info(f"matrizB_ini: {matrizB_ini}")
            
            # Get param_pess_obj from external data or set default
            param_pess_obj = self.external_call_data.get('param_pessoas_objetivo', 0.5)
            
            # Calculate objective function and diff
            matrizB_ini['max_turno'] = pd.to_numeric(matrizB_ini['max_turno'], errors='coerce')
            matrizB_ini['min_turno'] = pd.to_numeric(matrizB_ini['min_turno'], errors='coerce')
            matrizB_ini['sd_turno'] = pd.to_numeric(matrizB_ini['sd_turno'], errors='coerce')
            matrizB_ini['media_turno'] = pd.to_numeric(matrizB_ini['media_turno'], errors='coerce')
            matrizB_ini['+H'] = pd.Series(pd.to_numeric(matrizB_ini['+H'], errors='coerce')).fillna(0)
            self.logger.info(f"matrizB_ini after merge with trab_tarde: {matrizB_ini}")
            
            # Calculate aux (coefficient of variation)
            matrizB_ini['aux'] = np.where(
                matrizB_ini['media_turno'] != 0,
                matrizB_ini['sd_turno'] / matrizB_ini['media_turno'],
                0
            )
            
            # Calculate pessObj (target people)
            matrizB_ini['pess_obj'] = np.where(
                matrizB_ini['aux'] >= param_pess_obj,
                np.ceil(matrizB_ini['media_turno']),
                np.round(matrizB_ini['media_turno'])
            )
            
            # Calculate diff (difference between actual and target)
            matrizB_ini['diff'] = matrizB_ini['+H'] - matrizB_ini['pess_obj']
            
            # Ensure min_turno is at least 1
            matrizB_ini['min_turno'] = np.where(matrizB_ini['min_turno'] == 0, 1, matrizB_ini['min_turno'])
            
            # Create final matrizB
            matrizB = matrizB_ini.copy()
            
            # Add weekday
            matrizB['data'] = pd.to_datetime(matrizB['data'])
            matrizB['WDAY'] = matrizB['data'].dt.dayofweek + 1
            self.logger.info(f"matrizB after adding WDAY: {matrizB}")
            
            # Create backup
            matrizB_bk = matrizB.copy()
            
            # Calculate holiday work statistics
            matrizA_bk_with_dyf = matrizA_bk.merge(
                matrizA_bk_og[['matricula', 'dyf_max_t']], 
                on='matricula', 
                how='left'
            )
            
            # Calculate festH (holiday work hours)
            fest_h_data = []
            for colab in matrizA_bk['matricula']:
                colab_data = matriz2_bk[
                    (matriz2_bk['COLABORADOR'] == colab) & 
                    (matriz2_bk['DIA_TIPO'] == 'domYf') & 
                    (matriz2_bk['WDAY'] != 1)
                ].copy()
                
                if len(colab_data) > 0:
                    # Group by DATA and check for work indicators
                    daily_work = colab_data.groupby('DATA').agg({
                        'HORARIO': lambda x: (x.astype(str).str.contains('H|NL', case=False, na=False)).any()
                    }).reset_index()
                    daily_work.columns = ['DATA', 'dias_h']
                    
                    # Add OUT and DFS indicators
                    out_dfs_data = colab_data.groupby('DATA').agg({
                        'HORARIO': lambda x: ((x.astype(str) == 'OUT') | (x.astype(str) == 'DFS')).any()
                    }).reset_index()
                    out_dfs_data.columns = ['DATA', 'nl_out_dfs']
                    
                    daily_work = daily_work.merge(out_dfs_data, on='DATA', how='left')
                    daily_work['dias_h'] = daily_work['dias_h'] | daily_work['nl_out_dfs']
                    
                    fest_h = daily_work['dias_h'].sum()
                else:
                    fest_h = 0
                
                fest_h_data.append({'matricula': colab, 'fest_h': fest_h})
            
            fest_h_df = pd.DataFrame(fest_h_data)
            
            # Merge with matrizA_bk
            matrizA_bk = matrizA_bk.merge(fest_h_df, on='matricula', how='left')
            matrizA_bk['fest_h'] = matrizA_bk['fest_h'].fillna(0)
            
            # Calculate minFestH based on DyF_MAX_T
            def calculate_min_fest_h(row):
                dyf_max_t = row['dyf_max_t'] if 'dyf_max_t' in row else 0
                fest_h = row['fest_h']
                
                if dyf_max_t == 33:
                    return round(fest_h * 0.6)
                elif dyf_max_t == 22:
                    return round(fest_h * 0.5)
                elif dyf_max_t == 5:
                    return round(fest_h * 0.3)
                else:
                    return 0
            
            matrizA_bk['min_fest_h'] = matrizA_bk.apply(calculate_min_fest_h, axis=1)
            matrizA_bk['obj_fes'] = matrizA_bk['fest_h'] - matrizA_bk['min_fest_h']
            
            # Drop intermediate columns
            matrizA_bk = matrizA_bk.drop(['fest_h', 'obj_fes'], axis=1, errors='ignore')
            
            self.logger.info("func_inicializa MatrizB creation completed successfully")
            
            try:
                self.logger.info("Storing final results in medium_data")
                self.logger.info(f"DEBUG: matrizB_bk: {matrizB_bk}")
                # Store final results in transformed_data
                self.medium_data.update({
                    'df_colaborador': matrizA_bk.copy(),
                    'df_calendario': matriz2_bk.copy(), 
                    'df_estimativas': matrizB_bk.copy(),
                    'tipos_de_turno': tipos_de_turno,
                    'matrizA_bk_og': matrizA_bk_og.copy(),
                    'matriz_data_turno_bk': matriz_data_turno_bk.copy(),
                    'logs': logs
                })
                
                if not self.medium_data:
                    self.logger.warning("Medium data storage verification failed")
                    return False
                    
                colaborador_data = self.medium_data.get('df_colaborador')
                calendario_data = self.medium_data.get('df_calendario')
                estimativas_data = self.medium_data.get('df_estimativas')
                
                self.logger.info(f"func_inicializa medium_data df_colaborador shape: {colaborador_data.shape if colaborador_data is not None else 'None'}")
                self.logger.info(f"func_inicializa medium_data df_calendario shape: {calendario_data.shape if calendario_data is not None else 'None'}")
                self.logger.info(f"func_inicializa medium_data df_estimativas shape: {estimativas_data.shape if estimativas_data is not None else 'None'}")
                
                # Save CSV files for debugging
                try:
                    matrizA_bk.to_csv(os.path.join('data', 'output', f'df_colaborador-{self.external_call_data.get("current_process_id", "")}-{self.auxiliary_data.get("current_posto_id", "")}.csv'), index=False, encoding='utf-8')
                    matriz2_bk.to_csv(os.path.join('data', 'output', f'df_calendario-{self.external_call_data.get("current_process_id", "")}-{self.auxiliary_data.get("current_posto_id", "")}.csv'), index=False, encoding='utf-8')
                    matrizB_bk.to_csv(os.path.join('data', 'output', f'df_estimativas-{self.external_call_data.get("current_process_id", "")}-{self.auxiliary_data.get("current_posto_id", "")}.csv'), index=False, encoding='utf-8')
                    self.logger.info("CSV debug files saved successfully")
                except Exception as csv_error:
                    self.logger.warning(f"Failed to save CSV debug files: {csv_error}")
                
                self.logger.info(f"func_inicializa logs status: {type(self.medium_data.get('logs'))}")
                self.logger.info("func_inicializa completed successfully")
                return True
            except KeyError as e:
                self.logger.error(f"KeyError when storing func_inicializa results: {e}", exc_info=True)
                return False
            except ValueError as e:
                self.logger.error(f"ValueError when storing func_inicializa results: {e}", exc_info=True)
                return False
            except Exception as e:
                self.logger.error(f"Error storing final results in func_inicializa: {e}", exc_info=True)
                return False
            
        except Exception as e:
            self.logger.error(f"Error in func_inicializa method: {e}", exc_info=True)
            return False
        
    def validate_func_inicializa(self) -> bool:
        """
        Validates func_inicializa operations. Validates data before running the allocation cycle.
        """
        try:
            # TODO: Implement validation logic
            self.logger.info("Entered func_inicializa validation. Needs to be implemented.")
            return True
        except Exception as e:
            self.logger.error(f"Error validating func_inicializa from data manager: {str(e)}")
            return False

    def allocation_cycle(self, algorithm_name: str, algorithm_params: Dict[str, Any]) -> bool:
        """
        Method responsible for running the defined algorithms.
        Args:
            algorithm_name: The algorithm name to be used (e.g., 'alcampo_algorithm')
            algorithm_params: Dictionary of parameters for the algorithms.
        """

        try:
            self.logger.info(f"Starting allocation_cycle processing")
            
            # Get and treat algorithm name
            try:
                self.logger.info("Validating input parameters for allocation cycle")
                if not algorithm_name or not isinstance(algorithm_name, str):
                    self.logger.error(f"Invalid algorithm_name parameter: {algorithm_name}, type: {type(algorithm_name)}")
                    return False
                    
                if algorithm_params is None or not isinstance(algorithm_params, dict):
                    self.logger.error(f"Invalid algorithm_params parameter: {algorithm_params}, type: {type(algorithm_params)}")
                    return False
                    
                self.logger.info(f"Input parameters validated - algorithm_name: {algorithm_name}, algorithm_params keys: {list(algorithm_params.keys())}")
            except Exception as e:
                self.logger.error(f"Error validating allocation cycle input parameters: {e}", exc_info=True)
                return False

            # Get the algorithm_params from data
            try:
                algorithm_params = self.algorithm_data_params
                self.logger.info(f"algorithm_params:\n{algorithm_params}")

            except KeyError as e:
                self.logger.error(f"KeyError when getting algorithm params: {e}", exc_info=True)
                return False
            except ValueError as e:
                self.logger.error(f"ValueError when getting algorithm params: {e}", exc_info=True)
                return False
            except Exception as e:
                self.logger.error(f"Error when getting algorithm params: {e}", exc_info=True)
                return False


            try:
                self.logger.info(f"Creating algorithm instance for: {algorithm_name}")
                algorithm = AlgorithmFactory.create_algorithm(
                    decision=algorithm_name,
                    parameters={},
                    process_id=self.external_call_data.get("current_process_id", 0),
                    start_date=self.external_call_data.get("start_date", ''),
                    end_date=self.external_call_data.get("end_date", '')
                )

                if not algorithm:
                    self.logger.error(f"Algorithm {algorithm_name} not found or could not be created.")
                    return False
                    
                self.logger.info(f"Algorithm {algorithm_name} created successfully")
            except Exception as e:
                self.logger.error(f"Error creating algorithm {algorithm_name}: {e}", exc_info=True)
                return False
            
            try:
                self.logger.info("Validating medium_data before running algorithm")
                if not self.medium_data:
                    self.logger.error("medium_data is empty or not available for algorithm execution")
                    return False
                    
                required_keys = ['df_colaborador', 'df_calendario', 'df_estimativas']
                missing_keys = [key for key in required_keys if key not in self.medium_data]
                if missing_keys:
                    self.logger.error(f"Missing required keys in medium_data: {missing_keys}")
                    return False
                    
                self.logger.info(f"medium_data validated with keys: {list(self.medium_data.keys())}")
            except Exception as e:
                self.logger.error(f"Error validating medium_data: {e}", exc_info=True)
                return False

            try:
                self.logger.info(f"Running algorithm {algorithm_name}")
<<<<<<< HEAD
                colabs_id_list = self.auxiliary_data.get('colabs_id_list', [])
                wfm_proc_colab = self.external_call_data.get('wfm_proc_colab', '')
                colabs_passado_list = self.auxiliary_data.get('colabs_passado_list', [])
                algorithm_treatment_params = self.algorithm_treatment_params.copy()
                new_params = {
                    'colabs_id_list': colabs_id_list,
                    'wfm_proc_colab': wfm_proc_colab,
                    'colabs_passado_list': colabs_passado_list,
                }
                algorithm_treatment_params.update(new_params)
                self.algorithm_treatment_params = algorithm_treatment_params
                self.logger.info(f"DEBUG: algorithm_treatment_params: {self.algorithm_treatment_params}")
                results = algorithm.run(data=self.medium_data, algorithm_treatment_params=self.algorithm_treatment_params)
=======
                results = algorithm.run(data=self.medium_data, algorithm_treatment_params=algorithm_params)
>>>>>>> e874e0f5

                if not results:
                    self.logger.error(f"Algorithm {algorithm_name} returned no results.")
                    return False

                if results.get('summary', {}).get('status') == 'failed':  # Fixed: was checking for 'completed' which is wrong
                    self.logger.error(f"Algorithm {algorithm_name} failed to run. Status: {results.get('summary', {}).get('status')}")
                    return False

                #self.logger.info(f"DEBUG: results: {results}")

                    
                self.logger.info(f"Algorithm {algorithm_name} executed successfully with status: {results.get('status')}")
            except Exception as e:
                self.logger.error(f"Error running algorithm {algorithm_name}: {e}", exc_info=True)
                return False
            
            try:
                self.logger.info("Storing algorithm results in rare_data")
                #self.rare_data['stage1_schedule'] = pd.DataFrame(results.get('stage1_schedule', pd.DataFrame())) # TODO: define in the algorithm how the results come
                #self.rare_data['stage2_schedule'] = pd.DataFrame(results.get('stage2_schedule', pd.DataFrame())) # TODO: define in the algorithm how the results come
                # TODO: add more data to rare_data if needed
                
                if not self.rare_data:
                    self.logger.warning("rare_data storage verification failed")
                    return False

                self.rare_data['df_results'] = results.get('core_results', {}).get('formatted_schedule', pd.DataFrame())
                #self.logger.info(f"DEBUG: df_results: {self.rare_data['df_results']}")
                self.rare_data['df_results'].to_csv(os.path.join('data', 'output', f'df_results-{self.external_call_data.get("current_process_id", "")}-{self.auxiliary_data.get("current_posto_id", "")}.csv'), index=False, encoding='utf-8')
                    
                results_df = self.rare_data.get('df_results', {})
                #with open(os.path.join('data', 'output', f'df_results-{self.external_call_data.get("current_process_id", "")}.json'), 'w', encoding='utf-8') as f:
                #    json.dump(results_df, f, indent=2, ensure_ascii=False)
                self.logger.info(f"Results stored - df_results shape: {results_df.shape if results_df is not None else 'None'}")
                self.logger.info(f"Allocation cycle completed successfully with algorithm {algorithm_name}.")
                return True
            except KeyError as e:
                self.logger.error(f"KeyError when storing allocation cycle results: {e}", exc_info=True)
                return False
            except ValueError as e:
                self.logger.error(f"ValueError when storing allocation cycle results: {e}", exc_info=True)
                return False
            except Exception as e:
                self.logger.error(f"Error storing algorithm results: {e}", exc_info=True)
                return False
        
        except Exception as e:
            self.logger.error(f"Error in allocation_cycle method: {e}", exc_info=True)
            return False

    def validate_allocation_cycle(self) -> bool:
        """
        Validates func_inicializa operations. Validates data before running the allocation cycle.
        """
        # TODO: Where should it be? here or after formatting results
        try:
            # TODO: Implement validation logic
            self.logger.info("Entered func_inicializa validation. Needs to be implemented.")
            return True
        except Exception as e:
            self.logger.error(f"Error validating allocation_cycle from data manager: {str(e)}")
            return False

    def format_results(self) -> bool:
        """
        Method responsible for formatting results before inserting.
        It is a little bit of a mess, but it works. The purpose of this method is to prepare the final data frame for insertion
        """
        try:
            self.logger.info("Entered format_results method.")
            final_df = self.rare_data['df_results'].copy()
            df_colaborador = self.medium_data['df_colaborador'].copy()
            self.logger.info(f"DEBUG: df_colaborador: {df_colaborador}")
            df_colaborador = df_colaborador[['fk_colaborador', 'matricula', 'data_admissao', 'data_demissao']]

            # Adding validation to fall gracefully
            if final_df.empty:
                self.logger.error("final_df is empty")
                return False
            if final_df.columns.empty:
                self.logger.error("final_df has no columns")
                return False
            if len(final_df) == 0:
                self.logger.error("final_df has 0 rows")
                return False
            if df_colaborador.empty:
                self.logger.error("df_colaborador is empty")
                return False

            self.logger.info(f"Adding wfm_proc_id to final_df")
            final_df['wfm_proc_id'] = self.external_call_data.get("current_process_id", "")
            #self.logger.info(f"DEBUG: final_df: {final_df}")

            self.logger.info("Merging with df_colaborador")
            # Convert matricula to int for matching (remove leading zeros)
            df_colaborador['matricula_int'] = df_colaborador['matricula'].astype(str).str.lstrip('0').astype(int)
            #self.logger.info(f"DEBUG: df_colaborador matricula_int: {df_colaborador['matricula_int'].tolist()}")
            final_df = pd.merge(final_df, df_colaborador, left_on='colaborador', right_on='matricula_int', how='left')
            #self.logger.info(f"DEBUG: final_df: {final_df}")
            self.logger.info("Filtering dates greater than each employee's admission date")
            initial_rows = len(final_df)
            # Convert data_admissao to datetime if not already
            #self.logger.info(f"DEBUG: data_admissao: {final_df['data_admissao']}, type: {type(final_df['data_admissao'])}")
            final_df['data_admissao'] = pd.to_datetime(final_df['data_admissao'], format='%Y-%m-%d')
            
            # Handle data_demissao: replace "0" or non-date values with NaT before conversion
            final_df['data_demissao'] = final_df['data_demissao'].replace(['0', 0], pd.NaT)
            final_df['data_demissao'] = pd.to_datetime(final_df['data_demissao'], format='%Y-%m-%d', errors='coerce')
            #self.logger.info(f"DEBUG: data_admissao: {final_df['data_admissao']}, type: {type(final_df['data_admissao'])}")
            # Filter per employee: each row's date must be > that employee's admission date
            if 'data' in final_df.columns:
                final_df['data'] = pd.to_datetime(final_df['data'])
                final_df = final_df[final_df['data'] >= final_df['data_admissao']].copy()
                #self.logger.info(f"DEBUG: data: {final_df['data']}, type: {type(final_df['data'])}")
            elif 'date' in final_df.columns:
                final_df['date'] = pd.to_datetime(final_df['date'])
                #self.logger.info(f"DEBUG: date: {final_df['date']}, type: {type(final_df['date'])}")
                final_df = final_df[final_df['date'] >= final_df['data_admissao']].copy()

            # Filter per employee: each row's date must be < that employee's demission date (only if demission date exists)
            if 'data' in final_df.columns:
                final_df['data'] = pd.to_datetime(final_df['data'])
                # Only filter if data_demissao is not NaT (employee has been terminated)
                final_df = final_df[(final_df['data_demissao'].isna()) | (final_df['data'] <= final_df['data_demissao'])].copy()
                #self.logger.info(f"DEBUG: data: {final_df['data']}, type: {type(final_df['data'])}")
            elif 'date' in final_df.columns:
                final_df['date'] = pd.to_datetime(final_df['date'])
                #self.logger.info(f"DEBUG: date: {final_df['date']}, type: {type(final_df['date'])}")
                # Only filter if data_demissao is not NaT (employee has been terminated)
                final_df = final_df[(final_df['data_demissao'].isna()) | (final_df['date'] <= final_df['data_demissao'])].copy()
            
            filtered_rows = len(final_df)
            self.logger.info(f"Filtered {initial_rows - filtered_rows} rows (from {initial_rows} to {filtered_rows}) based on admission dates")

            #self.logger.info(f"DEBUG: final_df: {final_df}")

            self.logger.info("Converting types out")
            final_df = convert_types_out(pd.DataFrame(final_df))
            #self.logger.info(f"DEBUG: final_df:\n {final_df}")
            final_df = final_df.drop(columns=['matricula_int', 'horario', 'fk_colaborador', 'data_admissao', 'matricula_int', 'colaborador'])
            final_df = final_df.rename(columns={'matricula': 'colaborador'})
            final_df['colaborador'] = final_df['colaborador'].astype(str)
            final_df.to_csv(os.path.join('data', 'output', f'df_insert_results-{self.external_call_data.get("current_process_id", "")}-{self.auxiliary_data.get("current_posto_id", "")}.csv'), index=False, encoding='utf-8')
            #self.formatted_data['stage1_schedule'].to_csv(os.path.join('data', 'output', f'stage1_schedule-{self.external_call_data.get("current_process_id", "")}.csv'), index=False, encoding='utf-8')
            #self.formatted_data['stage2_schedule'].to_csv(os.path.join('data', 'output', f'stage2_schedule-{self.external_call_data.get("current_process_id", "")}.csv'), index=False, encoding='utf-8')
            self.logger.info("format_results completed successfully. Storing final_df in formatted_data.")
            #self.logger.info(f"DEBUG: final_df:\n {final_df}")
            self.formatted_data['df_final'] = final_df.copy()
            return True            
        except Exception as e:
            self.logger.error(f"Error performing format_results: {str(e)}", exc_info=True) 
            return False

    def validate_format_results(self) -> bool:
        """
        Method responsible for validating formatted results before inserting.
        """
        try:
            self.logger.info("Entered validate_format_results method. Needs to be implemented.")
            return True            
        except Exception as e:
            self.logger.error(f"Error validating format_results from data manager: {str(e)}")
            return False
        
    def insert_results(self, data_manager: BaseDataManager, query_path: str = os.path.join(ROOT_DIR, 'src', 'sql_querys', 'insert_results.sql')) -> bool:
        """
        Method for inserting results in the data source.
        """
        try:
            self.logger.info("Entered insert_results method.")
            final_df = self.formatted_data['df_final'].copy()

            # Adding validation to fall gracefully
            if final_df.empty:
                self.logger.error("final_df is empty")
                return False
            if final_df.columns.empty:
                self.logger.error("final_df has no columns")
                return False
            if len(final_df) == 0:
                self.logger.error("final_df has 0 rows")
                return False

            try:
                self.logger.info(f"Changing column names to match insert_results query")
                # Select desired columns
                final_df = final_df[['colaborador', 'data', 'wfm_proc_id', 'sched_type', 'sched_subtype']]
                # Convert data to string format for insertion
                final_df['data'] = final_df['data'].dt.strftime('%Y-%m-%d')
                # Rename columns to match insert_results query
                final_df.rename(columns={'colaborador': 'employee_id', 'data': 'schedule_dt', 'wfm_proc_id': 'fk_processo'}, inplace=True)
            except Exception as e:
                self.logger.error(f"Error treating final_df column names for insertion: {str(e)}")
                return False

            try:
                valid_insertion = bulk_insert_with_query(
                    data_manager=data_manager, 
                    data=final_df, 
                    query_file=query_path,
                )
                if not valid_insertion:
                    self.logger.error("Error inserting results")
                    return False
                self.logger.info("Results inserted successfully")
                return True
            except Exception as e:
                self.logger.error(f"Error inserting results with bulk_insert_with_query: {str(e)}", exc_info=True)
                return False

        except Exception as e:
            self.logger.error(f"Error performing insert_results from data manager: {str(e)}", exc_info=True)
            return False

    def validate_insert_results(self, data_manager: BaseDataManager) -> bool:
        """
        Method for validating insertion results.
        """
        try:
            # TODO: Implement validation logic through data source
            self.logger.info("Entered validate_insert_results method. Needs to be implemented.")
            return True
        except Exception as e:
            self.logger.error(f"Error validating insert_results from data manager: {str(e)}")
            return False                    <|MERGE_RESOLUTION|>--- conflicted
+++ resolved
@@ -3993,7 +3993,6 @@
 
             try:
                 self.logger.info(f"Running algorithm {algorithm_name}")
-<<<<<<< HEAD
                 colabs_id_list = self.auxiliary_data.get('colabs_id_list', [])
                 wfm_proc_colab = self.external_call_data.get('wfm_proc_colab', '')
                 colabs_passado_list = self.auxiliary_data.get('colabs_passado_list', [])
@@ -4006,10 +4005,7 @@
                 algorithm_treatment_params.update(new_params)
                 self.algorithm_treatment_params = algorithm_treatment_params
                 self.logger.info(f"DEBUG: algorithm_treatment_params: {self.algorithm_treatment_params}")
-                results = algorithm.run(data=self.medium_data, algorithm_treatment_params=self.algorithm_treatment_params)
-=======
                 results = algorithm.run(data=self.medium_data, algorithm_treatment_params=algorithm_params)
->>>>>>> e874e0f5
 
                 if not results:
                     self.logger.error(f"Algorithm {algorithm_name} returned no results.")
