"""File containing the data model for Salsa"""

# Dependencies
from tracemalloc import start
from typing import Dict, Optional, Any, List, Tuple
import pandas as pd
import os

# Local stuff
from base_data_project.storage.containers import BaseDataContainer
from base_data_project.data_manager.managers.managers import CSVDataManager, DBDataManager
from base_data_project.data_manager.managers.base import BaseDataManager
from base_data_project.log_config import get_logger
from src.data_models.base import BaseDescansosDataModel
from src.configuration_manager.base import BaseConfig
from src.configuration_manager.instance import get_config
from src.data_models.functions.helper_functions import (
    count_dates_per_year, 
    get_param_for_posto, 
    load_wfm_scheds, 
    get_valid_emp_info,
    get_first_and_last_day_passado_arguments,
    get_section_employees_id_list,
    get_past_employees_id_list,
    get_employees_id_90_list,
    get_matriculas_for_employee_id,
    get_employee_id_matriculas_map_dict,
    create_employee_query_string,
    count_holidays_in_period,
    count_sundays_in_period,
    count_open_holidays,
    convert_fields_to_int
)
from src.data_models.functions.data_treatment_functions import (
    separate_df_ciclos_completos_folgas_ciclos,
    treat_df_valid_emp, 
    treat_df_closed_days, 
    treat_df_feriados,
    treat_df_contratos,
    treat_df_calendario_passado,
    treat_df_ausencias_ferias,
    treat_df_ciclos_completos,
    treat_df_folgas_ciclos,
    treat_df_colaborador,
    add_lqs_to_df_colaborador,
    set_tipo_contrato_to_df_colaborador,
    add_prioridade_folgas_to_df_colaborador,
    date_adjustments_to_df_colaborador,
    add_l_d_to_df_colaborador,
    add_l_dom_to_df_colaborador,
    add_l_q_to_df_colaborador, 
    add_l_total_to_df_colaborador,
    set_c2d_to_df_colaborador,
    set_c3d_to_df_colaborador,
    create_df_calendario,
    add_seq_turno,
    add_calendario_passado,
    add_ausencias_ferias,
    add_folgas_ciclos,
    add_ciclos_completos,
    add_days_off,
    adjust_estimativas_special_days,
    filter_df_dates,
    extract_tipos_turno,
    process_special_shift_types,
    add_date_related_columns,
    define_dia_tipo,
    merge_contract_data,
    adjust_counters_for_contract_types,
    handle_employee_edge_cases,
    adjust_horario_for_admission_date,
    calculate_and_merge_allocated_employees,
)
from src.data_models.functions.loading_functions import load_valid_emp_csv
from src.data_models.validations.load_process_data_validations import (
    validate_parameters_cfg, 
    validate_employees_id_list, 
    validate_posto_id_list, 
    validate_posto_id,
    validate_df_valid_emp,
    validate_past_employee_id_list,
    validate_date_passado,
    validate_df_feriados,
    validate_df_ausencias_ferias,
    validate_df_ciclos_completos,
    validate_df_folgas_ciclos,
    validate_valid_emp_info,
    validate_num_sundays_year,
)
from src.data_models.validations.func_inicializa_validations import (
    validate_df_calendario_structure,
    validate_df_estimativas_structure,
    validate_df_colaborador_structure,
    validate_all_core_dataframes
)
#from src.config import PROJECT_NAME, CONFIG, ROOT_DIR

class SalsaDataModel(BaseDescansosDataModel):
    """"""

    def __init__(self, data_container: BaseDataContainer, project_name: str = 'algoritmo_GD', config_manager: BaseConfig = None, external_data: Dict[str, Any] = None):
        """Initialize the DescansosDataModel with data dictionaries for storing dataframes.
        
        Args:
            data_container: Container for storing intermediate data
            project_name: Name of the project
            config_manager: Configuration manager instance (uses singleton if None)
            external_data: External data dictionary with process parameters
            
        Data Structures:
            raw_data: Dictionary containing raw dataframes loaded from queries
                - df_calendario: Calendar information from database
                - df_colaborador: Employee information from database
                - df_estimativas: Workload estimates from database
                
            auxiliary_data: Dictionary containing processed/intermediate dataframes
                - df_messages: DataFrame for messages
                - final: Final data (TODO: rename)
                - num_fer_doms: Number of holidays and Sundays
                - df_params: Algorithm parameters
                - params_lq: LQ parameters
                - valid_emp: Valid employees filtered for processing
                - colabs_id_list: List of collaborator IDs
                - convenio: Convention information
                - unit_id: Unit ID
                - secao_id: Section ID
                - posto_id_list: List of posto IDs
                - current_posto_id: Current posto ID
                - df_feriados: Holiday information
                - df_closed_days: Closed days information
                - df_turnos: Shift information
                - df_calendario_passado: Past calendar information
                - df_day_aloc: Day allocation information
                - emp_pre_ger: Pre-generated employee information
                - df_count: Count information
                
            medium_data: Dictionary containing transformed data for algorithm input
                - df_calendario: Transformed calendar data
                - df_colaborador: Transformed employee data
                - df_estimativas: Transformed estimates data
                
            formatted_data: Dictionary containing final results
                - df_final: Final output DataFrame
        """

        # Use provided config_manager or get singleton instance
        self.config_manager = config_manager if config_manager is not None else get_config()
        
        super().__init__(data_container=data_container, project_name=project_name)
        # Static data, doesn't change during the process run but are essential for data model treatments - See data lifecycle to understand what this data is
        self.auxiliary_data = {
            'df_messages': pd.DataFrame(), # df containing messages to set process errors
            'df_valid_emp': None, # valid employees filtered for processing
            'df_params_lq': None, # LQ parameters
            'df_feriados': None, # holiday information dataframe
            'df_closed_days': None, # closed days information dataframe
            'df_params': None, # algorithm parameters
            'parameters_cfg': None, # parameters configuration
            'unit_id': None, # unit ID
            'secao_id': None, # section ID
            'posto_id_list': None, # list of posto IDs
            'employees_id_list': None, # list of collaborator IDs
            'first_year_date': None, # start date 2
            'last_year_date': None, # end date 2
            'final': None, # TODO: change the name
            'num_fer_doms': 0, # number of feriados and Sundays in the year
            'algorithm_name': None, # algorithm name - now comes from query
            'convenio': None, # convention information
            'current_posto_id': None, # current posto ID
            'df_ausencias_ferias': None, # holidays absences information dataframe
            'df_days_off': None, # days off information dataframe
            'df_turnos': None, # shift information dataframe
            'df_calendario_passado': None, # past calendar information dataframe
            'df_day_aloc': None, # day allocation information dataframe
            'emp_pre_ger': None, # pre-generated employee information dataframe
            'df_count': None, # count information dataframe
        }
        
        # Algorithm treatment params - data to be sent to the algorithm for treatment purposes
        self.algorithm_treatment_params = {
            'admissao_proporcional': None,
        }
        # Data first stage - See data lifecycle to understand what this data is
        self.raw_data: Dict[str, Any] = {
            'df_calendario': None,
            'df_colaborador': None,
            'df_estimativas': None
        }
        # Data second stage - See data lifecycle to understand what this data is
        self.medium_data: Dict[str, Any] = {
            'df_calendario': None,
            'df_colaborador': None,
            'df_estimativas': None
        }
        # Data third stage - See data lifecycle to understand what this data is
        self.rare_data: Dict[str, Any] = {
            'df_results': None,
            'stage1_schedule': None,
            'stage2_schedule': None,
        }
        # Data final stage - See data lifecycle to understand what this data is
        self.formatted_data: Dict[str, Any] = {
            'df_final': None,  # Final output DataFrame
            'stage1_schedule': None,
            'stage2_schedule': None,
        }
        # External call data coming from the product - See data lifecycle to understand what this data is
        # Use runtime external_data if provided, otherwise fall back to JSON defaults
        self.logger.info(f"DEBUGGING: config_manager: {self.config_manager}")
        if external_data:
            self.external_call_data = external_data
            self.logger.info(f"Using runtime external_data: current_process_id={external_data.get('current_process_id')}")
        else:
            self.external_call_data = self.config_manager.parameters.external_call_data if self.config_manager else {}
            self.logger.info(f"Using JSON defaults: current_process_id={self.external_call_data.get('current_process_id')}")
        
        self.logger.info("SalsaDescansosDataModel initialized")

    def load_process_data(self, data_manager: BaseDataManager, entities_dict: Dict[str, str]) -> Tuple[bool, str, str]:
        """
        Load data from the data manager.
        
        Args:
            data_manager: The data manager instance
            enities: list of entities names to load
            
        Returns:
            True if successful, False otherwise
        """
        # Load messages df - CRITICAL for set_process_errors to work
        df_messages = pd.DataFrame()
        # This variable is only initialized because of the type checker
        # In the future it should contain the error message to add to the log
        error_message = None
        try:
            df_messages = pd.read_csv(os.path.join(self.config_manager.system.project_root_dir, 'data', 'csvs', 'df_messages.csv'))
        except Exception as e:
            self.logger.error(f"Error loading df_messages: {e}")
            # Don't return False - continue without df_messages for now
            
        if df_messages.empty:
            self.logger.warning("DEBUGGING: df_messages is empty - set_process_errors will be skipped")
        else:
            self.logger.info(f"DEBUGGING: df_messages has {len(df_messages)} rows - set_process_errors will work")

        try:
            self.logger.info("Loading process data from data manager")

            # Get entities to load from configuration
            if not entities_dict:
                self.logger.warning("No entities passed as argument")
                return False, "errSubproc", 'No entities passed as argument'

            # Load valid_emp
            try:
                self.logger.info(f"Loading df_valid_emp from data manager")
                if isinstance(data_manager, CSVDataManager):
                    self.logger.info(f"Loading df_valid_emp from csv")
                    df_valid_emp = load_valid_emp_csv()
                elif isinstance(data_manager, DBDataManager):
                    # valid emp info
                    df_valid_emp = data_manager.load_data(
                        'valid_emp', 
                        query_file=self.config_manager.paths.sql_processing_paths['valid_emp'], 
                        process_id="'" + str(self.external_call_data['current_process_id']) + "'"
                    )
                else:
                    self.logger.error(f"No instance found for data_manager: {data_manager.__name__}")

                success, df_valid_emp, error_msg = treat_df_valid_emp(df_valid_emp)
                if not success:
                    self.logger.error(f"Employee treatment failed: {error_msg}")
                    return False, "errNoColab", error_msg

                if not validate_df_valid_emp(df_valid_emp):
                    self.logger.error("df_valid_emp is invalid")
                    # TODO: Add set process errors
                    return False, "errNoColab", "df_valid_emp is invalid"

                self.logger.info(f"valid_emp shape (rows {df_valid_emp.shape[0]}, columns {df_valid_emp.shape[1]}): {df_valid_emp.columns.tolist()}")
            except Exception as e:
                self.logger.error(f"Error loading valid_emp: {e}", exc_info=True)
                return False, "errSubproc", str(e)


            self.logger.info(f"Loading important info into memory(unit_id, secao_id, posto_id_list, colabs_id_list, main_year)")
            # Save important this important info to be able to use it on querys
            unit_id, secao_id, posto_id_list, employees_id_by_posto_dict, employees_id_total_list = get_valid_emp_info(df_valid_emp)
            self.logger.info(f"unit_id: {unit_id}, secao_id: {secao_id}, posto_id_list: {posto_id_list} stored in variables")

            # TODO: check if this is needed or how can we adjust this to work with the other ones next
            if not validate_valid_emp_info(unit_id, secao_id, posto_id_list, employees_id_total_list):
                self.logger.error("Invalid valid_emp info")
                return False, "errSubproc", "Invalid valid_emp info"

            # Get start and end date
            start_date = self.external_call_data.get('start_date', '')
            end_date = self.external_call_data.get('end_date', '')
            wfm_proc_colab = self.external_call_data.get('wfm_proc_colab', None)
            self.logger.info(f"start_date: {start_date}, end_date: {end_date} stored in variables")

            first_year_date, last_year_date, main_year = count_dates_per_year(
                start_date_str=start_date, 
                end_date_str=end_date
            )
            
            # Get important arguments for calendario querys
            first_day_passado, last_day_passado, case_type = get_first_and_last_day_passado_arguments(
                start_date_str=start_date, 
                end_date_str=end_date, 
                main_year=main_year, 
                wfm_proc_colab=wfm_proc_colab, 
            )
            self.logger.info(f"first_day_passado: {first_day_passado}, last_day_passado: {last_day_passado}")

            # Load employee ids from service 
            try:
                df_mpd_valid_employees = data_manager.load_data(
                    'df_mpd_valid_employees', 
                    query_file=self.config_manager.paths.sql_processing_paths['df_mpd_valid_employees'], 
                    process_id="'" + str(self.external_call_data['current_process_id']) + "'"
                )
                self.logger.info(f"df_mpd_valid_employees shape (rows {df_mpd_valid_employees.shape[0]}, columns {df_mpd_valid_employees.shape[1]}): {df_mpd_valid_employees.columns.tolist()}")
            except Exception as e:
                self.logger.error(f"Error loading df_mpd_valid_employees: {e}", exc_info=True)
                return False, "errSubproc", str(e)

            # Extract all employee IDs from the section for matricula mapping
            # NOTE: We use section_employees_id_list (from df_mpd_valid_employees) instead of 
            # employees_id_total_list (from df_valid_emp) because in single-employee mode 
            # (wfm_proc_colab set), df_valid_emp only contains 1 employee, but we need 
            # employee_id_matriculas_map with ALL employees to create df_calendario with 
            # full section context.
            # TODO: This logic will be abandoned after STRSOL-1180 is implemented.
            #       After STRSOL-1180, df_valid_emp will have all section employees with a 
            #       field indicating execution status, so we can use employees_id_total_list directly.
            try:
                success, section_employees_id_list, error_msg = get_section_employees_id_list(df_mpd_valid_employees)
                if not success:
                    self.logger.error(f"Failed to get section employees list: {error_msg}")
                    return False, "errSubproc", error_msg
                self.logger.info(f"section_employees_id_list has {len(section_employees_id_list)} employees")
            except Exception as e:
                self.logger.error(f"Error getting section employees list: {e}", exc_info=True)
                return False, "errSubproc", str(e)

            # Calculate domingos and festivos amount
            num_sundays_year = count_sundays_in_period(
                first_day_year_str=first_year_date,
                last_day_year_str=last_year_date,
                start_date_str=start_date,
                end_date_str=end_date
            )

            if not validate_num_sundays_year(num_sundays_year):
                self.logger.error(f"num_sundays_year is invalid: {num_sundays_year}")
                return False, "", ""

            # Load fk_colaborador-matricula mapping:
            # Uses section_employees_id_list to get matriculas for ALL employees in the section
            try:
                self.logger.info(f"Loading fk_colaborador-matricula mapping from data manager")

                df_fk_colaborador_matricula = data_manager.load_data(
                    'df_fk_colaborador_matricula', 
                    query_file=self.config_manager.paths.sql_processing_paths['df_fk_colaborador_matricula'], 
                    colabs_id=create_employee_query_string(section_employees_id_list),
                )
                self.logger.info(f"df_fk_colaborador_matricula shape (rows {df_fk_colaborador_matricula.shape[0]}, columns {df_fk_colaborador_matricula.shape[1]}): {df_fk_colaborador_matricula.columns.tolist()}")

                success, employee_id_matriculas_map, error_msg = get_employee_id_matriculas_map_dict(df_fk_colaborador_matricula)
                if not success:
                    self.logger.error(f"fk_colaborador-matricula mapping treatment failed: {error_msg}")
                    return False, "errSubproc", error_msg
                
            except Exception as e:
                self.logger.error(f"Error loading fk_colaborador-matricula mapping: {e}", exc_info=True)
                return False, "errSubproc", str(e)

            # Validate values
            if not validate_employees_id_list(employees_id_total_list):
                self.logger.error(f"employees_id_total_list is empty: {employees_id_total_list}")
                return False, "errSubproc", "employees_id_list is empty"

            if not validate_posto_id_list(posto_id_list):
                self.logger.error(f"posto_id_list is empty: {posto_id_list}")
                return False, "errSubproc", "posto_id_list is empty"

            if not validate_date_passado(first_day_passado):
                self.logger.error(f"first_day_passado is empty: {first_day_passado}")
                return False, "errSubproc", "first_day_passado is empty"

            if not validate_date_passado(last_day_passado):
                self.logger.error(f"last_day_passado is empty: {last_day_passado}")
                return False, "errSubproc", "last_day_passado is empty"

            # Load params_lq
            try:
                self.logger.info(f"Loading df_params_lq from data manager")
                # Logic needed because query cant run against dfs
                if isinstance(data_manager, CSVDataManager):
                    self.logger.info(f"Loading df_params_lq from csv")
                    df_params_lq = data_manager.load_data('params_lq')
                elif isinstance(data_manager, DBDataManager):
                    self.logger.info(f"Loading df_params_lq from database")
                    df_params_lq = data_manager.load_data(
                        'params_lq', 
                        query_file=self.config_manager.paths.sql_processing_paths['params_lq'])
                else:
                    self.logger.error(f"No instance found for data_manager: {data_manager.__name__}")
                self.logger.info(f"df_params_lq shape (rows {df_params_lq.shape[0]}, columns {df_params_lq.shape[1]}): {df_params_lq.columns.tolist()}")
            except Exception as e:
                self.logger.error(f"Error loading df_params_lq: {e}", exc_info=True)
                return False, "errSubproc", str(e)

            # Load festivos information
            try:
                self.logger.info(f"Loading df_feriados from data manager")
                # TODO: join the other query and make only one df

                df_feriados = data_manager.load_data(
                    'df_feriados', 
                    query_file=self.config_manager.paths.sql_processing_paths['df_feriados'], 
                    unit_id="'" + str(unit_id) + "'", 
                    start_date=first_day_passado, 
                    end_date=last_day_passado)
                self.logger.info(f"df_feriados shape (rows {df_feriados.shape[0]}, columns {df_feriados.shape[1]}): {df_feriados.columns.tolist()}")
            except Exception as e:
                self.logger.error(f"Error loading df_feriados: {e}", exc_info=True)
                return False, "errSubproc", str(e)

            success, df_feriados, error_msg = treat_df_feriados(df_feriados)
            if not success:
                self.logger.error(f"Feriados treatment failed: {error_msg}")
                return False, "errSubproc", error_msg

            try:
                self.logger.info("Adding date-related columns to df_feriados (WDAY, WW, WD)")
                success, df_feriados, error_msg = add_date_related_columns(
                    df=df_feriados,
                    date_col='schedule_day',
                    add_id_col=False,
                    use_case=1,
                    main_year=main_year,
                    first_date=first_day_passado,
                    last_date=last_day_passado
                )
                if not success:
                    self.logger.error(f"Failed to add date-related columns: {error_msg}")
                    return False
            except Exception as e:
                self.logger.error(f"Error adding date-related columns: {e}", exc_info=True)
                return False            

            if not validate_df_feriados(df_feriados):
                self.logger.error(f"df_feriados is invalid: {df_feriados}")
                return False, "errSubproc", "df_feriados is invalid"

            num_feriados_abertos, num_feriados_fechados = count_holidays_in_period(
                start_date_str=first_year_date,
                end_date_str=last_year_date,
                df_feriados=df_feriados,
                use_case=0 # TODO: this should be defined in params
            )

            if not isinstance(num_feriados_abertos, int) or num_feriados_abertos < 0:
                self.logger.error(f"num_feriados is invalid: {num_feriados_abertos}")
                return False, "", ""

            if not isinstance(num_feriados_fechados, int) or num_feriados_fechados < 0:
                self.logger.error(f"num_feriados is invalid: {num_feriados_fechados}")
                return False, "", ""

            # Load closed days information
            try:
                self.logger.info(f"Loading df_closed_days from data manager")
                df_closed_days = data_manager.load_data(
                    'df_closed_days', 
                    query_file=self.config_manager.paths.sql_processing_paths['df_closed_days'], 
                    unit_id="'" + str(unit_id) + "'"
                )
                self.logger.info(f"df_closed_days shape (rows {df_closed_days.shape[0]}, columns {df_closed_days.shape[1]}): {df_closed_days.columns.tolist()}")
            except Exception as e:
                self.logger.error(f"Error loading df_closed_days: {e}", exc_info=True)
                return False, "errSubproc", str(e)

            success, df_closed_days, error_msg = treat_df_closed_days(df_closed_days, first_year_date, last_year_date)
            if not success:
                self.logger.error(f"Closed days treatment failed: {error_msg}")
                return False, "errSubproc", error_msg

            if df_closed_days.empty:
                self.logger.info(f"No closed days found in the specified date range - proceeding with empty DataFrame")
                # Empty df_closed_days is valid - it means no closed days in the period

            # Load global parameters - Very important!! This could be done with params_lq query most probably
            try:
                self.logger.info(f"Loading parameters from data manager")

                df_params = data_manager.load_data(
                    'df_params', 
                    query_file=self.config_manager.paths.sql_processing_paths['params_df'], 
                    unit_id="'" + str(unit_id) + "'"
                )
                self.logger.info(f"df_params shape (rows {df_params.shape[0]}, columns {df_params.shape[1]}): {df_params.columns.tolist()}")

            except Exception as e:
                self.logger.error(f"Error loading parameters: {e}", exc_info=True)
                return False, "errSubproc", str(e)

            # Load algorithm treatment params
            try:
                self.logger.info(f"Loading algorithm treatment params from data manager")
                parameters_cfg = data_manager.load_data(
                    'parameters_cfg', 
                    query_file=self.config_manager.paths.sql_processing_paths['parameters_cfg']
                )
                self.logger.info(f"parameters_cfg shape (rows {parameters_cfg.shape[0]}, columns {parameters_cfg.shape[1]}): {parameters_cfg.columns.tolist()}")
                
                # Need to check if parameters_cfg is empty, because it might well be
                if parameters_cfg.empty or len(parameters_cfg) == 0:
                    self.logger.error(f"parameters_cfg is empty")
                    return False, "errSubproc", "parameters_cfg is empty"

                # Store the value to then validate it
                parameters_cfg = str(parameters_cfg["WFM.S_PCK_CORE_PARAMETER.GETCHARATTR('ADMISSAO_PROPORCIONAL')"].iloc[0]).lower()
                self.logger.info(f"parameters_cfg: {parameters_cfg}")
            except Exception as e:
                self.logger.error(f"Error loading algorithm treatment params: {e}", exc_info=True)
                return False, "errSubproc", str(e)

            if not validate_parameters_cfg(parameters_cfg):
                self.logger.error(f"admissao_proporcional is not a valid value: {parameters_cfg}.")
                return False, "errSubproc", "admissao_proporcional is not a valid value"

            # Copy the dataframes into the apropriate dict
            try:
                self.logger.info(f"Copying dataframes into the apropriate dict")
                
                # AUX DATA - Copy the dataframes into the apropriate dict
                self.auxiliary_data['df_messages'] = df_messages.copy()
                self.auxiliary_data['df_valid_emp'] = df_valid_emp.copy()
                self.auxiliary_data['df_params_lq'] = df_params_lq.copy()
                self.auxiliary_data['df_params'] = df_params.copy()
                self.auxiliary_data['df_feriados'] = df_feriados.copy()
                self.auxiliary_data['df_closed_days'] = df_closed_days.copy()
                self.auxiliary_data['df_mpd_valid_employees'] = df_mpd_valid_employees.copy()
                self.auxiliary_data['df_fk_colaborador_matricula'] = df_fk_colaborador_matricula.copy()
                self.auxiliary_data['unit_id'] = unit_id 
                self.auxiliary_data['secao_id'] = secao_id
                self.auxiliary_data['posto_id_list'] = posto_id_list
                self.auxiliary_data['main_year'] = main_year
                self.auxiliary_data['first_year_date'] = first_year_date
                self.auxiliary_data['last_year_date'] = last_year_date
                self.auxiliary_data['first_date_passado'] = first_day_passado
                self.auxiliary_data['last_date_passado'] = last_day_passado
                self.auxiliary_data['employees_id_total_list'] = employees_id_total_list
                self.auxiliary_data['section_employees_id_list'] = section_employees_id_list  # All employees in section (for matricula mapping)
                self.auxiliary_data['employees_id_by_posto_dict'] = employees_id_by_posto_dict
                self.auxiliary_data['employee_id_matriculas_map'] = employee_id_matriculas_map.copy()
                self.auxiliary_data['case_type'] = case_type
                self.auxiliary_data['num_sundays_year'] = num_sundays_year
                self.auxiliary_data['num_feriados_abertos'] = num_feriados_abertos
                self.auxiliary_data['num_feriados_fechados'] = num_feriados_fechados
                
                # ALGORITHM TREATMENT PARAMS
                self.algorithm_treatment_params['admissao_proporcional'] = parameters_cfg
                self.algorithm_treatment_params['wfm_proc_colab'] = wfm_proc_colab
                self.algorithm_treatment_params['df_feriados'] = df_feriados.copy()

                self.logger.info(f"algorithm_treatment_params: {self.algorithm_treatment_params}")

                if not self.auxiliary_data:
                    self.logger.warning("No data was loaded into auxiliary_data")
                    return False, "errSubproc", "No data was loaded into auxiliary_data"

            except KeyError as e:
                self.logger.error(f"KeyError: {e}", exc_info=True)
                return False, "errSubproc", str(e)
            except ValueError as e:
                self.logger.error(f"ValueError: {e}", exc_info=True)
                return False, "errSubproc", str(e)
            except Exception as e:
                self.logger.error(f"Error copying dataframes into the apropriate dict, saving them in auxiliary_data: {e}", exc_info=True)
                return False, "errSubproc", str(e)
                
            self.logger.info(f"Successfully loaded {len(self.raw_data)} entities")
            return True, "validSubProc", ''
            
        except Exception as e:
            self.logger.error(f"Error loading process data: {str(e)}", exc_info=True)
            return False, "errSubproc", str(e)

    def validate_process_data(self) -> bool:
        """
        Validates func_inicializa operations. Validates data before running the allocation cycle.
        """
        try:
            # TODO: Implement validation logic
            self.logger.info("Entered func_inicializa validation. Needs to be implemented.")
            return True
        except Exception as e:
            self.logger.error(f"Error validating func_inicializa from data manager: {str(e)}")
            return False

    def treat_params(self) -> Tuple[bool, str, str]:
        """
        Treat parameters and store them in memory
        """
        try:
            # Treat params
            self.logger.info(f"Treating parameters in load_process_data")
            df_params = self.auxiliary_data['df_params'].copy()
            algorithm_treatment_params = self.algorithm_treatment_params
            params_names_list = self.config_manager.parameters.get_parameter_names()
            params_defaults = self.config_manager.parameters.get_parameter_defaults()
            start_date = self.external_call_data['start_date']
            end_date = self.external_call_data['end_date']
            self.logger.info(f"df_params before treatment:\n{df_params}")

            # Get all parameters in one call
            retrieved_params = get_param_for_posto(
                df=df_params, 
                posto_id=self.auxiliary_data['current_posto_id'], 
                unit_id=self.auxiliary_data['unit_id'], 
                secao_id=self.auxiliary_data['secao_id'], 
                params_names_list=params_names_list
            ) or {}

            self.logger.info(f"Retrieved params after get_param_for_posto:\n{retrieved_params}")
            # Merge with defaults (retrieved params take precedence)
            for param_name in params_names_list:
                param_value = retrieved_params.get(param_name, params_defaults.get(param_name))
                self.auxiliary_data[param_name] = param_value
                self.logger.info(f"Parameter {param_name} = {param_value}")

                # Workaround feito para registar o nome do algoritmo - assim usa-se uma funcionalidade base do base-data-project
                if param_name == 'GD_algorithmName':
                    algorithm_name = param_value

                if param_name == 'NUM_DIAS_CONS':
                    algorithm_treatment_params['NUM_DIAS_CONS'] = int(param_value)

<<<<<<< HEAD
                if param_name == 'ld_sunday_param':
                    algorithm_treatment_params['ld_sunday_param'] = float(param_value)

                if param_name == 'ld_holiday_param':
                    algorithm_treatment_params['ld_holiday_param'] = float(param_value)
                    
=======
            algorithm_treatment_params['start_date'] = start_date
            algorithm_treatment_params['end_date'] = end_date
>>>>>>> ffe5fa60
            self.logger.info(f"Treating parameters completed successfully")
            # Store algorithm_name in auxiliary_data for later use
            self.auxiliary_data['algorithm_name'] = algorithm_name
            # Store algorithm_treatment_params in auxiliary_data
            self.algorithm_treatment_params = algorithm_treatment_params
            return True, "", ""
        except Exception as e:
            self.logger.error(f"Error treating parameters: {e}", exc_info=True)
            return False, "errSubproc", str(e)

    def validate_params(self):
        """
        Validate parameters
        """
        self.logger.info(f"Validating parameters in validate_params method. Not implemented yet.")
        return True

    def load_colaborador_info(self, data_manager: BaseDataManager, posto_id: int = 0) -> Tuple[bool, str, str]:
        """
        transform database data into data raw
        """
        try:
            self.logger.info(f"Starting load_colaborador_info method.")

            # Get needed data
            try:
                # Store values in variables
                employees_id_list_for_posto = self.auxiliary_data['employees_id_by_posto_dict'].get(posto_id, [])
                case_type = self.auxiliary_data['case_type']
                # External call data values
                first_date_passado = self.auxiliary_data['first_date_passado']
                last_date_passado = self.auxiliary_data['last_date_passado']
                process_id = self.external_call_data['current_process_id']
                wfm_proc_colab = self.external_call_data['wfm_proc_colab']
                # Colabs information, similar to valid_emp
                df_mpd_valid_employees = self.auxiliary_data['df_mpd_valid_employees']
            except Exception as e:
                self.logger.error(f"Error loading colaborador info: {e}", exc_info=True)
                return False, "errSubproc", str(e)

            # Get employee lists
            try:
                success, past_employees_id_list, error_msg = get_past_employees_id_list(
                    wfm_proc_colab=wfm_proc_colab,
                    df_mpd_valid_employees=df_mpd_valid_employees,
                    fk_tipo_posto=posto_id,
                    employees_id_list_for_posto=employees_id_list_for_posto,
                )
                if not success:
                    self.logger.error(f"Error getting past employees id list: {error_msg}")
                    return False, "errSubproc", error_msg

            except Exception as e:
                self.logger.error(f"Error getting past employees id list: {e}", exc_info=True)
                return False, "errSubproc", str(e)

            # Load df_colaborador info from data manager
            try:
                # colaborador info
                self.logger.info(f"Loading df_colaborador info from data manager")
                df_colaborador = data_manager.load_data(
                    entity='df_colaborador', 
                    query_file=self.config_manager.paths.sql_raw_paths.get('df_colaborador'), 
                    colabs_id=create_employee_query_string(employee_id_list=past_employees_id_list)
                )
                self.logger.info(f"df_colaborador shape (rows {df_colaborador.shape[0]}, columns {df_colaborador.shape[1]}): {df_colaborador.columns.tolist()}")
                
            except Exception as e:
                self.logger.error(f"Error loading df_colaborador info from data source: {e}", exc_info=True)
                return False, "errSubproc", str(e)
            
            # Load df_contratos info from data manager
            try:                                
                self.logger.info(f"Loading df_contratos info from data manager")
                df_contratos = data_manager.load_data(
                    entity='df_contratos', 
                    query_file=self.config_manager.paths.sql_auxiliary_paths.get('df_contratos'), 
                    colabs_id=create_employee_query_string(past_employees_id_list), 
                    start_date=first_date_passado, 
                    end_date=last_date_passado, 
                    process_id=process_id
                )
                self.logger.info(f"df_contratos shape (rows {df_contratos.shape[0]}, columns {df_contratos.shape[1]}): {df_contratos.columns.tolist()}")
                
                
            except Exception as e:
                self.logger.error(f"Error loading df_contratos: {e}", exc_info=True)
                return False, "errSubproc", str(e)

            success, df_colaborador, error_msg = treat_df_colaborador(df_colaborador=df_colaborador, employees_id_list=past_employees_id_list)
            if not success:
                self.logger.error(f"Colaborador treatment failed: {error_msg}")
                return False, "errSubproc", error_msg

            # Get employees_id_90_list
            try:
                success, employees_id_90_list, error_msg = get_employees_id_90_list(
                    employees_id_list_for_posto=employees_id_list_for_posto, 
                    df_colaborador=df_colaborador,
                )
                if not success:
                    self.logger.error(f"Error getting employees id 90 list: {error_msg}")
                    return False, "errSubproc", error_msg

            except Exception as e:
                self.logger.error(f"Error creating employees_id_90_list from df_colaborador: {e}", exc_info=True)
                return False, "errSubproc", str(e)

            # Quick validations
            if not validate_past_employee_id_list(past_employees_id_list, case_type):
                self.logger.error(f"past_employees_id_list is empty: {past_employees_id_list}")
                return False, "errSubproc", "past_employees_id_list is empty"

            # Saving values into memory
            try:
                self.logger.info(f"Saving df_colaborador in raw_data")

                self.raw_data['df_colaborador'] = df_colaborador.copy()
                self.auxiliary_data['df_contratos'] = df_contratos.copy()
                # TODO: Remove this, not used
                self.auxiliary_data['num_fer_doms'] = 0
                # Note: employee_id_matriculas_map and matriculas_list already in auxiliary_data from load_process_data
                self.auxiliary_data['employees_id_list_for_posto'] = employees_id_list_for_posto
                self.auxiliary_data['employees_id_90_list'] = employees_id_90_list
                self.auxiliary_data['past_employees_id_list'] = past_employees_id_list

                # Save important information in algorithm_treatment_params
                self.algorithm_treatment_params['employees_id_list_for_posto'] = employees_id_list_for_posto
                self.algorithm_treatment_params['employees_id_90_list'] = employees_id_90_list

                self.logger.info(f"load_colaborador_info completed successfully.")
                return True, "", ""
            except KeyError as e:
                self.logger.error(f"KeyError: {e}", exc_info=True)
                return False, "errSubproc", str(e)
            except ValueError as e:
                self.logger.error(f"ValueError: {e}", exc_info=True)
                return False, "errSubproc", str(e)
            except Exception as e:
                self.logger.error(f"Error loading colaborador info using data manager. Error: {e}")
                return False, "errSubproc", str(e)
        except Exception as e:
            self.logger.error(f"Error loading colaborador info method: {e}", exc_info=True)
            return False, "errSubproc", str(e)
        
    def validate_colaborador_info(self) -> bool:
        """Function to validate the colaborador info"""
        try:
            self.logger.info("Starting validate_colaborador_info processing")
            # Get colaborador info data
            try:
                df_colaborador = self.raw_data['df_colaborador'].copy()
                #num_fer_dom = self.auxiliary_data['num_fer_dom']
            except KeyError as e:
                self.logger.error(f"Missing required DataFrame in validate_colaborador_info: {e}", exc_info=True)
                return False
            except Exception as e:
                self.logger.error(f"Error loading data in validate_colaborador_info: {e}", exc_info=True)
                return False

            # Validate colaborador info
            if df_colaborador.empty or len(df_colaborador) < 1:
                self.logger.error(f"df_colaborador is empty. df_colaborador shape: {df_colaborador.shape}")
                return False

            # Validate specific df_colaborador columns
            
            #if num_fer_dom is None:
            #    self.logger.error("num_fer_dom is None")
            #    return False
            return True
        except Exception as e:
            self.logger.error(f"Error in validate_colaborador_info method: {e}", exc_info=True)
            return False
    
    def load_calendario_info(self, data_manager: BaseDataManager, process_id: int = 0, posto_id: int = 0) -> Tuple[bool, str, str]:
        """
        Load calendario from data manager and treat the data
        """
        try:
            self.logger.info(f"Starting load_calendario_info method.")
            
            # Validate input parameters
            # TODO: posto_id should come from auxiliary_data
            if posto_id == 0 or posto_id == None:
                self.logger.error("posto_id is 0, returning False. Check load_calendario_info call method.")
                return False, "errSubproc", "posto_id is 0 or None"
        
            # Get needed data
            try:
                # Employee list lookup
                employees_id_list_for_posto = self.auxiliary_data['employees_id_list_for_posto']
                employees_id_90_list = self.auxiliary_data['employees_id_90_list']
                past_employees_id_list = self.auxiliary_data['past_employees_id_list']
                employee_id_matriculas_map = self.auxiliary_data['employee_id_matriculas_map']
                # Dates lookup
                first_date_passado = self.auxiliary_data['first_date_passado']
                last_date_passado = self.auxiliary_data['last_date_passado']
                # Case type lookup
                case_type = self.auxiliary_data['case_type']

                # External call data values
                process_id = self.external_call_data['current_process_id']
                wfm_proc_colab = self.external_call_data['wfm_proc_colab']
                start_date_str = self.external_call_data['start_date']
                end_date_str = self.external_call_data['end_date']

                #df_tipo_contrato = df_colaborador[['emp', 'tipo_contrato']] # TODO: ensure it is needed
            except Exception as e:
                self.logger.error(f"Error processing colaborador info: {e}", exc_info=True)
                return False, "errSubproc", str(e)

            try:
                self.logger.info("Loading df_calendario_passado")
                df_calendario_passado = data_manager.load_data(
                    'df_calendario_passado', 
                    query_file=self.config_manager.paths.sql_auxiliary_paths['df_calendario_passado'], 
                    start_date=first_date_passado, 
                    end_date=last_date_passado, 
                    colabs=create_employee_query_string(past_employees_id_list)
                )
                self.logger.info(f"df_calendario_passado shape (rows {df_calendario_passado.shape[0]}, columns {df_calendario_passado.shape[1]}): {df_calendario_passado.columns.tolist()}")
            except Exception as e:
                self.logger.error(f"Error loading df_calendario_passado: {e}", exc_info=True)
                return False, "errSubproc", str(e)

            # Treatment df_calendario_passado
            try:
                self.logger.info("Treating df_calendario_passado")
                success, df_calendario_passado, error_msg = treat_df_calendario_passado(
                    df_calendario_passado=df_calendario_passado,
                    case_type=case_type,
                    wfm_proc_colab=wfm_proc_colab,
                    first_date_passado=first_date_passado,
                    last_date_passado=last_date_passado,
                    start_date=start_date_str,
                    end_date=end_date_str,
                )
                if not success:
                    self.logger.error(f"Calendario passado treatment failed: {error_msg}")
                    return False, "errSubproc", error_msg
            except Exception as e:
                self.logger.error(f"Error treating df_calendario_passado: {e}", exc_info=True)
                return False, "errSubproc", str(e)
            
            try:
                self.logger.info("Loading df_ausencias_ferias from data manager")
                
                # Convert employees_id_list_for_posto from List[str] to List[int]
                employees_id_for_posto_int = [int(emp_id) for emp_id in employees_id_list_for_posto]
                
                # Get filtered matriculas for employees_id_list_for_posto
                success, matriculas_for_posto, error_msg = get_matriculas_for_employee_id(
                    employee_id_list=employees_id_for_posto_int,
                    employee_id_matriculas_map=employee_id_matriculas_map
                )
                if not success:
                    self.logger.error(f"Error getting matriculas for posto: {error_msg}")
                    return False, "errSubproc", error_msg
                
                self.logger.info(f"Retrieved {len(matriculas_for_posto)} matriculas for employees_id_list_for_posto")
                
                # Ausencias ferias information
                df_ausencias_ferias = data_manager.load_data(
                    'df_ausencias_ferias', 
                    query_file=self.config_manager.paths.sql_auxiliary_paths['df_ausencias_ferias'], 
                    colabs_id=create_employee_query_string(matriculas_for_posto),
                    start_date=first_date_passado,
                    end_date=last_date_passado
                )
                self.logger.info(f"df_ausencias_ferias shape (rows {df_ausencias_ferias.shape[0]}, columns {df_ausencias_ferias.shape[1]}): {df_ausencias_ferias.columns.tolist()}")

            except Exception as e:
                self.logger.error(f"Error loading ausencias_ferias: {e}", exc_info=True)
                return False, "errSubproc", str(e)

            try:
                self.logger.info("Treating df_ausencias_ferias")
                success, df_ausencias_ferias, error_msg = treat_df_ausencias_ferias(
                    df_ausencias_ferias=df_ausencias_ferias,
                    start_date=start_date_str,
                    end_date=end_date_str
                )
                if not success:
                    self.logger.error(f"Ausencias ferias treatment failed: {error_msg}")
                    return False, "errSubproc", error_msg
            except Exception as e:
                self.logger.error(f"Error treating ausencias_ferias: {e}", exc_info=True)
                return False, "errSubproc", "Error treating ausencias_ferias"

            if not df_ausencias_ferias.empty and not validate_df_ausencias_ferias(df_ausencias_ferias):
                self.logger.error(f"df_ausencias_ferias not valid: {df_ausencias_ferias}")
                return False, "errSubproc", "df_ausencias_ferias validation failed"

            try: 
                self.logger.info("Loading df_ciclos_completos_folgas_ciclos from data manager")
                df_ciclos_completos_folgas_ciclos = data_manager.load_data(
                    'df_ciclos_completos_folgas_ciclos', 
                    query_file=self.config_manager.paths.sql_auxiliary_paths['df_ciclos_completos_folgas_ciclos'], 
                    process_id=process_id, 
                    start_date=start_date_str, 
                    end_date=end_date_str,
                    colab90ciclo=create_employee_query_string(employees_id_90_list)
                )
                self.logger.info(f"df_ciclos_completos_folgas_ciclos shape (rows {df_ciclos_completos_folgas_ciclos.shape[0]}, columns {df_ciclos_completos_folgas_ciclos.shape[1]}): {df_ciclos_completos_folgas_ciclos.columns.tolist()}")
            except Exception as e:
                self.logger.error(f"Error loading df_ciclos_completos_folgas_ciclos: {e}", exc_info=True)
                return False, "errSubproc", str(e)

            # Separating initial df query into both dfs
            try:
                success, df_ciclos_completos, df_folgas_ciclos, error_msg = separate_df_ciclos_completos_folgas_ciclos(
                    df_ciclos_completos_folgas_ciclos=df_ciclos_completos_folgas_ciclos,
                    employees_id_90_list=employees_id_90_list
                )
                if not success:
                    self.logger.error(f"Error separating initial df query into both dfs: {error_msg}")
                    return False, "errSubproc", error_msg
            except Exception as e:
                self.logger.error(f"Error separating initial df query into both dfs: {e}", exc_info=True)
                return False, "errSubproc", str(e)


            try:
                self.logger.info("Treating ciclos completos")
                
                # Extract employee limits from df_colaborador
                df_colaborador = self.raw_data.get('df_colaborador')
                df_colaborador_limits = None
                
                if df_colaborador is not None and not df_colaborador.empty:
                    limit_columns = ['matricula', 'limite_superior_manha', 'limite_inferior_tarde']
                    available_columns = [col for col in limit_columns if col in df_colaborador.columns]
                    
                    if 'matricula' in available_columns:
                        df_colaborador_limits = df_colaborador[available_columns].copy()
                        self.logger.info(f"Extracted employee limits for {len(df_colaborador_limits)} employees")
                    else:
                        self.logger.warning("matricula column not found in df_colaborador - proceeding without limits")
                else:
                    self.logger.warning("df_colaborador not available - proceeding without employee limits")
                
                success, df_ciclos_completos, error_msg = treat_df_ciclos_completos(
                    df_ciclos_completos=df_ciclos_completos,
                )
                if not success:
                    self.logger.error(f"Ciclos completos treatment failed: {error_msg}")
                    return False, "errSubproc", error_msg
            except Exception as e:
                self.logger.error(f"Error treating ciclos 90: {e}", exc_info=True)
                return False, "errSubproc", "Error treating ciclos 90"

            if not validate_df_ciclos_completos(df_ciclos_completos):
                self.logger.error("df_folgas_ciclos validation failed")
                return False, "errSubproc", "df_folgas_ciclos validation failed"

            try:
                self.logger.info("Treating folgas ciclos")
                success, df_folgas_ciclos, error_msg = treat_df_folgas_ciclos(
                    df_folgas_ciclos=df_folgas_ciclos,
                )
                if not success:
                    self.logger.error(f"Folgas ciclos treatment failed: {error_msg}")
                    return False, "errSubproc", error_msg
            except Exception as e:
                self.logger.error(f"Error treating folgas ciclos: {e}", exc_info=True)
                return False, "errSubproc", "Error treating folgas ciclos"

            if not validate_df_folgas_ciclos(df_folgas_ciclos):
                self.logger.error("df_folgas_ciclos validation failed")
                return False, "errSubproc", "df_folgas_ciclos validation failed"

            try:
                self.logger.info("Loading df_days_off from data manager")
                
                # Convert employees_id_list_for_posto from List[str] to List[int] and get matriculas
                employees_id_for_posto_int = [int(emp_id) for emp_id in employees_id_list_for_posto]
                success, matriculas_for_posto, error_msg = get_matriculas_for_employee_id(
                    employee_id_list=employees_id_for_posto_int,
                    employee_id_matriculas_map=employee_id_matriculas_map
                )
                if not success:
                    self.logger.error(f"Error getting matriculas for posto (df_days_off): {error_msg}")
                    return False, "errSubproc", error_msg
                
                self.logger.info(f"Retrieved {len(matriculas_for_posto)} matriculas for employees_id_list_for_posto (df_days_off)")
                
                df_days_off = data_manager.load_data(
                    'df_days_off', 
                    query_file=self.config_manager.paths.sql_auxiliary_paths['df_days_off'], 
                    colabs_id=create_employee_query_string(matriculas_for_posto)
                )
                if df_days_off.empty:
                    df_days_off = pd.DataFrame(columns=pd.Index(['employee_id', 'schedule_dt', 'sched_type']))
                    self.logger.info("df_days_off was empty, created with default columns")
                else:
                    self.logger.info(f"df_days_off shape (rows {df_days_off.shape[0]}, columns {df_days_off.shape[1]}): {df_days_off.columns.tolist()}")
            except Exception as e:
                self.logger.error(f"Error loading df_days_off: {e}", exc_info=True)
                df_days_off = pd.DataFrame()

            try:
                self.logger.info("Saving results to auxiliary_data and raw_data")
                # Saving results in memory
                self.auxiliary_data['df_calendario_passado'] = df_calendario_passado.copy() if not df_calendario_passado.empty else pd.DataFrame()
                self.auxiliary_data['df_ausencias_ferias'] = df_ausencias_ferias.copy()
                self.auxiliary_data['df_days_off'] = df_days_off.copy()
                self.auxiliary_data['df_ciclos_completos'] = df_ciclos_completos.copy()
                self.auxiliary_data['df_folgas_ciclos'] = df_folgas_ciclos.copy()
                
                if not self.auxiliary_data:
                    self.logger.warning("No data was loaded into auxiliary_data")
                    return False
                    
                self.logger.info("load_calendario_info completed successfully")
                return True, "", ""
            except KeyError as e:
                self.logger.error(f"KeyError when saving calendario data: {e}", exc_info=True)
                return False, "errSubproc", str(e)
            except ValueError as e:
                self.logger.error(f"ValueError when saving calendario data: {e}", exc_info=True)
                return False, "errSubproc", str(e)
            except Exception as e:
                self.logger.error(f"Error saving calendario results to memory: {e}", exc_info=True)
                return False, "errSubproc", str(e)
            
        except Exception as e:
            self.logger.error(f"Error in load_calendario_info method: {e}", exc_info=True)
            return False, "errSubproc", str(e)

    def validate_calendario_info(self) -> tuple[bool, list[str]]:
        """
        Validate the calendario info.
        """
        try:
            # TODO: implement validation
            self.logger.info("Validating calendario info")
            validation_success = True
            invalid_entities = []

            # Validate df_calendario
            #try:
            #    df_calendario = self.auxiliary_data['df_calendario']
            #except KeyError as e:
            #    self.logger.error(f"Missing required DataFrame: {e}", exc_info=True)
            #    validation_success = False
            #    invalid_entities.append('df_calendario')
            #except Exception as e:
            #    self.logger.error(f"Error loading DataFrames: {e}", exc_info=True)
            #    validation_success = False
            #    invalid_entities.append('df_calendario_missing')
            #
            #if df_calendario.empty and len(df_calendario) == 0:
            #    validation_success = False
            #    invalid_entities.append('df_calendario_empty')

            if not validation_success:
                self.logger.error(f"Validation failed for entities: {invalid_entities}")
                return False, []
            
            self.logger.info("Validation completed successfully")
            return True, []
        except Exception as e:  
            self.logger.error(f"Error in validate_calendario_info method: {e}", exc_info=True)
            return False, []

    def load_calendario_transformations(self) -> Tuple[bool, str, str]:
        try:
            self.logger.info("Starting load_calendario_transformations processing")
            
            # Load data
            try:
                # Lists
                employees_id_list_for_posto = self.auxiliary_data['employees_id_list_for_posto']
                past_employees_id_list = self.auxiliary_data['past_employees_id_list']
                # Dict
                employee_id_matriculas_map = self.auxiliary_data['employee_id_matriculas_map']
                # Strings
                start_date = self.external_call_data['start_date']
                end_date = self.external_call_data['end_date']
                first_date_passado = self.auxiliary_data['first_date_passado']
                last_date_passado = self.auxiliary_data['last_date_passado']
                main_year = self.auxiliary_data['main_year']
                # Dataframe
                df_calendario_passado = self.auxiliary_data['df_calendario_passado'].copy()
                df_ausencias_ferias = self.auxiliary_data['df_ausencias_ferias'].copy()
                df_folgas_ciclos = self.auxiliary_data['df_folgas_ciclos'].copy()
                df_ciclos_completos = self.auxiliary_data['df_ciclos_completos'].copy()
                df_days_off = self.auxiliary_data['df_days_off'].copy()
                df_feriados = self.auxiliary_data['df_feriados'].copy()
                df_colaborador = self.raw_data['df_colaborador'].copy()
                
            except KeyError as e:
                self.logger.error(f"Missing required DataFrame in load_calendario_transformations: {e}", exc_info=True)
                return False, "errSubproc", str(e)
            except Exception as e:
                self.logger.error(f"Error loading DataFrame in load_calendario_transformations: {e}", exc_info=True)
                return False, "errSubproc", str(e)

            try:
                # Create df_calendario
                success, df_calendario, error_msg = create_df_calendario(
                    start_date=start_date, 
                    end_date=end_date,
                    main_year=main_year,
                    employee_id_matriculas_map=employee_id_matriculas_map,
                    past_employees_id_list=past_employees_id_list,
                    df_feriados=df_feriados,
                )
                if not success:
                    self.logger.error(f"Calendar creation failed: {error_msg}")
                    return False, "errSubproc", error_msg

                # Add date-related columns (Step 3G from func_inicializa guide)
                success, df_calendario, error_msg = add_date_related_columns(
                    df=df_calendario,
                    date_col='schedule_day',
                    add_id_col=True,
                    use_case=0,
                    main_year=main_year,
                    first_date=first_date_passado,
                    last_date=last_date_passado
                )
                if not success:
                    self.logger.error(f"Failed to add date-related columns: {error_msg}")
                    return False, "errSubproc", error_msg

                success, df_calendario, error_msg = add_seq_turno(df_calendario, df_colaborador)
                if not success:
                    self.logger.error(f"Adding seq turno failed: {error_msg}")
                    return False, "", error_msg

                # Add df_ausencias_ferias to df_calendario
                success, df_calendario, error_msg = add_ausencias_ferias(df_calendario, df_ausencias_ferias)
                if not success:
                    self.logger.error(f"Adding ausencias ferias failed: {error_msg}")
                    return False, "errSubproc", error_msg

                # Add df_ciclos_90 to df_calendario
                success, df_calendario, error_msg = add_ciclos_completos(df_calendario, df_ciclos_completos)
                if not success:
                    self.logger.error(f"Adding ciclos 90 failed: {error_msg}")
                    return False, "errSubproc", error_msg
                
                # Add df_days_off to df_calendario
                success, df_calendario, error_msg = add_days_off(df_calendario, df_days_off)
                if not success:
                    self.logger.error(f"Adding days off failed: {error_msg}")
                    return False, "errSubproc", error_msg
                
                # Add df_calendario_passado to df_calendario
                success, df_calendario, error_msg = add_calendario_passado(df_calendario, df_calendario_passado)
                if not success:
                    self.logger.error(f"Adding calendario passado failed: {error_msg}")
                    return False, "errSubproc", error_msg

                # Add df_core_pro_emp_horario_det to df_calendario
                success, df_calendario, error_msg = add_folgas_ciclos(df_calendario, df_folgas_ciclos)
                if not success:
                    self.logger.error(f"Adding folgas ciclos failed: {error_msg}")
                    return False, "errSubproc", error_msg
                
                # Filter by date range (Step 3B from func_inicializa guide)
                success, df_calendario, error_msg = filter_df_dates(
                    df=df_calendario,
                    first_date_str=start_date,
                    last_date_str=end_date,
                    date_col_name='schedule_day'  # Calendario uses schedule_day for schedule dates
                )
                if not success:
                    self.logger.error(f"Failed to filter calendario by dates: {error_msg}")
                    return False, "errSubproc", error_msg
                
                # Extract unique shift types (Step 3E from func_inicializa guide)
                success, tipos_turno_list, error_msg = extract_tipos_turno(
                    df_calendario=df_calendario,
                    tipo_turno_col='tipo_turno'
                )
                if not success:
                    self.logger.error(f"Failed to extract shift types: {error_msg}")
                    return False, "errSubproc", error_msg
                
                # Store tipos_turno in auxiliary_data for later use
                self.auxiliary_data['tipos_de_turno'] = tipos_turno_list
                self.logger.info(f"Stored tipos_de_turno in auxiliary_data: {tipos_turno_list}")
                
                # Define dia_tipo (Step 3H from func_inicializa guide)
                success, df_calendario, error_msg = define_dia_tipo(
                    df=df_calendario,
                    df_feriados=df_feriados,
                    date_col='schedule_day',
                    tipo_turno_col='tipo_turno',
                    horario_col='horario',
                    wd_col='wd'
                )
                if not success:
                    self.logger.error(f"Failed to define dia_tipo: {error_msg}")
                    return False, "errSubproc", error_msg
        
                # Note: Admission date adjustment (Step 6A) moved to func_inicializa
                # as it requires df_colaborador (cross-dataframe operation)
                
                # TODO: Save df_calendario to appropriate location and return success
                self.logger.info("Calendar transformations completed successfully")

                # Save df_calendario to raw_data
                try:
                    self.raw_data['df_calendario'] = df_calendario.copy()
                except KeyError as e:
                    self.logger.error(f"KeyError when saving df_calendario to raw_data: {e}", exc_info=True)
                    return False, "errSubproc", str(e)
                except ValueError as e:
                    self.logger.error(f"ValueError when saving df_calendario to raw_data: {e}", exc_info=True)
                    return False, "errSubproc", str(e)
                except Exception as e:
                    self.logger.error(f"Error saving df_calendario to raw_data: {e}", exc_info=True)
                    return False, "errSubproc", str(e)

                return True, "", ""
                
            except Exception as e:
                self.logger.error(f"Error in load_calendario_transformations method: {e}", exc_info=True)
                return False, "errSubproc", str(e)

        except Exception as e:
            self.logger.error(f"Error in load_calendario_transformations method: {e}", exc_info=True)
            return False, "errSubproc", str(e)
    
    def validate_matrices_loading(self) -> bool:
        """
        Validate that the required data is present, conforming, and valid.
        
        Returns:
            True if validation passes, False otherwise
        """
        # TODO: Implement actual validation logic
        return True


    def load_colaborador_transformations(self) -> Tuple[bool, str, str]:
        """
        """
        # Main try/except block, for general purposes
        try:
            # Get important information from memory
            try:
                # Variables
                unit_id = self.auxiliary_data['unit_id']
                convenio_bd  = self.auxiliary_data['GD_convenioBD']
                num_sundays_year = self.auxiliary_data['num_sundays_year']
                num_feriados_abertos = self.auxiliary_data['num_feriados_abertos']
                num_feriados_fechados = self.auxiliary_data['num_feriados_fechados']
                # Dataframes
                df_params_lq = self.auxiliary_data['df_params_lq']
                df_valid_emp = self.auxiliary_data['df_valid_emp']
                df_feriados = self.auxiliary_data['df_feriados']
                df_colaborador = self.raw_data['df_colaborador']
                # External call data
                start_date_str = self.external_call_data['start_date']
                end_date_str = self.external_call_data['end_date']

                ld_sunday_param = self.auxiliary_data['ld_sunday_param']
                ld_holiday_param = self.auxiliary_data['ld_holiday_param']
            except KeyError as e:
                self.logger.error(f"Missing required parameter in colaborador_transformations: {e}", exc_info=True)
                return False, "", ""
            except Exception as e:
                self.logger.error(f"", exc_info=True)
                return False, "", ""

            # Define which columns are going to be added:
            try:
                # Treat df_contratos if it exists
                if 'df_contratos' in self.auxiliary_data:
                    df_contratos = self.auxiliary_data['df_contratos'].copy()
                    success, df_contratos, error_msg = treat_df_contratos(df_contratos=df_contratos)
                    if not success:
                        self.logger.error(f"Treating df_contratos failed: {error_msg}")
                        return False, "errSubproc", error_msg
                    self.auxiliary_data['df_contratos'] = df_contratos.copy()
                
                # Add lq column
                success, df_colaborador, error_msg = add_lqs_to_df_colaborador(
                    df_colaborador=df_colaborador, 
                    df_params_lq=df_params_lq, 
                    use_case=0
                )
                if not success:
                    self.logger.error(f"Adding lq column failed: {error_msg}")
                    return False, "errSubproc", error_msg

                # TODO: Add params contrato column information
                success, df_colaborador, error_msg = set_tipo_contrato_to_df_colaborador(
                    df_colaborador=df_colaborador,
                    use_case=1
                )
                if not success:
                    self.logger.error(f"Adding tipo_contrato column failed: {error_msg}")
                    return False, "errSubproc", error_msg

                # TODO: Add coluna prioridade folgas
                success, df_colaborador, error_msg = add_prioridade_folgas_to_df_colaborador(
                    df_colaborador=df_colaborador,
                    df_valid_emp=df_valid_emp,
                    use_case=1
                )
                if not success:
                    self.logger.error(f"Adding prioridade_folgas column failed: {error_msg}")
                    return False, "errSubproc", error_msg

                # Set C2D values based on use case
                success, df_colaborador, error_msg = set_c2d_to_df_colaborador(
                    df_colaborador=df_colaborador,
                    use_case=1
                )
                if not success:
                    self.logger.error(f"Setting c2d failed: {error_msg}")
                    return False, "errSubproc", error_msg

                # Set C3D values based on convenio and use case
                success, df_colaborador, error_msg = set_c3d_to_df_colaborador(
                    df_colaborador=df_colaborador,
                    convenio_bd=convenio_bd,
                    use_case=1
                )
                if not success:
                    self.logger.error(f"Setting c3d failed: {error_msg}")
                    return False, "errSubproc", error_msg

                # Add L_D (working days) calculations
                success, df_colaborador, error_msg = add_l_d_to_df_colaborador(
                    df_colaborador=df_colaborador,
                    convenio_bd=convenio_bd,
                    use_case=0,
                    ld_sunday_param=ld_sunday_param,
                    ld_holiday_param=ld_holiday_param,
                )
                if not success:
                    self.logger.error(f"Adding l_d failed: {error_msg}")
                    return False, "errSubproc", error_msg

                # Add L_DOM (weekend/holiday days) calculations
                success, df_colaborador, error_msg = add_l_dom_to_df_colaborador(
                    df_colaborador=df_colaborador,
                    df_feriados=df_feriados,
                    convenio_bd=convenio_bd,
                    num_fer_dom=num_sundays_year,
                    num_feriados=num_feriados_abertos+num_feriados_fechados,
                    num_feriados_fechados=num_feriados_fechados,
                    num_sundays=num_sundays_year,
                    start_date_str=start_date_str,
                    end_date_str=end_date_str,
                    use_case=1
                )
                if not success:
                    self.logger.error(f"Adding l_dom failed: {error_msg}")
                    return False, "errSubproc", error_msg

                # Add L_Q (quality leave) calculations
                success, df_colaborador, error_msg = add_l_q_to_df_colaborador(
                    df_colaborador=df_colaborador,
                    convenio_bd=convenio_bd,
                    use_case=1
                )
                if not success:
                    self.logger.error(f"Adding l_q failed: {error_msg}")
                    return False, "errSubproc", error_msg

                # Add L_TOTAL (total leave) calculations
                success, df_colaborador, error_msg = add_l_total_to_df_colaborador(
                    df_colaborador=df_colaborador,
                    df_feriados=df_feriados,
                    convenio_bd=convenio_bd,
                    num_sundays=num_sundays_year,
                    num_fer_dom=num_sundays_year,
                    use_case=1
                )
                if not success:
                    self.logger.error(f"Adding l_total failed: {error_msg}")
                    return False, "errSubproc", error_msg

                # TODO: Add totals adjustments for admission date
                success, df_colaborador, error_msg = date_adjustments_to_df_colaborador(
                    df_colaborador=df_colaborador,
                    main_year=self.auxiliary_data['main_year']
                )
                if not success:
                    self.logger.error(f"Adding admission date adjustments failed: {error_msg}")
                    return False, "errSubproc", error_msg

                # Adjust contract type 3 employees (Step 5B from func_inicializa guide)
                success, df_colaborador, error_msg = adjust_counters_for_contract_types(
                    df_colaborador=df_colaborador,
                    tipo_contrato_col='tipo_contrato'
                )
                if not success:
                    self.logger.error(f"Contract type 3 adjustment failed: {error_msg}")
                    return False, "errSubproc", error_msg

                try:
                    self.raw_data['df_colaborador'] = df_colaborador.copy()
                except KeyError as e:
                    self.logger.error(f"KeyError when saving df_calendario to raw_data: {e}", exc_info=True)
                    return False, "errSubproc", str(e)
                except ValueError as e:
                    self.logger.error(f"ValueError when saving df_calendario to raw_data: {e}", exc_info=True)
                    return False, "errSubproc", str(e)
                except Exception as e:
                    self.logger.error(f"Error saving df_calendario to raw_data: {e}", exc_info=True)
                    return False, "errSubproc", str(e)

                return True, "", ""
            except Exception as e:
                self.logger.error(f"Error in load_colaborador_transformations method: {e}", exc_info=True)
                return False, "", ""
            pass
        except Exception as e:
            self.logger.error(f"Error in load_colaborador_transformations method: {e}", exc_info=True)
            return False, "", ""

    def func_inicializa(self) -> Tuple[bool, str, str]:
        """
        """

        try: 
            self.logger.info("Starting func_inicializa processing.")

            try:
                # Load the 3 transformed dataframes
                df_calendario = self.raw_data['df_calendario'].copy()
                df_colaborador = self.raw_data['df_colaborador'].copy()
                df_estimativas = self.raw_data['df_estimativas'].copy()
                
                # Load df_contratos for merging (needed for Step 3I)
                df_contratos = self.auxiliary_data['df_contratos'].copy()

                main_year = self.auxiliary_data['main_year']
                start_date = self.external_call_data.get('start_date')
                end_date = self.external_call_data.get('end_date')

            except KeyError as e:
                self.logger.error(f"Missing required DataFrame in func_inicializa: {e}", exc_info=True)
                return False, "errSubproc", str(e)
            except Exception as e:
                self.logger.error(f"Error loading DataFrame in func_inicializa: {e}", exc_info=True)
                return False, "errSubproc", str(e)

            # Validate core dataframes structure (Step 3C - replaces old metadata row checks)
            try:
                self.logger.info("Validating core dataframes structure before cross-dataframe operations")
                valid, error_msg = validate_all_core_dataframes(
                    df_calendario=df_calendario,
                    df_estimativas=df_estimativas,
                    df_colaborador=df_colaborador,
                    start_date=start_date,
                    end_date=end_date
                )
                if not valid:
                    self.logger.error(f"Core dataframes validation failed: {error_msg}")
                    return False, "errValidation", error_msg
                    
                self.logger.info("Core dataframes validation passed ✓")
            except Exception as e:
                self.logger.error(f"Error validating core dataframes: {e}", exc_info=True)
                return False, "errValidation", str(e)

            # Merge contract data into calendario (Step 3I - cross-dataframe operation)
            success, df_calendario, error_msg = merge_contract_data(
                df_calendario=df_calendario,
                df_contratos=df_contratos,
                employee_col='employee_id',
                date_col='schedule_day'
            )
            if not success:
                self.logger.error(f"Failed to merge contract data: {error_msg}")
                return False, "errSubproc", error_msg

            # Handle employee edge cases (Step 5H - cross-dataframe operation)
            success, df_colaborador, df_calendario, error_msg = handle_employee_edge_cases(
                df_colaborador=df_colaborador,
                df_calendario=df_calendario,
                employee_col='employee_id',
                matricula_col='matricula'
            )
            if not success:
                self.logger.error(f"Failed to handle employee edge cases: {error_msg}")
                return False, "errSubproc", error_msg

            # Adjust HORARIO for admission dates (Step 6A - cross-dataframe operation)
            success, df_calendario, error_msg = adjust_horario_for_admission_date(
                df_calendario=df_calendario,
                df_colaborador=df_colaborador,
                employee_col='employee_id',
                date_col='schedule_day',
                horario_col='horario',
                dia_tipo_col='dia_tipo'
            )
            if not success:
                self.logger.error(f"Failed to adjust HORARIO for admission dates: {error_msg}")
                return False, "errSubproc", error_msg

            # Calculate +H and merge with estimativas (Step 6B/C/D - cross-dataframe operation)
            # TODO: Change this, param_pessoas_objetivo is not here!!!
            param_pess_obj = self.external_call_data.get('param_pessoas_objetivo', 0.5)
            success, df_estimativas, error_msg = calculate_and_merge_allocated_employees(
                df_estimativas=df_estimativas,
                df_calendario=df_calendario,
                date_col_est='data',
                date_col_cal='schedule_day',
                shift_col_est='turno',
                shift_col_cal='tipo_turno',
                employee_col='employee_id',
                horario_col='horario',
                param_pess_obj=param_pess_obj
            )
            if not success:
                self.logger.error(f"Failed to calculate and merge allocated employees: {error_msg}")
                return False, "errSubproc", error_msg


            # Final type coercion: ensure counters are stored as integers
            success, df_colaborador, error_msg = convert_fields_to_int(
                df=df_colaborador,
                fields=['ld', 'l_dom', 'lq', 'l_total', 'c2d', 'c3d', 'cxx']
            )
            if not success:
                self.logger.error(f"Final conversion of fields to int failed: {error_msg}")
                return False, "errSubproc", error_msg

            # Dateframe date filtering (3.b)
            try:
                pass
            except Exception as e:
                self.logger.error(f"Error in dataframe date filtering method: {e}", exc_info=True)
                return False, "", str(e)
            
            # Store processed dataframes in raw_data
            try:
                self.medium_data['df_colaborador'] = df_colaborador.copy()
                self.medium_data['df_calendario'] = df_calendario.copy()
                self.medium_data['df_estimativas'] = df_estimativas.copy()
                self.logger.info("Stored processed dataframes in raw_data")
            except Exception as e:
                self.logger.error(f"Error storing processed dataframes: {e}", exc_info=True)
                return False, "errSubproc", str(e)
            
            # Save CSV files for debugging (similar to models.py)
            try:
                output_dir = self.config_manager.paths.get_output_dir()
                process_id = self.external_call_data.get("current_process_id", "")
                posto_id = self.auxiliary_data.get("current_posto_id", "")
                
                df_colaborador.to_csv(
                    os.path.join(output_dir, f'df_colaborador-{process_id}-{posto_id}.csv'),
                    index=False,
                    encoding='utf-8'
                )
                df_calendario.to_csv(
                    os.path.join(output_dir, f'df_calendario-{process_id}-{posto_id}.csv'),
                    index=False,
                    encoding='utf-8'
                )
                df_estimativas.to_csv(
                    os.path.join(output_dir, f'df_estimativas-{process_id}-{posto_id}.csv'),
                    index=False,
                    encoding='utf-8'
                )
                self.logger.info("CSV debug files saved successfully")
            except Exception as csv_error:
                self.logger.warning(f"Failed to save CSV debug files: {csv_error}")
            
            self.logger.info("func_inicializa completed successfully")
            return True, "", ""
            
        except Exception as e:
            self.logger.error(f"Error in func_inicializa method: {e}", exc_info=True)
            return False, "", ""

    def validate_func_inicializa(self) -> bool:
        """
        Validates func_inicializa operations. Validates data before running the allocation cycle.
        """
        try:
            # TODO: Implement validation logic
            self.logger.info("Entered func_inicializa validation. Needs to be implemented.")
            return True
        except Exception as e:
            self.logger.error(f"Error validating func_inicializa from data manager: {str(e)}")
            return False<|MERGE_RESOLUTION|>--- conflicted
+++ resolved
@@ -641,17 +641,15 @@
                 if param_name == 'NUM_DIAS_CONS':
                     algorithm_treatment_params['NUM_DIAS_CONS'] = int(param_value)
 
-<<<<<<< HEAD
                 if param_name == 'ld_sunday_param':
                     algorithm_treatment_params['ld_sunday_param'] = float(param_value)
 
                 if param_name == 'ld_holiday_param':
                     algorithm_treatment_params['ld_holiday_param'] = float(param_value)
                     
-=======
+
             algorithm_treatment_params['start_date'] = start_date
             algorithm_treatment_params['end_date'] = end_date
->>>>>>> ffe5fa60
             self.logger.info(f"Treating parameters completed successfully")
             # Store algorithm_name in auxiliary_data for later use
             self.auxiliary_data['algorithm_name'] = algorithm_name
